syntax = "proto3";
package pfs;

import "google/api/annotations.proto";
import "google/protobuf/empty.proto";
import "google/protobuf/timestamp.proto";
import "google/protobuf/wrappers.proto";

import "gogoproto/gogo.proto";

message Repo {
  string name = 1;
}

message Commit {
  Repo repo = 1;
  string id = 2 [(gogoproto.customname) = "ID"];
}

message Commits {
  repeated Commit commit = 1;
}

message Branch {
  string name = 1;
  Commit head = 2;
}

message Branches {
  repeated Branch branches = 1;
}

message File {
  Commit commit = 1;
  string path = 2;
}

message Block {
  string hash = 1;
}

message Object {
  string hash = 1;
}

message Tag {
  string name = 1;
}

message RepoInfo {
  Repo repo = 1;
  google.protobuf.Timestamp created = 2;
  uint64 size_bytes = 3;
  repeated Repo provenance = 4;
}

message RepoInfos {
  repeated RepoInfo repo_info = 1;
}

message CommitInfo {
  Commit commit = 1;
  Commit parent_commit = 2;
  google.protobuf.Timestamp started = 3;
  google.protobuf.Timestamp finished = 4;
  uint64 size_bytes = 5;
  repeated Commit provenance = 6;
  // this is the block that stores the serialized form of a tree that
  // represents the entire file system hierarchy of the repo at this commit 
  BlockRef tree = 7;
}

message CommitInfos {
  repeated CommitInfo commit_info = 1;
}

enum FileType {
  FILE = 0;
  DIR = 1;
}

message FileInfo {
  File file = 1;
  FileType file_type = 2;
  uint64 size_bytes = 3;
  // the base names (i.e. just the filenames, not the full paths) of
  // the children
  repeated string children = 6;
}

message FileInfos {
  repeated FileInfo file_info = 1;
}

message ByteRange {
  uint64 lower = 1;
  uint64 upper = 2;
}

message BlockRef {
  Block block = 1;
  ByteRange range = 2;
}

message BlockRefs {
  repeated BlockRef block_ref = 1;
}

message BlockInfo {
  Block block = 1;
  google.protobuf.Timestamp created = 2;
  uint64 size_bytes = 3;
}

message BlockInfos {
  repeated BlockInfo block_info = 1;
}

<<<<<<< HEAD
=======
message ObjectInfo {
  Object object = 1;
  BlockRef block_ref = 2;
}

message Shard {
  uint64 file_number = 1;
  uint64 file_modulus = 2;
  uint64 block_number = 3;
  uint64 block_modulus = 4;
}

>>>>>>> 13140526
message CreateRepoRequest {
  Repo repo = 1;
  repeated Repo provenance = 2;
}

message InspectRepoRequest {
  Repo repo = 1;
}

message ListRepoRequest {
    repeated Repo provenance = 1;
}

message DeleteRepoRequest {
  Repo repo = 1;
  bool force = 2;
}

message StartCommitRequest {
  Commit parent = 1;
  repeated Commit provenance = 2;
}

message BuildCommitRequest {
  Commit parent = 1;
  repeated Commit provenance = 2;
  BlockRef tree = 3;
}

message FinishCommitRequest {
  Commit commit = 1;
}

message InspectCommitRequest {
  Commit commit = 1;
}

message ListCommitRequest {
  Repo repo = 1;
  Commit from = 2;
  Commit to = 3;
  uint64 number = 4;
}

message ListBranchRequest {
  Repo repo = 1;
}

message SetBranchRequest {
  Commit commit = 1;
  string branch = 2;
}

message DeleteBranchRequest {
  Repo repo = 1;
  string branch = 2;
}

message DeleteCommitRequest {
  Commit commit = 1;
}

message FlushCommitRequest {
  repeated Commit commit = 1;
  repeated Repo to_repo = 2;
}

message SubscribeCommitRequest {
  Repo repo = 1;
  string branch = 2;
  // only commits created since this commit are returned
  Commit from = 3;
}

message GetFileRequest {
  File file = 1;
  int64 offset_bytes = 2;
  int64 size_bytes = 3;
}

enum Delimiter {
  NONE = 0;
  JSON = 1;
  LINE = 2;
}

message PutFileRequest {
  File file = 1;
  FileType file_type = 2;
  bytes value = 3;
  string url = 5;
  // applies only to URLs that can be recursively walked, for example s3:// URLs
  bool recursive = 6;
}

message InspectFileRequest {
  File file = 1;
}

enum ListFileMode {
  ListFile_NORMAL = 0;
  ListFile_FAST = 1;
  ListFile_RECURSE = 2;
}

message ListFileRequest {
  File file = 1;
}

message GlobFileRequest {
  Commit commit = 1;
  string pattern = 2;
}

message DeleteFileRequest {
  File file = 1;
}

service API {
  // Repo rpcs
  // CreateRepo creates a new repo.
  // An error is returned if the repo already exists.
  rpc CreateRepo(CreateRepoRequest) returns (google.protobuf.Empty) {}
  // InspectRepo returns info about a repo.
  rpc InspectRepo(InspectRepoRequest) returns (RepoInfo) {}
  // ListRepo returns info about all repos.
  rpc ListRepo(ListRepoRequest) returns (RepoInfos) {}
  // DeleteRepo deletes a repo.
  rpc DeleteRepo(DeleteRepoRequest) returns (google.protobuf.Empty) {}

  // Commit rpcs
  // StartCommit creates a new write commit from a parent commit.
  rpc StartCommit(StartCommitRequest) returns (Commit) {}
  // FinishCommit turns a write commit into a read commit.
  rpc FinishCommit(FinishCommitRequest) returns (google.protobuf.Empty) {}
  // InspectCommit returns the info about a commit.
  rpc InspectCommit(InspectCommitRequest) returns (CommitInfo) {}
  // ListCommit returns info about all commits.
  rpc ListCommit(ListCommitRequest) returns (CommitInfos) {}
  // DeleteCommit deletes a commit.
  rpc DeleteCommit(DeleteCommitRequest) returns (google.protobuf.Empty) {}
  // FlushCommit waits for downstream commits to finish
  rpc FlushCommit(FlushCommitRequest) returns (CommitInfos) {}
  // SubscribeCommit subscribes for new commits on a given branch
  rpc SubscribeCommit(SubscribeCommitRequest) returns (stream CommitInfo) {}
  // BuildCommit builds a commit that's backed by the given tree
  rpc BuildCommit(BuildCommitRequest) returns (Commit) {}

  // ListBranch returns info about the heads of branches.
  rpc ListBranch(ListBranchRequest) returns (Branches) {}
  // SetBranch assigns a commit and its ancestors to a branch.
  rpc SetBranch(SetBranchRequest) returns (google.protobuf.Empty) {}
  // DeleteBranch deletes a branch; note that the commits still exist.
  rpc DeleteBranch(DeleteBranchRequest) returns (google.protobuf.Empty) {}

  // File rpcs
  // PutFile writes the specified file to pfs.
  rpc PutFile(stream PutFileRequest) returns (google.protobuf.Empty) {}
  // GetFile returns a byte stream of the contents of the file.
  rpc GetFile(GetFileRequest) returns (stream google.protobuf.BytesValue) {}
  // InspectFile returns info about a file.
  rpc InspectFile(InspectFileRequest) returns (FileInfo) {}
  // ListFile returns info about all files.
  rpc ListFile(ListFileRequest) returns (FileInfos) {}
  // GlobFile returns info about all files.
  rpc GlobFile(GlobFileRequest) returns (FileInfos) {}
  // DeleteFile deletes a file.
  rpc DeleteFile(DeleteFileRequest) returns (google.protobuf.Empty) {}

  // DeleteAll deletes everything
  rpc DeleteAll(google.protobuf.Empty) returns (google.protobuf.Empty) {}
}

message PutBlockRequest {
  bytes value = 1;
  Delimiter delimiter = 2;
}

message GetBlockRequest {
  Block block = 1;
  uint64 offset_bytes = 2;
  uint64 size_bytes = 3;
}

message DeleteBlockRequest {
  Block block = 1;
}

message InspectBlockRequest {
  Block block = 1;
}

message ListBlockRequest {
}

service BlockAPI {
  rpc PutBlock(stream PutBlockRequest) returns (BlockRefs) {}
  rpc GetBlock(GetBlockRequest) returns (stream google.protobuf.BytesValue) {}
  rpc DeleteBlock(DeleteBlockRequest) returns (google.protobuf.Empty) {}
  rpc InspectBlock(InspectBlockRequest) returns (BlockInfo) {}
  rpc ListBlock(ListBlockRequest) returns (BlockInfos) {}
}

message PutObjectRequest {
  bytes value = 1;
  repeated Tag tags = 2;
}

message TagObjectRequest {
  Object object = 1;
  repeated Tag tags = 2;
}

service ObjectAPI {
  rpc PutObject(stream PutObjectRequest) returns (Object) {}
  rpc GetObject(Object) returns (stream google.protobuf.BytesValue) {}
  rpc TagObject(TagObjectRequest) returns (google.protobuf.Empty) {}
  rpc InspectObject(Object) returns (ObjectInfo) {}
  rpc GetTag(Tag) returns (stream google.protobuf.BytesValue) {}
  rpc InspectTag(Tag) returns (ObjectInfo) {}
  rpc Compact(google.protobuf.Empty) returns (google.protobuf.Empty) {}
}

message ObjectIndex {
  map<string, BlockRef> objects = 1;
  map<string, Object> tags = 2;
}
<|MERGE_RESOLUTION|>--- conflicted
+++ resolved
@@ -116,21 +116,11 @@
   repeated BlockInfo block_info = 1;
 }
 
-<<<<<<< HEAD
-=======
 message ObjectInfo {
   Object object = 1;
   BlockRef block_ref = 2;
 }
 
-message Shard {
-  uint64 file_number = 1;
-  uint64 file_modulus = 2;
-  uint64 block_number = 3;
-  uint64 block_modulus = 4;
-}
-
->>>>>>> 13140526
 message CreateRepoRequest {
   Repo repo = 1;
   repeated Repo provenance = 2;
