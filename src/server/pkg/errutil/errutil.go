package errutil

import (
	"fmt"
	"strings"
)

var (
	// ErrBreak is an error used to break out of call back based iteration,
	// should be swallowed by iteration functions and treated as successful
	// iteration.
	ErrBreak = fmt.Errorf("BREAK")
)

// IsAlreadyExistError returns true if err is due to trying to create a
// resource that already exists. It uses simple string matching, it's not
// terribly smart.
func IsAlreadyExistError(err error) bool {
	if err == nil {
		return false
	}
	return strings.Contains(err.Error(), "already exists")
}

// IsNotFoundError returns true if err is due to a resource not being found. It
// uses simple string matching, it's not terribly smart.
func IsNotFoundError(err error) bool {
	if err == nil {
		return false
	}
	return strings.Contains(err.Error(), "not found")
}

// IsInvalidNameError returns true if err is due to an invalid name
func IsInvalidNameError(err error) bool {
	if err == nil {
		return false
	}
	return strings.Contains(err.Error(), "only alphanumeric characters, underscores, and dashes are allowed")
<<<<<<< HEAD
}

// IsHasNoHeadError returns true if the err is due to an operation that cannot
// be performed on a headless branch
func IsHasNoHeadError(err error) bool {
	if err == nil {
		return false
	}
	return strings.Contains(err.Error(), "has no head")
}

// IsWriteToOutputBranchError returns true if the err is due to an attempt to
// write to an output repo/branch
func IsWriteToOutputBranchError(err error) bool {
	if err == nil {
		return false
	}
	return strings.Contains(err.Error(), "cannot start a commit on an output branch")
=======
>>>>>>> 5b0371ca
}<|MERGE_RESOLUTION|>--- conflicted
+++ resolved
@@ -37,16 +37,6 @@
 		return false
 	}
 	return strings.Contains(err.Error(), "only alphanumeric characters, underscores, and dashes are allowed")
-<<<<<<< HEAD
-}
-
-// IsHasNoHeadError returns true if the err is due to an operation that cannot
-// be performed on a headless branch
-func IsHasNoHeadError(err error) bool {
-	if err == nil {
-		return false
-	}
-	return strings.Contains(err.Error(), "has no head")
 }
 
 // IsWriteToOutputBranchError returns true if the err is due to an attempt to
@@ -56,6 +46,4 @@
 		return false
 	}
 	return strings.Contains(err.Error(), "cannot start a commit on an output branch")
-=======
->>>>>>> 5b0371ca
 }