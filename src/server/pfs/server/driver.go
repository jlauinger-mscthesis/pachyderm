package server

import (
	"bufio"
	"bytes"
	"context"
	"encoding/csv"
	"encoding/json"
	"fmt"
	"io"
	"io/ioutil"
	"math"
	"net/http"
	"net/url"
	"os"
	"path"
	"path/filepath"
	"sort"
	"strconv"
	"strings"
	"sync"
	"time"

	globlib "github.com/pachyderm/ohmyglob"
	"github.com/pachyderm/pachyderm/src/client"
	"github.com/pachyderm/pachyderm/src/client/auth"
	"github.com/pachyderm/pachyderm/src/client/limit"
	"github.com/pachyderm/pachyderm/src/client/pfs"
	"github.com/pachyderm/pachyderm/src/client/pkg/errors"
	"github.com/pachyderm/pachyderm/src/client/pkg/grpcutil"
	pfsserver "github.com/pachyderm/pachyderm/src/server/pfs"
	"github.com/pachyderm/pachyderm/src/server/pkg/ancestry"
	col "github.com/pachyderm/pachyderm/src/server/pkg/collection"
	"github.com/pachyderm/pachyderm/src/server/pkg/errutil"
	"github.com/pachyderm/pachyderm/src/server/pkg/hashtree"
	"github.com/pachyderm/pachyderm/src/server/pkg/obj"
	"github.com/pachyderm/pachyderm/src/server/pkg/pfsdb"
	"github.com/pachyderm/pachyderm/src/server/pkg/ppsconsts"
	"github.com/pachyderm/pachyderm/src/server/pkg/serviceenv"
	"github.com/pachyderm/pachyderm/src/server/pkg/sql"
	"github.com/pachyderm/pachyderm/src/server/pkg/storage/chunk"
	"github.com/pachyderm/pachyderm/src/server/pkg/storage/fileset"
	"github.com/pachyderm/pachyderm/src/server/pkg/storage/gc"
	txnenv "github.com/pachyderm/pachyderm/src/server/pkg/transactionenv"
	"github.com/pachyderm/pachyderm/src/server/pkg/uuid"
	"github.com/pachyderm/pachyderm/src/server/pkg/watch"
	"github.com/pachyderm/pachyderm/src/server/pkg/work"

	etcd "github.com/coreos/etcd/clientv3"
	"github.com/gogo/protobuf/proto"
	"github.com/gogo/protobuf/types"
	"github.com/sirupsen/logrus"
	"golang.org/x/sync/errgroup"
	"golang.org/x/sync/semaphore"
)

const (
	splitSuffixBase  = 16
	splitSuffixWidth = 64
	splitSuffixFmt   = "%016x"

	// Makes calls to ListRepo and InspectRepo more legible
	includeAuth = true
)

// IsPermissionError returns true if a given error is a permission error.
func IsPermissionError(err error) bool {
	return strings.Contains(err.Error(), "has already finished")
}

func destroyHashtree(tree hashtree.HashTree) {
	if err := tree.Destroy(); err != nil {
		logrus.Infof("failed to destroy hashtree: %v", err)
	}
}

// CommitEvent is an event that contains a CommitInfo or an error
type CommitEvent struct {
	Err   error
	Value *pfs.CommitInfo
}

// CommitStream is a stream of CommitInfos
type CommitStream interface {
	Stream() <-chan CommitEvent
	Close()
}

type collectionFactory func(string) col.Collection

type driver struct {
	env *serviceenv.ServiceEnv
	// etcdClient and prefix write repo and other metadata to etcd
	etcdClient *etcd.Client
	txnEnv     *txnenv.TransactionEnv
	prefix     string

	// collections
	repos          col.Collection
	putFileRecords col.Collection
	commits        collectionFactory
	branches       collectionFactory
	openCommits    col.Collection

	// a cache for hashtrees
	treeCache *hashtree.Cache

	// storageRoot where we store hashtrees
	storageRoot string

	// memory limiter (useful for limiting operations that could use a lot of memory)
	memoryLimiter *semaphore.Weighted
	// put object limiter (useful for limiting put object requests)
	putObjectLimiter limit.ConcurrencyLimiter
	// limits the total parallelism for uploading files over GRPC or loading from external sources
	putFileLimiter limit.ConcurrencyLimiter

	// New storage layer.
	storage         *fileset.Storage
	subFileSet      int64
	compactionQueue *work.TaskQueue
	mu              sync.Mutex
}

// newDriver is used to create a new Driver instance
func newDriver(
	env *serviceenv.ServiceEnv,
	txnEnv *txnenv.TransactionEnv,
	etcdPrefix string,
	treeCache *hashtree.Cache,
	storageRoot string,
	memoryRequest int64,
) (*driver, error) {
	// Validate arguments
	if treeCache == nil {
		return nil, errors.Errorf("cannot initialize driver with nil treeCache")
	}
	// Initialize driver
	etcdClient := env.GetEtcdClient()
	d := &driver{
		env:            env,
		txnEnv:         txnEnv,
		etcdClient:     etcdClient,
		prefix:         etcdPrefix,
		repos:          pfsdb.Repos(etcdClient, etcdPrefix),
		putFileRecords: pfsdb.PutFileRecords(etcdClient, etcdPrefix),
		commits: func(repo string) col.Collection {
			return pfsdb.Commits(etcdClient, etcdPrefix, repo)
		},
		branches: func(repo string) col.Collection {
			return pfsdb.Branches(etcdClient, etcdPrefix, repo)
		},
		openCommits: pfsdb.OpenCommits(etcdClient, etcdPrefix),
		treeCache:   treeCache,
		storageRoot: storageRoot,
		// Allow up to a third of the requested memory to be used for memory intensive operations
		memoryLimiter:    semaphore.NewWeighted(memoryRequest / 3),
		putObjectLimiter: limit.New(env.StorageUploadConcurrencyLimit),
		putFileLimiter:   limit.New(env.StoragePutFileConcurrencyLimit),
	}

	// Create spec repo (default repo)
	repo := client.NewRepo(ppsconsts.SpecRepo)
	repoInfo := &pfs.RepoInfo{
		Repo:    repo,
		Created: types.TimestampNow(),
	}
	if _, err := col.NewSTM(context.Background(), etcdClient, func(stm col.STM) error {
		repos := d.repos.ReadWrite(stm)
		return repos.Create(repo.Name, repoInfo)
	}); err != nil && !col.IsErrExists(err) {
		return nil, err
	}
	if env.NewStorageLayer {
		// (bryce) local client for testing.
		// need to figure out obj_block_api_server before this
		// can be changed.
		objClient, err := obj.NewLocalClient(storageRoot)
		if err != nil {
			return nil, err
		}
		// (bryce) local db for testing.
		db, err := gc.NewLocalDB()
		if err != nil {
			return nil, err
		}
		gcClient, err := gc.NewClient(db)
		if err != nil {
			return nil, err
		}
		chunkStorageOpts := append([]chunk.StorageOption{chunk.WithGarbageCollection(gcClient)}, chunk.ServiceEnvToOptions(env)...)
		d.storage = fileset.NewStorage(objClient, chunk.NewStorage(objClient, chunkStorageOpts...), fileset.ServiceEnvToOptions(env)...)
		d.compactionQueue, err = work.NewTaskQueue(context.Background(), d.etcdClient, d.prefix, storageTaskNamespace)
		if err != nil {
			return nil, err
		}
		go d.master(env, objClient, db)
		go d.compactionWorker()
	}
	return d, nil
}

// checkIsAuthorizedInTransaction is identicalto checkIsAuthorized except that
// it performs reads consistent with the latest state of the STM transaction.
func (d *driver) checkIsAuthorizedInTransaction(txnCtx *txnenv.TransactionContext, r *pfs.Repo, s auth.Scope) error {
	me, err := txnCtx.Client.WhoAmI(txnCtx.ClientContext, &auth.WhoAmIRequest{})
	if auth.IsErrNotActivated(err) {
		return nil
	}

	req := &auth.AuthorizeRequest{Repo: r.Name, Scope: s}
	resp, err := txnCtx.Auth().AuthorizeInTransaction(txnCtx, req)
	if err != nil {
		return errors.Wrapf(grpcutil.ScrubGRPC(err), "error during authorization check for operation on \"%s\"", r.Name)
	}
	if !resp.Authorized {
		return &auth.ErrNotAuthorized{Subject: me.Username, Repo: r.Name, Required: s}
	}
	return nil
}

// checkIsAuthorized returns an error if the current user (in 'pachClient') has
// authorization scope 's' for repo 'r'
func (d *driver) checkIsAuthorized(pachClient *client.APIClient, r *pfs.Repo, s auth.Scope) error {
	ctx := pachClient.Ctx()
	me, err := pachClient.WhoAmI(ctx, &auth.WhoAmIRequest{})
	if auth.IsErrNotActivated(err) {
		return nil
	}

	req := &auth.AuthorizeRequest{Repo: r.Name, Scope: s}
	resp, err := pachClient.AuthAPIClient.Authorize(ctx, req)
	if err != nil {
		return errors.Wrapf(grpcutil.ScrubGRPC(err), "error during authorization check for operation on \"%s\"", r.Name)
	}
	if !resp.Authorized {
		return &auth.ErrNotAuthorized{Subject: me.Username, Repo: r.Name, Required: s}
	}
	return nil
}

func (d *driver) createRepo(txnCtx *txnenv.TransactionContext, repo *pfs.Repo, description string, update bool) error {
	// Validate arguments
	if repo == nil {
		return errors.New("repo cannot be nil")
	}

	// Check that the user is logged in (user doesn't need any access level to
	// create a repo, but they must be authenticated if auth is active)
	whoAmI, err := txnCtx.Client.WhoAmI(txnCtx.ClientContext, &auth.WhoAmIRequest{})
	authIsActivated := !auth.IsErrNotActivated(err)
	if authIsActivated && err != nil {
		return errors.Wrapf(grpcutil.ScrubGRPC(err), "error authenticating (must log in to create a repo)")
	}
	if err := ancestry.ValidateName(repo.Name); err != nil {
		return err
	}

	repos := d.repos.ReadWrite(txnCtx.Stm)

	// check if 'repo' already exists. If so, return that error. Otherwise,
	// proceed with ACL creation (avoids awkward "access denied" error when
	// calling "createRepo" on a repo that already exists)
	var existingRepoInfo pfs.RepoInfo
	err = repos.Get(repo.Name, &existingRepoInfo)
	if err != nil && !col.IsErrNotFound(err) {
		return errors.Wrapf(err, "error checking whether \"%s\" exists", repo.Name)
	} else if err == nil && !update {
		return errors.Errorf("cannot create \"%s\" as it already exists", repo.Name)
	}

	// Create ACL for new repo
	if authIsActivated {
		// auth is active, and user is logged in. Make user an owner of the new
		// repo (and clear any existing ACL under this name that might have been
		// created by accident)
		_, err := txnCtx.Auth().SetACLInTransaction(txnCtx, &auth.SetACLRequest{
			Repo: repo.Name,
			Entries: []*auth.ACLEntry{{
				Username: whoAmI.Username,
				Scope:    auth.Scope_OWNER,
			}},
		})
		if err != nil {
			return errors.Wrapf(grpcutil.ScrubGRPC(err), "could not create ACL for new repo \"%s\"", repo.Name)
		}
	}

	repoInfo := &pfs.RepoInfo{
		Repo:        repo,
		Created:     types.TimestampNow(),
		Description: description,
	}
	if update && existingRepoInfo.Created != nil {
		repoInfo.Created = existingRepoInfo.Created
	}
	// Only Put the new repoInfo if something has changed.  This
	// optimization is impactful because pps will frequently update the
	// __spec__ repo to make sure it exists.
	if !proto.Equal(repoInfo, &existingRepoInfo) {
		return repos.Put(repo.Name, repoInfo)
	}
	return nil
}

func (d *driver) inspectRepo(
	txnCtx *txnenv.TransactionContext,
	repo *pfs.Repo,
	includeAuth bool,
) (*pfs.RepoInfo, error) {
	// Validate arguments
	if repo == nil {
		return nil, errors.New("repo cannot be nil")
	}

	result := &pfs.RepoInfo{}
	if err := d.repos.ReadWrite(txnCtx.Stm).Get(repo.Name, result); err != nil {
		return nil, err
	}
	if includeAuth {
		accessLevel, err := d.getAccessLevel(txnCtx.Client, repo)
		if err != nil {
			if auth.IsErrNotActivated(err) {
				return result, nil
			}
			return nil, errors.Wrapf(grpcutil.ScrubGRPC(err), "error getting access level for \"%s\"", repo.Name)
		}
		result.AuthInfo = &pfs.RepoAuthInfo{AccessLevel: accessLevel}
	}
	return result, nil
}

func (d *driver) getAccessLevel(pachClient *client.APIClient, repo *pfs.Repo) (auth.Scope, error) {
	ctx := pachClient.Ctx()
	who, err := pachClient.AuthAPIClient.WhoAmI(ctx, &auth.WhoAmIRequest{})
	if err != nil {
		return auth.Scope_NONE, err
	}
	if who.IsAdmin {
		return auth.Scope_OWNER, nil
	}
	resp, err := pachClient.AuthAPIClient.GetScope(ctx, &auth.GetScopeRequest{Repos: []string{repo.Name}})
	if err != nil {
		return auth.Scope_NONE, err
	}
	if len(resp.Scopes) != 1 {
		return auth.Scope_NONE, errors.Errorf("too many results from GetScope: %#v", resp)
	}
	return resp.Scopes[0], nil
}

func equalBranches(a, b []*pfs.Branch) bool {
	aMap := make(map[string]bool)
	bMap := make(map[string]bool)
	key := path.Join
	for _, branch := range a {
		aMap[key(branch.Repo.Name, branch.Name)] = true
	}
	for _, branch := range b {
		bMap[key(branch.Repo.Name, branch.Name)] = true
	}
	if len(aMap) != len(bMap) {
		return false
	}

	for k := range aMap {
		if !bMap[k] {
			return false
		}
	}
	return true
}

func equalCommits(a, b []*pfs.Commit) bool {
	aMap := make(map[string]bool)
	bMap := make(map[string]bool)
	key := path.Join
	for _, commit := range a {
		aMap[key(commit.Repo.Name, commit.ID)] = true
	}
	for _, commit := range b {
		bMap[key(commit.Repo.Name, commit.ID)] = true
	}
	if len(aMap) != len(bMap) {
		return false
	}

	for k := range aMap {
		if !bMap[k] {
			return false
		}
	}
	return true
}

// ErrBranchProvenanceTransitivity Branch provenance is not transitively closed.
// This struct contains all the information that was used to demonstrate that this invariant is not being satisfied.
type ErrBranchProvenanceTransitivity struct {
	BranchInfo     *pfs.BranchInfo
	FullProvenance []*pfs.Branch
}

func (e ErrBranchProvenanceTransitivity) Error() string {
	var msg strings.Builder
	msg.WriteString("consistency error: branch provenance was not transitive\n")
	msg.WriteString("on branch " + e.BranchInfo.Name + " in repo " + e.BranchInfo.Branch.Repo.Name + "\n")
	fullMap := make(map[string]*pfs.Branch)
	provMap := make(map[string]*pfs.Branch)
	key := path.Join
	for _, branch := range e.FullProvenance {
		fullMap[key(branch.Repo.Name, branch.Name)] = branch
	}
	provMap[key(e.BranchInfo.Branch.Repo.Name, e.BranchInfo.Name)] = e.BranchInfo.Branch
	for _, branch := range e.BranchInfo.Provenance {
		provMap[key(branch.Repo.Name, branch.Name)] = branch
	}
	msg.WriteString("the following branches are missing from the provenance:\n")
	for k, v := range fullMap {
		if _, ok := provMap[k]; !ok {
			msg.WriteString(v.Name + " in repo " + v.Repo.Name + "\n")
		}
	}
	return msg.String()
}

// ErrBranchInfoNotFound Branch info could not be found. Typically because of an incomplete deletion of a branch.
// This struct contains all the information that was used to demonstrate that this invariant is not being satisfied.
type ErrBranchInfoNotFound struct {
	Branch *pfs.Branch
}

func (e ErrBranchInfoNotFound) Error() string {
	return fmt.Sprintf("consistency error: the branch %v on repo %v could not be found\n", e.Branch.Name, e.Branch.Repo.Name)
}

// ErrCommitInfoNotFound Commit info could not be found. Typically because of an incomplete deletion of a commit.
// This struct contains all the information that was used to demonstrate that this invariant is not being satisfied.
type ErrCommitInfoNotFound struct {
	Location string
	Commit   *pfs.Commit
}

func (e ErrCommitInfoNotFound) Error() string {
	return fmt.Sprintf("consistency error: the commit %v in repo %v could not be found while checking %v",
		e.Commit.ID, e.Commit.Repo.Name, e.Location)
}

// ErrInconsistentCommitProvenance Commit provenance somehow has a branch and commit from different repos.
// This struct contains all the information that was used to demonstrate that this invariant is not being satisfied.
type ErrInconsistentCommitProvenance struct {
	CommitProvenance *pfs.CommitProvenance
}

func (e ErrInconsistentCommitProvenance) Error() string {
	return fmt.Sprintf("consistency error: the commit provenance has repo %v for the branch but repo %v for the commit",
		e.CommitProvenance.Branch.Repo.Name, e.CommitProvenance.Commit.Repo.Name)
}

// ErrHeadProvenanceInconsistentWithBranch The head provenance of a branch does not match the branch's provenance
// This struct contains all the information that was used to demonstrate that this invariant is not being satisfied.
type ErrHeadProvenanceInconsistentWithBranch struct {
	BranchInfo     *pfs.BranchInfo
	ProvBranchInfo *pfs.BranchInfo
	HeadCommitInfo *pfs.CommitInfo
}

func (e ErrHeadProvenanceInconsistentWithBranch) Error() string {
	var msg strings.Builder
	msg.WriteString("consistency error: head provenance is not consistent with branch provenance\n")
	msg.WriteString("on branch " + e.BranchInfo.Name + " in repo " + e.BranchInfo.Branch.Repo.Name + "\n")
	msg.WriteString("which has head commit " + e.HeadCommitInfo.Commit.ID + "\n")
	msg.WriteString("this branch is provenant on the branch " +
		e.ProvBranchInfo.Name + " in repo " + e.ProvBranchInfo.Branch.Repo.Name + "\n")
	msg.WriteString("which has head commit " + e.ProvBranchInfo.Head.ID + "\n")
	msg.WriteString("but this commit is missing from the head commit provenance\n")
	return msg.String()
}

// ErrProvenanceTransitivity Commit provenance is not transitively closed.
// This struct contains all the information that was used to demonstrate that this invariant is not being satisfied.
type ErrProvenanceTransitivity struct {
	CommitInfo     *pfs.CommitInfo
	FullProvenance []*pfs.Commit
}

func (e ErrProvenanceTransitivity) Error() string {
	var msg strings.Builder
	msg.WriteString("consistency error: commit provenance was not transitive\n")
	msg.WriteString("on commit " + e.CommitInfo.Commit.ID + " in repo " + e.CommitInfo.Commit.Repo.Name + "\n")
	fullMap := make(map[string]*pfs.Commit)
	provMap := make(map[string]*pfs.Commit)
	key := path.Join
	for _, prov := range e.FullProvenance {
		fullMap[key(prov.Repo.Name, prov.ID)] = prov
	}
	for _, prov := range e.CommitInfo.Provenance {
		provMap[key(prov.Commit.Repo.Name, prov.Commit.ID)] = prov.Commit
	}
	msg.WriteString("the following commit provenances are missing from the full provenance:\n")
	for k, v := range fullMap {
		if _, ok := provMap[k]; !ok {
			msg.WriteString(v.ID + " in repo " + v.Repo.Name + "\n")
		}
	}
	return msg.String()
}

// ErrNilCommitInSubvenance Commit provenance somehow has a branch and commit from different repos.
// This struct contains all the information that was used to demonstrate that this invariant is not being satisfied.
type ErrNilCommitInSubvenance struct {
	CommitInfo      *pfs.CommitInfo
	SubvenanceRange *pfs.CommitRange
}

func (e ErrNilCommitInSubvenance) Error() string {
	upper := "<nil>"
	if e.SubvenanceRange.Upper != nil {
		upper = e.SubvenanceRange.Upper.ID
	}
	lower := "<nil>"
	if e.SubvenanceRange.Lower != nil {
		lower = e.SubvenanceRange.Lower.ID
	}
	return fmt.Sprintf("consistency error: the commit %v has nil subvenance in the %v - %v range",
		e.CommitInfo.Commit.ID, lower, upper)
}

// ErrSubvenanceOfProvenance The commit was not found in its provenance's subvenance
// This struct contains all the information that was used to demonstrate that this invariant is not being satisfied.
type ErrSubvenanceOfProvenance struct {
	CommitInfo     *pfs.CommitInfo
	ProvCommitInfo *pfs.CommitInfo
}

func (e ErrSubvenanceOfProvenance) Error() string {
	var msg strings.Builder
	msg.WriteString("consistency error: the commit was not in its provenance's subvenance\n")
	msg.WriteString("commit " + e.CommitInfo.Commit.ID + " in repo " + e.CommitInfo.Commit.Repo.Name + "\n")
	msg.WriteString("provenance commit " + e.ProvCommitInfo.Commit.ID + " in repo " + e.ProvCommitInfo.Commit.Repo.Name + "\n")
	return msg.String()
}

// ErrProvenanceOfSubvenance The commit was not found in its subvenance's provenance
// This struct contains all the information that was used to demonstrate that this invariant is not being satisfied.
type ErrProvenanceOfSubvenance struct {
	CommitInfo     *pfs.CommitInfo
	SubvCommitInfo *pfs.CommitInfo
}

func (e ErrProvenanceOfSubvenance) Error() string {
	var msg strings.Builder
	msg.WriteString("consistency error: the commit was not in its subvenance's provenance\n")
	msg.WriteString("commit " + e.CommitInfo.Commit.ID + " in repo " + e.CommitInfo.Commit.Repo.Name + "\n")
	msg.WriteString("subvenance commit " + e.SubvCommitInfo.Commit.ID + " in repo " + e.SubvCommitInfo.Commit.Repo.Name + "\n")
	return msg.String()
}

// fsck verifies that pfs satisfies the following invariants:
// 1. Branch provenance is transitive
// 2. Head commit provenance has heads of branch's branch provenance
// 3. Commit provenance is transitive
// 4. Commit provenance and commit subvenance are dual relations
// If fix is true it will attempt to fix as many of these issues as it can.
func (d *driver) fsck(pachClient *client.APIClient, fix bool, cb func(*pfs.FsckResponse) error) error {
	ctx := pachClient.Ctx()
	repos := d.repos.ReadOnly(ctx)
	key := path.Join

	onError := func(err error) error { return cb(&pfs.FsckResponse{Error: err.Error()}) }
	onFix := func(fix string) error { return cb(&pfs.FsckResponse{Fix: fix}) }

	// collect all the info for the branches and commits in pfs
	branchInfos := make(map[string]*pfs.BranchInfo)
	commitInfos := make(map[string]*pfs.CommitInfo)
	newCommitInfos := make(map[string]*pfs.CommitInfo)
	repoInfo := &pfs.RepoInfo{}
	if err := repos.List(repoInfo, col.DefaultOptions, func(repoName string) error {
		commits := d.commits(repoName).ReadOnly(ctx)
		commitInfo := &pfs.CommitInfo{}
		if err := commits.List(commitInfo, col.DefaultOptions, func(commitID string) error {
			commitInfos[key(repoName, commitID)] = proto.Clone(commitInfo).(*pfs.CommitInfo)
			return nil
		}); err != nil {
			return err
		}
		branches := d.branches(repoName).ReadOnly(ctx)
		branchInfo := &pfs.BranchInfo{}
		return branches.List(branchInfo, col.DefaultOptions, func(branchName string) error {
			branchInfos[key(repoName, branchName)] = proto.Clone(branchInfo).(*pfs.BranchInfo)
			return nil
		})
	}); err != nil {
		return err
	}

	// for each branch
	for _, bi := range branchInfos {
		// we expect the branch's provenance to equal the union of the provenances of the branch's direct provenances
		// i.e. union(branch, branch.Provenance) = union(branch, branch.DirectProvenance, branch.DirectProvenance.Provenance)
		direct := bi.DirectProvenance
		union := []*pfs.Branch{bi.Branch}
		for _, directProvenance := range direct {
			directProvenanceInfo := branchInfos[key(directProvenance.Repo.Name, directProvenance.Name)]
			union = append(union, directProvenance)
			if directProvenanceInfo != nil {
				union = append(union, directProvenanceInfo.Provenance...)
			}
		}

		if !equalBranches(append(bi.Provenance, bi.Branch), union) {
			if err := onError(ErrBranchProvenanceTransitivity{
				BranchInfo:     bi,
				FullProvenance: union,
			}); err != nil {
				return err
			}
		}

		// 	if there is a HEAD commit
		if bi.Head != nil {
			// we expect the branch's provenance to equal the HEAD commit's provenance
			// i.e branch.Provenance contains the branch provBranch and provBranch.Head != nil implies branch.Head.Provenance contains provBranch.Head
			// =>
			for _, provBranch := range bi.Provenance {
				provBranchInfo, ok := branchInfos[key(provBranch.Repo.Name, provBranch.Name)]
				if !ok {
					if err := onError(ErrBranchInfoNotFound{Branch: provBranch}); err != nil {
						return err
					}
					continue
				}
				if provBranchInfo.Head != nil {
					// in this case, the headCommit Provenance should contain provBranch.Head
					headCommitInfo, ok := commitInfos[key(bi.Head.Repo.Name, bi.Head.ID)]
					if !ok {
						if !fix {
							if err := onError(ErrCommitInfoNotFound{
								Location: "head commit provenance (=>)",
								Commit:   bi.Head,
							}); err != nil {
								return err
							}
							continue
						}
						headCommitInfo = &pfs.CommitInfo{
							Commit: bi.Head,
							Origin: &pfs.CommitOrigin{Kind: pfs.OriginKind_FSCK},
						}
						commitInfos[key(bi.Head.Repo.Name, bi.Head.ID)] = headCommitInfo
						newCommitInfos[key(bi.Head.Repo.Name, bi.Head.ID)] = headCommitInfo
						if err := onFix(fmt.Sprintf(
							"creating commit %s@%s which was missing, but referenced by %s@%s",
							bi.Head.Repo.Name, bi.Head.ID,
							bi.Branch.Repo.Name, bi.Branch.Name),
						); err != nil {
							return err
						}
					}
					// If this commit was created on an output branch, then we don't expect it to satisfy this invariant
					// due to the nature of the RunPipeline functionality.
					if headCommitInfo.Origin != nil && headCommitInfo.Origin.Kind == pfs.OriginKind_AUTO && len(headCommitInfo.Provenance) > 0 {
						continue
					}
					contains := false
					for _, headProv := range headCommitInfo.Provenance {
						if provBranchInfo.Head.Repo.Name == headProv.Commit.Repo.Name &&
							provBranchInfo.Branch.Repo.Name == headProv.Branch.Repo.Name &&
							provBranchInfo.Name == headProv.Branch.Name &&
							provBranchInfo.Head.ID == headProv.Commit.ID {
							contains = true
						}
					}
					if !contains {
						if err := onError(ErrHeadProvenanceInconsistentWithBranch{
							BranchInfo:     bi,
							ProvBranchInfo: provBranchInfo,
							HeadCommitInfo: headCommitInfo,
						}); err != nil {
							return err
						}
					}
				}
			}
		}
	}

	// for each commit
	for _, ci := range commitInfos {
		// ensure that the provenance is transitive
		directProvenance := make([]*pfs.Commit, 0, len(ci.Provenance))
		transitiveProvenance := make([]*pfs.Commit, 0, len(ci.Provenance))
		for _, prov := range ci.Provenance {
			// not part of the above invariant, but we want to make sure provenance is self-consistent
			if prov.Commit.Repo.Name != prov.Branch.Repo.Name {
				if err := onError(ErrInconsistentCommitProvenance{CommitProvenance: prov}); err != nil {
					return err
				}
			}
			directProvenance = append(directProvenance, prov.Commit)
			transitiveProvenance = append(transitiveProvenance, prov.Commit)
			provCommitInfo, ok := commitInfos[key(prov.Commit.Repo.Name, prov.Commit.ID)]
			if !ok {
				if !fix {
					if err := onError(ErrCommitInfoNotFound{
						Location: "provenance transitivity",
						Commit:   prov.Commit,
					}); err != nil {
						return err
					}
					continue
				}
				provCommitInfo = &pfs.CommitInfo{
					Commit: prov.Commit,
					Origin: &pfs.CommitOrigin{Kind: pfs.OriginKind_FSCK},
				}
				commitInfos[key(prov.Commit.Repo.Name, prov.Commit.ID)] = provCommitInfo
				newCommitInfos[key(prov.Commit.Repo.Name, prov.Commit.ID)] = provCommitInfo
				if err := onFix(fmt.Sprintf(
					"creating commit %s@%s which was missing, but referenced by %s@%s",
					prov.Commit.Repo.Name, prov.Commit.ID,
					ci.Commit.Repo.Name, ci.Commit.ID),
				); err != nil {
					return err
				}
			}
			for _, provProv := range provCommitInfo.Provenance {
				transitiveProvenance = append(transitiveProvenance, provProv.Commit)
			}
		}
		if !equalCommits(directProvenance, transitiveProvenance) {
			if err := onError(ErrProvenanceTransitivity{
				CommitInfo:     ci,
				FullProvenance: transitiveProvenance,
			}); err != nil {
				return err
			}
		}
	}

	// for each commit
	for _, ci := range commitInfos {
		// we expect that the commit is in the subvenance of another commit iff the other commit is in our commit's provenance
		// i.e. commit.Provenance contains commit C iff C.Subvenance contains commit or C = commit
		// =>
		for _, prov := range ci.Provenance {
			if prov.Commit.ID == ci.Commit.ID {
				continue
			}
			contains := false
			provCommitInfo, ok := commitInfos[key(prov.Commit.Repo.Name, prov.Commit.ID)]
			if !ok {
				if !fix {
					if err := onError(ErrCommitInfoNotFound{
						Location: "provenance for provenance-subvenance duality (=>)",
						Commit:   prov.Commit,
					}); err != nil {
						return err
					}
					continue
				}
				provCommitInfo = &pfs.CommitInfo{
					Commit: prov.Commit,
					Origin: &pfs.CommitOrigin{Kind: pfs.OriginKind_FSCK},
				}
				commitInfos[key(prov.Commit.Repo.Name, prov.Commit.ID)] = provCommitInfo
				newCommitInfos[key(prov.Commit.Repo.Name, prov.Commit.ID)] = provCommitInfo
				if err := onFix(fmt.Sprintf(
					"creating commit %s@%s which was missing, but referenced by %s@%s",
					prov.Commit.Repo.Name, prov.Commit.ID,
					ci.Commit.Repo.Name, ci.Commit.ID),
				); err != nil {
					return err
				}
			}
			for _, subvRange := range provCommitInfo.Subvenance {
				subvCommit := subvRange.Upper
				// loop through the subvenance range
				for {
					if subvCommit == nil {
						if err := onError(ErrNilCommitInSubvenance{
							CommitInfo:      provCommitInfo,
							SubvenanceRange: subvRange,
						}); err != nil {
							return err
						}
						break // can't continue loop now that subvCommit is nil
					}
					subvCommitInfo, ok := commitInfos[key(subvCommit.Repo.Name, subvCommit.ID)]
					if !ok {
						if !fix {
							if err := onError(ErrCommitInfoNotFound{
								Location: "subvenance for provenance-subvenance duality (=>)",
								Commit:   subvCommit,
							}); err != nil {
								return err
							}
							break // can't continue loop if we can't find this commit
						}
						subvCommitInfo = &pfs.CommitInfo{
							Commit: subvCommit,
							Origin: &pfs.CommitOrigin{Kind: pfs.OriginKind_FSCK},
						}
						commitInfos[key(subvCommit.Repo.Name, subvCommit.ID)] = subvCommitInfo
						newCommitInfos[key(subvCommit.Repo.Name, subvCommit.ID)] = subvCommitInfo
						if err := onFix(fmt.Sprintf(
							"creating commit %s@%s which was missing, but referenced by %s@%s",
							subvCommit.Repo.Name, subvCommit.ID,
							ci.Commit.Repo.Name, ci.Commit.ID),
						); err != nil {
							return err
						}
					}
					if ci.Commit.ID == subvCommit.ID {
						contains = true
					}

					if subvCommit.ID == subvRange.Lower.ID {
						break // check at the end of the loop so we fsck 'lower' too (inclusive range)
					}
					subvCommit = subvCommitInfo.ParentCommit
				}
			}
			if !contains {
				if err := onError(ErrSubvenanceOfProvenance{
					CommitInfo:     ci,
					ProvCommitInfo: provCommitInfo,
				}); err != nil {
					return err
				}
			}
		}
		// <=
		for _, subvRange := range ci.Subvenance {
			subvCommit := subvRange.Upper
			// loop through the subvenance range
			for {
				contains := false
				if subvCommit == nil {
					if err := onError(ErrNilCommitInSubvenance{
						CommitInfo:      ci,
						SubvenanceRange: subvRange,
					}); err != nil {
						return err
					}
					break // can't continue loop now that subvCommit is nil
				}
				subvCommitInfo, ok := commitInfos[key(subvCommit.Repo.Name, subvCommit.ID)]
				if !ok {
					if !fix {
						if err := onError(ErrCommitInfoNotFound{
							Location: "subvenance for provenance-subvenance duality (<=)",
							Commit:   subvCommit,
						}); err != nil {
							return err
						}
						break // can't continue loop if we can't find this commit
					}
					subvCommitInfo = &pfs.CommitInfo{
						Commit: subvCommit,
						Origin: &pfs.CommitOrigin{Kind: pfs.OriginKind_FSCK},
					}
					commitInfos[key(subvCommit.Repo.Name, subvCommit.ID)] = subvCommitInfo
					newCommitInfos[key(subvCommit.Repo.Name, subvCommit.ID)] = subvCommitInfo
					if err := onFix(fmt.Sprintf(
						"creating commit %s@%s which was missing, but referenced by %s@%s",
						subvCommit.Repo.Name, subvCommit.ID,
						ci.Commit.Repo.Name, ci.Commit.ID),
					); err != nil {
						return err
					}
				}
				if ci.Commit.ID == subvCommit.ID {
					contains = true
				}
				for _, subvProv := range subvCommitInfo.Provenance {
					if ci.Commit.Repo.Name == subvProv.Commit.Repo.Name &&
						ci.Commit.ID == subvProv.Commit.ID {
						contains = true
					}
				}

				if !contains {
					if err := onError(ErrProvenanceOfSubvenance{
						CommitInfo:     ci,
						SubvCommitInfo: subvCommitInfo,
					}); err != nil {
						return err
					}
				}

				if subvCommit.ID == subvRange.Lower.ID {
					break // check at the end of the loop so we fsck 'lower' too (inclusive range)
				}
				subvCommit = subvCommitInfo.ParentCommit
			}
		}
	}
	if fix {
		_, err := col.NewSTM(ctx, d.etcdClient, func(stm col.STM) error {
			for _, ci := range newCommitInfos {
				// We've observed users getting ErrExists from this create,
				// which doesn't make a lot of sense, but we insulate against
				// it anyways so it doesn't prevent the command from working.
				if err := d.commits(ci.Commit.Repo.Name).ReadWrite(stm).Create(ci.Commit.ID, ci); err != nil && !col.IsErrExists(err) {
					return err
				}
			}
			return nil
		})
		return err
	}
	return nil
}

func (d *driver) listRepo(pachClient *client.APIClient, includeAuth bool) (*pfs.ListRepoResponse, error) {
	ctx := pachClient.Ctx()
	repos := d.repos.ReadOnly(ctx)
	result := &pfs.ListRepoResponse{}
	authSeemsActive := true
	repoInfo := &pfs.RepoInfo{}
	if err := repos.List(repoInfo, col.DefaultOptions, func(repoName string) error {
		if repoName == ppsconsts.SpecRepo {
			return nil
		}
		if includeAuth && authSeemsActive {
			accessLevel, err := d.getAccessLevel(pachClient, repoInfo.Repo)
			if err == nil {
				repoInfo.AuthInfo = &pfs.RepoAuthInfo{AccessLevel: accessLevel}
			} else if auth.IsErrNotActivated(err) {
				authSeemsActive = false
			} else {
				return errors.Wrapf(grpcutil.ScrubGRPC(err), "error getting access level for \"%s\"", repoName)
			}
		}
		result.RepoInfo = append(result.RepoInfo, proto.Clone(repoInfo).(*pfs.RepoInfo))
		return nil
	}); err != nil {
		return nil, err
	}
	return result, nil
}

func (d *driver) deleteRepo(txnCtx *txnenv.TransactionContext, repo *pfs.Repo, force bool) error {
	// Validate arguments
	if repo == nil {
		return errors.New("repo cannot be nil")
	}

	// TODO(msteffen): Fix d.deleteAll() so that it doesn't need to delete and
	// recreate the PPS spec repo, then uncomment this block to prevent users from
	// deleting it and breaking their cluster
	// if repo.Name == ppsconsts.SpecRepo {
	// 	return errors.Errorf("cannot delete the special PPS repo %s", ppsconsts.SpecRepo)
	// }
	repos := d.repos.ReadWrite(txnCtx.Stm)

	// check if 'repo' is already gone. If so, return that error. Otherwise,
	// proceed with auth check (avoids awkward "access denied" error when calling
	// "deleteRepo" on a repo that's already gone)
	var existingRepoInfo pfs.RepoInfo
	err := repos.Get(repo.Name, &existingRepoInfo)
	if err != nil {
		if !col.IsErrNotFound(err) {
			return errors.Wrapf(err, "error checking whether \"%s\" exists", repo.Name)
		}
	}

	// Check if the caller is authorized to delete this repo
	if err := d.checkIsAuthorizedInTransaction(txnCtx, repo, auth.Scope_OWNER); err != nil {
		return err
	}

	repoInfo := new(pfs.RepoInfo)
	if err := repos.Get(repo.Name, repoInfo); err != nil {
		if !col.IsErrNotFound(err) {
			return errors.Wrapf(err, "repos.Get")
		}
	}

	// make a list of all the commits
	commits := d.commits(repo.Name).ReadOnly(txnCtx.ClientContext)
	commitInfos := make(map[string]*pfs.CommitInfo)
	commitInfo := &pfs.CommitInfo{}
	if err := commits.List(commitInfo, col.DefaultOptions, func(commitID string) error {
		commitInfos[commitID] = proto.Clone(commitInfo).(*pfs.CommitInfo)
		return nil
	}); err != nil {
		return err
	}

	visited := make(map[string]bool) // visitied upstream (provenant) commits
	// and then delete them while making sure that the subvenance of upstream commits gets updated
	for _, ci := range commitInfos {
		// Remove the deleted commit from the upstream commits' subvenance.
		for _, prov := range ci.Provenance {
			// Check if we've fixed prov already (or if it's in this repo and
			// doesn't need to be fixed
			if visited[prov.Commit.ID] || prov.Commit.Repo.Name == repo.Name {
				continue
			}
			// or if the repo has already been deleted
			ri := new(pfs.RepoInfo)
			if err := repos.Get(prov.Commit.Repo.Name, ri); err != nil {
				if !col.IsErrNotFound(err) {
					return errors.Wrapf(err, "repo %v was not found", prov.Commit.Repo.Name)
				}
				continue
			}
			visited[prov.Commit.ID] = true

			// fix prov's subvenance
			provCI := &pfs.CommitInfo{}
			if err := d.commits(prov.Commit.Repo.Name).ReadWrite(txnCtx.Stm).Update(prov.Commit.ID, provCI, func() error {
				subvTo := 0 // copy subvFrom to subvTo, excepting subv ranges to delete (so that they're overwritten)
			nextSubvRange:
				for subvFrom, subv := range provCI.Subvenance {
					// Compute path (of commit IDs) connecting subv.Upper to subv.Lower
					cur := subv.Upper.ID
					path := []string{cur}
					for cur != subv.Lower.ID {
						// Get CommitInfo for 'cur' from etcd
						// and traverse parent
						curInfo := &pfs.CommitInfo{}
						if err := d.commits(subv.Lower.Repo.Name).ReadWrite(txnCtx.Stm).Get(cur, curInfo); err != nil {
							return errors.Wrapf(err, "error reading commitInfo for subvenant \"%s/%s\"", subv.Lower.Repo.Name, cur)
						}
						if curInfo.ParentCommit == nil {
							break
						}
						cur = curInfo.ParentCommit.ID
						path = append(path, cur)
					}

					// move 'subv.Upper' through parents until it points to a non-deleted commit
					for j := range path {
						if subv.Upper.Repo.Name != repo.Name {
							break
						}
						if j+1 >= len(path) {
							// All commits in subvRange are deleted. Remove entire Range
							// from provCI.Subvenance
							continue nextSubvRange
						}
						subv.Upper.ID = path[j+1]
					}

					// move 'subv.Lower' through children until it points to a non-deleted commit
					for j := len(path) - 1; j >= 0; j-- {
						if subv.Lower.Repo.Name != repo.Name {
							break
						}
						// We'll eventually get to a non-deleted commit because the
						// 'upper' block didn't exit
						subv.Lower.ID = path[j-1]
					}
					provCI.Subvenance[subvTo] = provCI.Subvenance[subvFrom]
					subvTo++
				}
				provCI.Subvenance = provCI.Subvenance[:subvTo]
				return nil
			}); err != nil {
				return errors.Wrapf(err, "err fixing subvenance of upstream commit %s/%s", prov.Commit.Repo.Name, prov.Commit.ID)
			}
		}
	}

	var branchInfos []*pfs.BranchInfo
	for _, branch := range repoInfo.Branches {
		bi, err := d.inspectBranch(txnCtx, branch)
		if err != nil {
			return errors.Wrapf(err, "error inspecting branch %s", branch)
		}
		branchInfos = append(branchInfos, bi)
	}
	// sort ascending provenance
	sort.Slice(branchInfos, func(i, j int) bool { return len(branchInfos[i].Provenance) < len(branchInfos[j].Provenance) })
	for i := range branchInfos {
		// delete branches from most provenance to least, that way if one
		// branch is provenant on another (such as with stats branches) we
		// delete them in the right order.
		branch := branchInfos[len(branchInfos)-1-i].Branch
		if err := d.deleteBranch(txnCtx, branch, force); err != nil {
			return errors.Wrapf(err, "delete branch %s", branch)
		}
	}
	// Despite the fact that we already deleted each branch with
	// deleteBranch, we also do branches.DeleteAll(), this insulates us
	// against certain corruption situations where the RepoInfo doesn't
	// exist in etcd but branches do.
	branches := d.branches(repo.Name).ReadWrite(txnCtx.Stm)
	branches.DeleteAll()
	// Similarly with commits
	commitsX := d.commits(repo.Name).ReadWrite(txnCtx.Stm)
	commitsX.DeleteAll()
	if err := repos.Delete(repo.Name); err != nil && !col.IsErrNotFound(err) {
		return errors.Wrapf(err, "repos.Delete")
	}

	if _, err = txnCtx.Auth().SetACLInTransaction(txnCtx, &auth.SetACLRequest{
		Repo: repo.Name, // NewACL is unset, so this will clear the acl for 'repo'
	}); err != nil && !auth.IsErrNotActivated(err) {
		return grpcutil.ScrubGRPC(err)
	}
	return nil
}

// ID can be passed in for transactions, which need to ensure the ID doesn't
// change after the commit ID has been reported to a client.
func (d *driver) startCommit(txnCtx *txnenv.TransactionContext, ID string, parent *pfs.Commit, branch string, provenance []*pfs.CommitProvenance, description string) (*pfs.Commit, error) {
	return d.makeCommit(txnCtx, ID, parent, branch, provenance, nil, nil, nil, nil, nil, description, time.Time{}, time.Time{}, 0)
}

func (d *driver) buildCommit(ctx context.Context, ID string, parent *pfs.Commit,
	branch string, provenance []*pfs.CommitProvenance,
	tree *pfs.Object, trees []*pfs.Object, datums *pfs.Object,
	started, finished time.Time, sizeBytes uint64) (*pfs.Commit, error) {
	commit := &pfs.Commit{}
	err := d.txnEnv.WithWriteContext(ctx, func(txnCtx *txnenv.TransactionContext) error {
		var err error
		commit, err = d.makeCommit(txnCtx, ID, parent, branch, provenance, tree, trees, datums, nil, nil, "", started, finished, sizeBytes)
		return err
	})
	return commit, err
}

// make commit makes a new commit in 'branch', with the parent 'parent' and the
// direct provenance 'provenance'. Note that
// - 'parent' must not be nil, but the only required field is 'parent.Repo'.
// - 'parent.ID' may be set to "", in which case the parent commit is inferred
//   from 'parent.Repo' and 'branch'.
// - If both 'parent.ID' and 'branch' are set, 'parent.ID' determines the parent
//   commit, but 'branch' is still moved to point at the new commit
//   to the new commit
// - If neither 'parent.ID' nor 'branch' are set, the new commit will have no
//   parent
// - If only 'parent.ID' is set, and it contains a branch, then the new commit's
//   parent will be the HEAD of that branch, but the branch will not be moved
func (d *driver) makeCommit(
	txnCtx *txnenv.TransactionContext,
	ID string,
	parent *pfs.Commit,
	branch string,
	provenance []*pfs.CommitProvenance,
	treeRef *pfs.Object,
	treesRefs []*pfs.Object,
	datumsRef *pfs.Object,
	recordFiles []string,
	records []*pfs.PutFileRecords,
	description string,
	started time.Time,
	finished time.Time,
	sizeBytes uint64,
) (*pfs.Commit, error) {
	// Validate arguments:
	if parent == nil {
		return nil, errors.Errorf("parent cannot be nil")
	}

	// Check that caller is authorized
	if err := d.checkIsAuthorizedInTransaction(txnCtx, parent.Repo, auth.Scope_WRITER); err != nil {
		return nil, err
	}

	// New commit and commitInfo
	newCommit := &pfs.Commit{
		Repo: parent.Repo,
		ID:   ID,
	}
	if newCommit.ID == "" {
		newCommit.ID = uuid.NewWithoutDashes()
	}
	newCommitInfo := &pfs.CommitInfo{
		Commit:      newCommit,
		Origin:      &pfs.CommitOrigin{Kind: pfs.OriginKind_USER},
		Description: description,
	}
	if branch != "" {
		if err := ancestry.ValidateName(branch); err != nil {
			return nil, err
		}
	}

	// Set newCommitInfo.Started and possibly newCommitInfo.Finished. Enforce:
	// 1) 'started' and 'newCommitInfo.Started' must be set
	// 2) 'started' <= 'finished'
	switch {
	case started.IsZero() && finished.IsZero():
		// set 'started' to Now() && leave 'finished' unset (open commit)
		started = time.Now()
	case started.IsZero() && !finished.IsZero():
		// set 'started' to 'finished'
		started = finished
	case !started.IsZero() && finished.IsZero():
		if now := time.Now(); now.Before(started) {
			logrus.Warnf("attempted to start commit at future time %v, resetting start time to now (%v)", started, now)
			started = now // prevent finished < started (if user finishes commit soon)
		}
	case !started.IsZero() && !finished.IsZero():
		if finished.Before(started) {
			logrus.Warnf("attempted to create commit with finish time %[1]v that is before start time %[2]v, resetting start time to %[1]v", finished, started)
			started = finished // prevent finished < started
		}
	}
	var err error
	newCommitInfo.Started, err = types.TimestampProto(started)
	if err != nil {
		return nil, errors.Wrapf(err, "could not convert 'started' time")
	}
	if !finished.IsZero() {
		newCommitInfo.Finished, err = types.TimestampProto(finished)
		if err != nil {
			return nil, errors.Wrapf(err, "could not convert 'finished' time")
		}
	}

	// create the actual commit in etcd and update the branch + parent/child
	// Clone the parent, as this stm modifies it and might wind up getting
	// run more than once (if there's a conflict.)
	parent = proto.Clone(parent).(*pfs.Commit)
	repos := d.repos.ReadWrite(txnCtx.Stm)
	commits := d.commits(parent.Repo.Name).ReadWrite(txnCtx.Stm)
	branches := d.branches(parent.Repo.Name).ReadWrite(txnCtx.Stm)

	// Check if repo exists
	repoInfo := new(pfs.RepoInfo)
	if err := repos.Get(parent.Repo.Name, repoInfo); err != nil {
		return nil, err
	}

	// create/update 'branch' (if it was set) and set parent.ID (if, in
	// addition, 'parent.ID' was not set)
	key := path.Join
	branchProvMap := make(map[string]bool)
	if branch != "" {
		branchInfo := &pfs.BranchInfo{}
		if err := branches.Upsert(branch, branchInfo, func() error {
			// validate branch
			if parent.ID == "" && branchInfo.Head != nil {
				parent.ID = branchInfo.Head.ID
			}
			// include the branch and its provenance in the branch provenance map
			branchProvMap[key(newCommit.Repo.Name, branch)] = true
			for _, b := range branchInfo.Provenance {
				branchProvMap[key(b.Repo.Name, b.Name)] = true
			}
			if branchInfo.Head != nil {
				headCommitInfo := &pfs.CommitInfo{}
				if err := commits.Get(branchInfo.Head.ID, headCommitInfo); err != nil {
					return err
				}
				for _, prov := range headCommitInfo.Provenance {
					branchProvMap[key(prov.Branch.Repo.Name, prov.Branch.Name)] = true
				}
			}
			// Don't count the __spec__ repo towards the provenance count
			// since spouts will have __spec__ as provenance, but need to accept commits
			provenanceCount := len(branchInfo.Provenance)
			for _, p := range branchInfo.Provenance {
				if p.Repo.Name == ppsconsts.SpecRepo {
					provenanceCount--
					break
				}
			}

			// if 'provenance' includes a spec commit, (note the difference from the
			// prev condition) then it was created by pps and is allowed to be in an
			// output branch
			hasSpec := false
			for _, prov := range provenance {
				if prov.Commit.Repo.Name == ppsconsts.SpecRepo {
					hasSpec = true
				}
			}

			if provenanceCount > 0 && treeRef == nil && !hasSpec {
				return errors.Errorf("cannot start a commit on an output branch")
			}
			// Point 'branch' at the new commit
			branchInfo.Name = branch // set in case 'branch' is new
			branchInfo.Head = newCommit
			branchInfo.Branch = client.NewBranch(newCommit.Repo.Name, branch)
			return nil
		}); err != nil {
			return nil, err
		}
		// Add branch to repo (see "Update repoInfo" below)
		add(&repoInfo.Branches, branchInfo.Branch)
		// and add the branch to the commit info
		newCommitInfo.Branch = branchInfo.Branch
	}

	// 1. Write 'newCommit' to 'openCommits' collection OR
	// 2. Finish 'newCommit' (if treeRef != nil or records != nil); see
	//    "FinishCommit case" above)
	if treeRef != nil || treesRefs != nil || records != nil || newCommitInfo.Finished != nil {
		if records != nil {
			parentTree, err := d.getTreeForCommit(txnCtx, parent)
			if err != nil {
				return nil, err
			}
			tree, err := parentTree.Copy()
			if err != nil {
				return nil, err
			}
			defer destroyHashtree(tree)
			for i, record := range records {
				if err := d.applyWrite(recordFiles[i], record, tree); err != nil {
					return nil, err
				}
			}
			if err := tree.Hash(); err != nil {
				return nil, err
			}
			treeRef, err = hashtree.PutHashTree(txnCtx.Client, tree)
			if err != nil {
				return nil, err
			}
			sizeBytes = uint64(tree.FSSize())
		}

		// at this point, either 'treeRef' is set OR 'newCommit' is tree-less
		newCommitInfo.Tree = treeRef
		newCommitInfo.Trees = treesRefs
		newCommitInfo.Datums = datumsRef
		newCommitInfo.SizeBytes = sizeBytes
		if newCommitInfo.Finished == nil {
			newCommitInfo.Finished = types.TimestampNow()
		}

		// If we're updating the master branch, also update the repo size (see
		// "Update repoInfo" below)
		if branch == "master" {
			repoInfo.SizeBytes = newCommitInfo.SizeBytes
		}
	} else {
		if err := d.openCommits.ReadWrite(txnCtx.Stm).Put(newCommit.ID, newCommit); err != nil {
			return nil, err
		}
	}

	// Update repoInfo (potentially with new branch and new size)
	if err := repos.Put(parent.Repo.Name, repoInfo); err != nil {
		return nil, err
	}

	// Build newCommit's full provenance. B/c commitInfo.Provenance is a
	// transitive closure, there's no need to search the full provenance graph,
	// just take the union of the immediate parents' (in the 'provenance' arg)
	// commitInfo.Provenance
	newCommitProv := make(map[string]*pfs.CommitProvenance)
	for _, prov := range provenance {
		provCommitInfo, err := d.resolveCommit(txnCtx.Stm, prov.Commit)
		if err != nil {
			return nil, err
		}
		newCommitProv[prov.Commit.ID] = prov

		for _, c := range provCommitInfo.Provenance {
			newCommitProv[c.Commit.ID] = c
		}
	}

	// keep track of which branches are represented in the commit provenance
	provenantBranches := make(map[string]bool)
	// Copy newCommitProv into newCommitInfo.Provenance, and update upstream subv
	for _, prov := range newCommitProv {
		// resolve the provenance
		var err error
		prov, err = d.resolveCommitProvenance(txnCtx.Stm, prov)
		if err != nil {
			return nil, err
		}
		// there should only be one representative of each branch in the commit provenance
		if _, ok := provenantBranches[key(prov.Branch.Repo.Name, prov.Branch.Name)]; ok {
			return nil, errors.Errorf("the commit provenance contains multiple commits from the same branch")
		}
		provenantBranches[key(prov.Branch.Repo.Name, prov.Branch.Name)] = true

		// ensure the commit provenance is consistent with the branch provenance
		if len(branchProvMap) != 0 {
			// the check for empty branch names is for the run pipeline case in which a commit with no branch are expected in the stats commit provenance
			if prov.Branch.Repo.Name != ppsconsts.SpecRepo && prov.Branch.Name != "" && !branchProvMap[key(prov.Branch.Repo.Name, prov.Branch.Name)] {
				return nil, errors.Errorf("the commit provenance contains a branch which the branch is not provenant on")
			}
		}

		newCommitInfo.Provenance = append(newCommitInfo.Provenance, prov)
		provCommitInfo := &pfs.CommitInfo{}
		if err := d.commits(prov.Commit.Repo.Name).ReadWrite(txnCtx.Stm).Update(prov.Commit.ID, provCommitInfo, func() error {
			d.appendSubvenance(provCommitInfo, newCommitInfo)
			return nil
		}); err != nil {
			return nil, err
		}
	}

	// Set newCommit.ParentCommit (if 'parent' and/or 'branch' was set) and add
	// newCommit to parent's ChildCommits
	if parent.ID != "" {
		// Resolve parent.ID if it's a branch that isn't 'branch' (which can
		// happen if 'branch' is new and diverges from the existing branch in
		// 'parent.ID')
		parentCommitInfo, err := d.resolveCommit(txnCtx.Stm, parent)
		if err != nil {
			return nil, errors.Wrapf(err, "parent commit not found")
		}
		// fail if the parent commit has not been finished
		if parentCommitInfo.Finished == nil {
			return nil, errors.Errorf("parent commit %s@%s has not been finished", parent.Repo.Name, parent.ID)
		}
		if err := commits.Update(parent.ID, parentCommitInfo, func() error {
			newCommitInfo.ParentCommit = parent
			// If we don't know the branch the commit belongs to at this point, assume it is the same as the parent branch
			if newCommitInfo.Branch == nil {
				newCommitInfo.Branch = parentCommitInfo.Branch
			}
			parentCommitInfo.ChildCommits = append(parentCommitInfo.ChildCommits, newCommit)
			return nil
		}); err != nil {
			// Note: error is emitted if parent.ID is a missing/invalid branch OR a
			// missing/invalid commit ID
			return nil, errors.Wrapf(err, "could not resolve parent commit \"%s\"", parent.ID)
		}
	}

	// Finally, create the commit
	if err := commits.Create(newCommit.ID, newCommitInfo); err != nil {
		return nil, err
	}
	// Defer propagation of the commit until the end of the transaction so we can
	// batch downstream commits together if there are multiple changes.
	if branch != "" {
		if err := txnCtx.PropagateCommit(client.NewBranch(newCommit.Repo.Name, branch), true); err != nil {
			return nil, err
		}
	}

	return newCommit, nil
}

func (d *driver) finishCommit(txnCtx *txnenv.TransactionContext, commit *pfs.Commit, tree *pfs.Object, empty bool, description string) (retErr error) {
	// Validate arguments
	if commit == nil {
		return errors.New("commit cannot be nil")
	}
	if commit.Repo == nil {
		return errors.New("commit repo cannot be nil")
	}

	if err := d.checkIsAuthorizedInTransaction(txnCtx, commit.Repo, auth.Scope_WRITER); err != nil {
		return err
	}
	commitInfo, err := d.resolveCommit(txnCtx.Stm, commit)
	if err != nil {
		return err
	}
	if commitInfo.Finished != nil {
		return pfsserver.ErrCommitFinished{commit}
	}
	if description != "" {
		commitInfo.Description = description
	}

	var parentTree, finishedTree hashtree.HashTree
	if !empty {
		// Retrieve the parent commit's tree (to apply writes from etcd or just
		// compute the size change). If parentCommit.Tree == nil, walk up the branch
		// until we find a successful commit. Otherwise, require that the immediate
		// parent of 'commitInfo' is closed, as we use its contents
		parentCommit := commitInfo.ParentCommit
		for parentCommit != nil {
			parentCommitInfo, err := d.resolveCommit(txnCtx.Stm, parentCommit)
			if err != nil {
				return err
			}
			if parentCommitInfo.Tree != nil {
				break
			}
			parentCommit = parentCommitInfo.ParentCommit
		}
		parentTree, err = d.getTreeForCommit(txnCtx, parentCommit) // result is empty if parentCommit == nil
		if err != nil {
			return err
		}

		defer func() {
			if finishedTree != nil {
				destroyHashtree(finishedTree)
			}
		}()

		if tree == nil {
			var err error
			finishedTree, err = d.getTreeForOpenCommit(txnCtx.Client, &pfs.File{Commit: commit}, parentTree)
			if err != nil {
				return err
			}
			// Put the tree to object storage.
			treeRef, err := hashtree.PutHashTree(txnCtx.Client, finishedTree)
			if err != nil {
				return err
			}
			commitInfo.Tree = treeRef
		} else {
			var err error
			finishedTree, err = hashtree.GetHashTreeObject(txnCtx.Client, d.storageRoot, tree)
			if err != nil {
				return err
			}
			commitInfo.Tree = tree
		}

		commitInfo.SizeBytes = uint64(finishedTree.FSSize())
	}
	commitInfo.Finished = types.TimestampNow()
	if err := d.updateProvenanceProgress(txnCtx, !empty, commitInfo); err != nil {
		return err
	}
	return d.writeFinishedCommit(txnCtx.Stm, commit, commitInfo)
}

func (d *driver) finishOutputCommit(txnCtx *txnenv.TransactionContext, commit *pfs.Commit, trees []*pfs.Object, datums *pfs.Object, size uint64) (retErr error) {
	if err := d.checkIsAuthorizedInTransaction(txnCtx, commit.Repo, auth.Scope_WRITER); err != nil {
		return err
	}
	commitInfo, err := d.resolveCommit(txnCtx.Stm, commit)
	if err != nil {
		return err
	}
	if commitInfo.Finished != nil {
		return errors.Errorf("commit %s has already been finished", commit.FullID())
	}
	commitInfo.Trees = trees
	commitInfo.Datums = datums
	commitInfo.SizeBytes = size
	commitInfo.Finished = types.TimestampNow()
	if err := d.updateProvenanceProgress(txnCtx, true, commitInfo); err != nil {
		return err
	}
	return d.writeFinishedCommit(txnCtx.Stm, commit, commitInfo)
}

func (d *driver) updateProvenanceProgress(txnCtx *txnenv.TransactionContext, success bool, ci *pfs.CommitInfo) error {
	if d.env.DisableCommitProgressCounter {
		return nil
	}
	for _, provC := range ci.Provenance {
		provCi := &pfs.CommitInfo{}
		if err := d.commits(provC.Commit.Repo.Name).ReadWrite(txnCtx.Stm).Update(provC.Commit.ID, provCi, func() error {
			if success {
				provCi.SubvenantCommitsSuccess++
			} else {
				provCi.SubvenantCommitsFailure++
			}
			return nil
		}); err != nil {
			return err
		}
	}
	return nil
}

// writeFinishedCommit writes these changes to etcd:
// 1) it closes the input commit (i.e., it writes any changes made to it and
//    removes it from the open commits)
// 2) if the commit is the new HEAD of master, it updates the repo size
func (d *driver) writeFinishedCommit(stm col.STM, commit *pfs.Commit, commitInfo *pfs.CommitInfo) error {
	commits := d.commits(commit.Repo.Name).ReadWrite(stm)
	if err := commits.Put(commit.ID, commitInfo); err != nil {
		return err
	}
	if err := d.openCommits.ReadWrite(stm).Delete(commit.ID); err != nil {
		return errors.Wrapf(err, "could not confirm that commit %s is open; this is likely a bug", commit.ID)
	}
	// update the repo size if this is the head of master
	repos := d.repos.ReadWrite(stm)
	repoInfo := new(pfs.RepoInfo)
	if err := repos.Get(commit.Repo.Name, repoInfo); err != nil {
		return err
	}
	for _, branch := range repoInfo.Branches {
		if branch.Name == "master" {
			branchInfo := &pfs.BranchInfo{}
			if err := d.branches(commit.Repo.Name).ReadWrite(stm).Get(branch.Name, branchInfo); err != nil {
				return err
			}
			// If the head commit of master has been deleted, we could get here if another branch
			// had shared its head commit with master, and then we created a new commit on that branch
			if branchInfo.Head != nil && branchInfo.Head.ID == commit.ID {
				repoInfo.SizeBytes = commitInfo.SizeBytes
				if err := repos.Put(commit.Repo.Name, repoInfo); err != nil {
					return err
				}
			}
		}
	}
	return nil
}

// propagateCommits selectively starts commits in or downstream of 'branches' in
// order to restore the invariant that branch provenance matches HEAD commit
// provenance:
//   B.Head is provenant on A.Head <=>
//   branch B is provenant on branch A and A.Head != nil
// The implementation assumes that the invariant already holds for all branches
// upstream of 'branches', but not necessarily for each 'branch' itself. Despite
// the name, 'branches' do not need a HEAD commit to propagate, though one may be
// created.
//
// In other words, propagateCommits scans all branches b_downstream that are
// equal to or downstream of 'branches', and if the HEAD of b_downstream isn't
// provenant on the HEADs of b_downstream's provenance, propagateCommits starts
// a new HEAD commit in b_downstream that is. For example, propagateCommits
// starts downstream output commits (which trigger PPS jobs) when new input
// commits arrive on 'branch', when 'branches's HEAD is deleted, or when
// 'branches' are newly created (i.e. in CreatePipeline).
//
// The isNewCommit flag indicates whether propagateCommits was called during the creation of a new commit.
func (d *driver) propagateCommits(stm col.STM, branches []*pfs.Branch, isNewCommit bool) error {
	key := path.Join
	// subvBIMap = ( ⋃{b.subvenance | b ∈ branches} ) ∪ branches
	subvBIMap := map[string]*pfs.BranchInfo{}
	for _, branch := range branches {
		branchInfo, ok := subvBIMap[key(branch.Repo.Name, branch.Name)]
		if !ok {
			branchInfo = &pfs.BranchInfo{}
			if err := d.branches(branch.Repo.Name).ReadWrite(stm).Get(branch.Name, branchInfo); err != nil {
				return err
			}
			subvBIMap[key(branch.Repo.Name, branch.Name)] = branchInfo
		}
		for _, subvBranch := range branchInfo.Subvenance {
			_, ok := subvBIMap[key(subvBranch.Repo.Name, subvBranch.Name)]
			if !ok {
				subvInfo := &pfs.BranchInfo{}
				if err := d.branches(subvBranch.Repo.Name).ReadWrite(stm).Get(subvBranch.Name, subvInfo); err != nil {
					return err
				}
				subvBIMap[key(subvBranch.Repo.Name, subvBranch.Name)] = subvInfo
			}
		}
	}

	// 'subvBIs' is the collection of downstream branches that may get a new
	// commit. Populate subvBIs and sort it so that upstream branches are
	// processed before their descendants (this guarantees that if branch B is
	// provenant on branch A, we create a new commit in A before creating a new
	// commit in B provenant on the new HEAD of A).
	var subvBIs []*pfs.BranchInfo
	for _, branchData := range subvBIMap {
		subvBIs = append(subvBIs, branchData)
	}
	sort.Slice(subvBIs, func(i, j int) bool {
		return len(subvBIs[i].Provenance) < len(subvBIs[j].Provenance)
	})

	// Iterate through downstream branches and determine which need a new commit.
nextSubvBI:
	for _, subvBI := range subvBIs {
		subvB := subvBI.Branch
		stmCommits := d.commits(subvB.Repo.Name).ReadWrite(stm)
		stmBranches := d.branches(subvB.Repo.Name).ReadWrite(stm)

		// Compute the full provenance of hypothetical new output commit to decide
		// if we need it.
		newCommitProvMap := make(map[string]*pfs.CommitProvenance)
		for _, provOfSubvB := range subvBI.Provenance {
			// get the branch info from the provenance branch
			provOfSubvBI := &pfs.BranchInfo{}
			if err := d.branches(provOfSubvB.Repo.Name).ReadWrite(stm).Get(provOfSubvB.Name, provOfSubvBI); err != nil && !col.IsErrNotFound(err) {
				return errors.Wrapf(err, "could not read branch %s/%s", provOfSubvB.Repo.Name, provOfSubvB.Name)
			}
			// if provOfSubvB has no head commit, then it doesn't contribute to newCommit
			if provOfSubvBI.Head == nil {
				continue
			}
			// - Add provOfSubvBI.Head to the new commit's provenance
			// - Since we want the new commit's provenance to be a transitive closure,
			//   we add provOfSubvBI.Head's *provenance* to newCommit's provenance.
			//   - Note: In most cases, every commit in there will be the Head of some
			//     other provOfSubvBI, but not when e.g. deferred downstream
			//     processing, where an upstream branch has no branch provenance but
			//     its head commit has commit provenance.
			// - We need to key on both the commit id and the branch name, so that
			//   branches with a shared commit are both represented in the provenance
			newCommitProvMap[key(provOfSubvBI.Head.ID, provOfSubvB.Name)] = &pfs.CommitProvenance{
				Commit: provOfSubvBI.Head,
				Branch: provOfSubvB,
			}
			provOfSubvBHeadInfo := &pfs.CommitInfo{}
			if err := d.commits(provOfSubvB.Repo.Name).ReadWrite(stm).Get(provOfSubvBI.Head.ID, provOfSubvBHeadInfo); err != nil {
				return err
			}
			for _, provProv := range provOfSubvBHeadInfo.Provenance {
				newProvProv, err := d.resolveCommitProvenance(stm, provProv)
				if err != nil {
					return errors.Wrapf(err, "could not resolve provenant commit %s@%s (%s)",
						provProv.Commit.Repo.Name, provProv.Commit.ID, provProv.Branch.Name)
				}
				provProv = newProvProv
				newCommitProvMap[key(provProv.Commit.ID, provProv.Branch.Name)] = provProv
			}
		}
		if len(newCommitProvMap) == 0 {
			// no input commits to process; don't create a new output commit
			continue nextSubvBI
		}

		// 'subvB' may already have a HEAD commit, so compute whether the new output
		// commit's provenance would be a subset of the existing HEAD commit's
		// provenance. If so, a new output commit would be a duplicate, so don't
		// create it.
		if subvBI.Head != nil {
			// get the info for subvB's HEAD commit
			subvBHeadInfo := &pfs.CommitInfo{}
			if err := stmCommits.Get(subvBI.Head.ID, subvBHeadInfo); err != nil {
				return pfsserver.ErrCommitNotFound{subvBI.Head}
			}
			provIntersection := make(map[string]struct{})
			for _, p := range subvBHeadInfo.Provenance {
				if _, ok := newCommitProvMap[key(p.Commit.ID, p.Branch.Name)]; ok {
					provIntersection[key(p.Commit.ID, p.Branch.Name)] = struct{}{}
				}
			}
			if len(newCommitProvMap) == len(provIntersection) {
				// newCommit's provenance is subset of existing HEAD's provenance
				continue nextSubvBI
			}
		}

		// If the only branches in the hypothetical output commit's provenance are
		// in the 'spec' repo, creating it would mean creating a confusing "dummy"
		// job with no non-spec input data. If this is the case, don't create a new
		// output commit
		allSpec := true
		for _, p := range newCommitProvMap {
			if p.Branch.Repo.Name != ppsconsts.SpecRepo {
				allSpec = false
				break
			}
		}
		if allSpec {
			// Only input data is PipelineInfo; don't create new output commit
			continue nextSubvBI
		}

		// if a commit was just created and this is the same branch as the one being
		// propagated, we don't need to do anything
		if isNewCommit && len(branches) == 1 &&
			branches[0].Repo.Name == subvB.Repo.Name && branches[0].Name == subvB.Name {
			continue nextSubvBI
		}

		// *All checks passed* start a new output commit in 'subvB'
		newCommit := &pfs.Commit{
			Repo: subvB.Repo,
			ID:   uuid.NewWithoutDashes(),
		}
		newCommitInfo := &pfs.CommitInfo{
			Commit:  newCommit,
			Origin:  &pfs.CommitOrigin{Kind: pfs.OriginKind_AUTO},
			Started: types.TimestampNow(),
		}

		// Set 'newCommit's ParentCommit, 'branch.Head's ChildCommits and 'branch.Head'
		newCommitInfo.ParentCommit = subvBI.Head
		if subvBI.Head != nil {
			parentCommitInfo := &pfs.CommitInfo{}
			if err := stmCommits.Update(newCommitInfo.ParentCommit.ID, parentCommitInfo, func() error {
				parentCommitInfo.ChildCommits = append(parentCommitInfo.ChildCommits, newCommit)
				return nil
			}); err != nil {
				return err
			}
		}
		subvBI.Head = newCommit
		newCommitInfo.Branch = subvB
		if err := stmBranches.Put(subvB.Name, subvBI); err != nil {
			return err
		}

		// Set provenance and upstream subvenance (appendSubvenance needs
		// newCommitInfo.ParentCommit to extend the correct subvenance range)
		for _, prov := range newCommitProvMap {
			// set provenance of 'newCommit'
			newCommitInfo.Provenance = append(newCommitInfo.Provenance, prov)

			// update subvenance of 'prov'
			provCommitInfo := &pfs.CommitInfo{}
			if err := d.commits(prov.Commit.Repo.Name).ReadWrite(stm).Update(prov.Commit.ID, provCommitInfo, func() error {
				d.appendSubvenance(provCommitInfo, newCommitInfo)
				return nil
			}); err != nil {
				return err
			}
		}

		// finally create open 'commit'
		if err := stmCommits.Create(newCommit.ID, newCommitInfo); err != nil {
			return err
		}
		if err := d.openCommits.ReadWrite(stm).Put(newCommit.ID, newCommit); err != nil {
			return err
		}
	}
	return nil
}

// inspectCommit takes a Commit and returns the corresponding CommitInfo.
//
// As a side effect, this function also replaces the ID in the given commit
// with a real commit ID.
func (d *driver) inspectCommit(pachClient *client.APIClient, commit *pfs.Commit, blockState pfs.CommitState) (*pfs.CommitInfo, error) {
	ctx := pachClient.Ctx()
	if commit == nil {
		return nil, errors.Errorf("cannot inspect nil commit")
	}
	if err := d.checkIsAuthorized(pachClient, commit.Repo, auth.Scope_READER); err != nil {
		return nil, err
	}

	// Check if the commitID is a branch name
	var commitInfo *pfs.CommitInfo
	if err := col.NewDryrunSTM(ctx, d.etcdClient, func(stm col.STM) error {
		var err error
		commitInfo, err = d.resolveCommit(stm, commit)
		return err
	}); err != nil {
		return nil, err
	}

	commits := d.commits(commit.Repo.Name).ReadOnly(ctx)
	if blockState == pfs.CommitState_READY {
		// Wait for each provenant commit to be finished
		for _, p := range commitInfo.Provenance {
			d.inspectCommit(pachClient, p.Commit, pfs.CommitState_FINISHED)
		}
	}
	if blockState == pfs.CommitState_FINISHED {
		// Watch the CommitInfo until the commit has been finished
		if err := func() error {
			commitInfoWatcher, err := commits.WatchOne(commit.ID)
			if err != nil {
				return err
			}
			defer commitInfoWatcher.Close()
			for {
				var commitID string
				_commitInfo := new(pfs.CommitInfo)
				event := <-commitInfoWatcher.Watch()
				switch event.Type {
				case watch.EventError:
					return event.Err
				case watch.EventPut:
					if err := event.Unmarshal(&commitID, _commitInfo); err != nil {
						return errors.Wrapf(err, "unmarshal")
					}
				case watch.EventDelete:
					return pfsserver.ErrCommitDeleted{commit}
				}
				if _commitInfo.Finished != nil {
					commitInfo = _commitInfo
					break
				}
			}
			return nil
		}(); err != nil {
			return nil, err
		}
	}
	return commitInfo, nil
}

// resolveCommit contains the essential implementation of inspectCommit: it converts 'commit' (which may
// be a commit ID or branch reference, plus '~' and/or '^') to a repo + commit
// ID. It accepts an STM so that it can be used in a transaction and avoids an
// inconsistent call to d.inspectCommit()
func (d *driver) resolveCommit(stm col.STM, userCommit *pfs.Commit) (*pfs.CommitInfo, error) {
	if userCommit == nil {
		return nil, errors.Errorf("cannot resolve nil commit")
	}
	if userCommit.ID == "" {
		return nil, errors.Errorf("cannot resolve commit with no ID or branch")
	}
	commit := proto.Clone(userCommit).(*pfs.Commit) // back up user commit, for error reporting
	// Extract any ancestor tokens from 'commit.ID' (i.e. ~, ^ and .)
	var ancestryLength int
	var err error
	commit.ID, ancestryLength, err = ancestry.Parse(commit.ID)
	if err != nil {
		return nil, err
	}

	// Keep track of the commit branch, in case it isn't set in the commitInfo already
	var commitBranch *pfs.Branch
	// Check if commit.ID is already a commit ID (i.e. a UUID).
	if !uuid.IsUUIDWithoutDashes(commit.ID) {
		branches := d.branches(commit.Repo.Name).ReadWrite(stm)
		branchInfo := &pfs.BranchInfo{}
		// See if we are given a branch
		if err := branches.Get(commit.ID, branchInfo); err != nil {
			return nil, err
		}
		if branchInfo.Head == nil {
			return nil, pfsserver.ErrNoHead{branchInfo.Branch}
		}
		commitBranch = branchInfo.Branch
		commit.ID = branchInfo.Head.ID
	}

	// Traverse commits' parents until you've reached the right ancestor
	commits := d.commits(commit.Repo.Name).ReadWrite(stm)
	commitInfo := &pfs.CommitInfo{}
	if ancestryLength >= 0 {
		for i := 0; i <= ancestryLength; i++ {
			if commit == nil {
				return nil, pfsserver.ErrCommitNotFound{userCommit}
			}
			if err := commits.Get(commit.ID, commitInfo); err != nil {
				if col.IsErrNotFound(err) {
					if i == 0 {
						return nil, pfsserver.ErrCommitNotFound{userCommit}
					}
					return nil, pfsserver.ErrParentCommitNotFound{commit}
				}
				return nil, err
			}
			commit = commitInfo.ParentCommit
		}
	} else {
		cis := make([]pfs.CommitInfo, ancestryLength*-1)
		for i := 0; ; i++ {
			if commit == nil {
				if i >= len(cis) {
					commitInfo = &cis[i%len(cis)]
					break
				}
				return nil, pfsserver.ErrCommitNotFound{userCommit}
			}
			if err := commits.Get(commit.ID, &cis[i%len(cis)]); err != nil {
				if col.IsErrNotFound(err) {
					if i == 0 {
						return nil, pfsserver.ErrCommitNotFound{userCommit}
					}
					return nil, pfsserver.ErrParentCommitNotFound{commit}
				}
			}
			commit = cis[i%len(cis)].ParentCommit
		}
	}
	if commitInfo.Branch == nil {
		commitInfo.Branch = commitBranch
	}
	userCommit.ID = commitInfo.Commit.ID
	return commitInfo, nil
}

func (d *driver) listCommit(pachClient *client.APIClient, repo *pfs.Repo,
	to *pfs.Commit, from *pfs.Commit, number uint64, reverse bool) ([]*pfs.CommitInfo, error) {
	var result []*pfs.CommitInfo
	if err := d.listCommitF(pachClient, repo, to, from, number, reverse, func(ci *pfs.CommitInfo) error {
		result = append(result, ci)
		return nil
	}); err != nil {
		return nil, err
	}
	return result, nil
}

func (d *driver) listCommitF(pachClient *client.APIClient, repo *pfs.Repo,
	to *pfs.Commit, from *pfs.Commit, number uint64, reverse bool, f func(*pfs.CommitInfo) error) error {
	// Validate arguments
	if repo == nil {
		return errors.New("repo cannot be nil")
	}

	ctx := pachClient.Ctx()
	if err := d.checkIsAuthorized(pachClient, repo, auth.Scope_READER); err != nil {
		return err
	}
	if from != nil && from.Repo.Name != repo.Name || to != nil && to.Repo.Name != repo.Name {
		return errors.Errorf("`from` and `to` commits need to be from repo %s", repo.Name)
	}

	// Make sure that the repo exists
	if repo.Name != "" {
		err := d.txnEnv.WithReadContext(ctx, func(txnCtx *txnenv.TransactionContext) error {
			_, err := d.inspectRepo(txnCtx, repo, !includeAuth)
			return err
		})
		if err != nil {
			return err
		}
	}

	// Make sure that both from and to are valid commits
	if from != nil {
		_, err := d.inspectCommit(pachClient, from, pfs.CommitState_STARTED)
		if err != nil {
			return err
		}
	}
	if to != nil {
		_, err := d.inspectCommit(pachClient, to, pfs.CommitState_STARTED)
		if err != nil {
			if isNoHeadErr(err) {
				return nil
			}
			return err
		}
	}

	// if number is 0, we return all commits that match the criteria
	if number == 0 {
		number = math.MaxUint64
	}
	commits := d.commits(repo.Name).ReadOnly(ctx)
	ci := &pfs.CommitInfo{}

	if from != nil && to == nil {
		return errors.Errorf("cannot use `from` commit without `to` commit")
	} else if from == nil && to == nil {
		// if neither from and to is given, we list all commits in
		// the repo, sorted by revision timestamp (or reversed if so requested.)
		opts := *col.DefaultOptions // Note we dereference here so as to make a copy
		if reverse {
			opts.Order = etcd.SortAscend
		}
		// we hold onto a revisions worth of cis so that we can sort them by provenance
		var cis []*pfs.CommitInfo
		// sendCis sorts cis and passes them to f
		sendCis := func() error {
			// Sort in reverse provenance order, i.e. commits come before their provenance
			sort.Slice(cis, func(i, j int) bool { return len(cis[i].Provenance) > len(cis[j].Provenance) })
			for i, ci := range cis {
				if number == 0 {
					return errutil.ErrBreak
				}
				number--

				if reverse {
					ci = cis[len(cis)-1-i]
				}
				if err := f(ci); err != nil {
					return err
				}
			}
			cis = nil
			return nil
		}
		lastRev := int64(-1)
		if err := commits.ListRev(ci, &opts, func(commitID string, createRev int64) error {
			if createRev != lastRev {
				if err := sendCis(); err != nil {
					return err
				}
				lastRev = createRev
			}
			cis = append(cis, proto.Clone(ci).(*pfs.CommitInfo))
			return nil
		}); err != nil {
			return err
		}
		// Call sendCis one last time to send whatever's pending in 'cis'
		if err := sendCis(); err != nil {
			return err
		}
	} else {
		if reverse {
			return errors.Errorf("cannot use 'Reverse' while also using 'From' or 'To'")
		}
		cursor := to
		for number != 0 && cursor != nil && (from == nil || cursor.ID != from.ID) {
			var commitInfo pfs.CommitInfo
			if err := commits.Get(cursor.ID, &commitInfo); err != nil {
				return err
			}
			if err := f(&commitInfo); err != nil {
				if err == errutil.ErrBreak {
					return nil
				}
				return err
			}
			cursor = commitInfo.ParentCommit
			number--
		}
	}
	return nil
}

func (d *driver) subscribeCommit(pachClient *client.APIClient, repo *pfs.Repo, branch string, prov *pfs.CommitProvenance,
	from *pfs.Commit, state pfs.CommitState, f func(*pfs.CommitInfo) error) error {
	// Validate arguments
	if repo == nil {
		return errors.New("repo cannot be nil")
	}
	if from != nil && from.Repo.Name != repo.Name {
		return errors.Errorf("the `from` commit needs to be from repo %s", repo.Name)
	}

	commits := d.commits(repo.Name).ReadOnly(pachClient.Ctx())
	newCommitWatcher, err := commits.Watch(watch.WithSort(etcd.SortByCreateRevision, etcd.SortAscend))
	if err != nil {
		return err
	}
	defer newCommitWatcher.Close()
	// keep track of the commits that have been sent
	seen := make(map[string]bool)
	for {
		var commitID string
		commitInfo := &pfs.CommitInfo{}
		var event *watch.Event
		var ok bool
		event, ok = <-newCommitWatcher.Watch()
		if !ok {
			return nil
		}
		switch event.Type {
		case watch.EventError:
			return event.Err
		case watch.EventPut:
			if err := event.Unmarshal(&commitID, commitInfo); err != nil {
				return errors.Wrapf(err, "unmarshal")
			}
			if commitInfo == nil {
				return errors.Errorf("commit info is empty for id: %v", commitID)
			}

			// if provenance is provided, ensure that the returned commits have the commit in their provenance
			if prov != nil {
				valid := false
				for _, cProv := range commitInfo.Provenance {
					valid = valid || proto.Equal(cProv, prov)
				}
				if !valid {
					continue
				}
			}

			if commitInfo.Branch != nil {
				// if branch is provided, make sure the commit was created on that branch
				if branch != "" && commitInfo.Branch.Name != branch {
					continue
				}
				// For now, we don't want stats branches to have jobs triggered on them
				// and this is the simplest way to achieve that. Once we have labels,
				// we'll use those instead for a more principled approach.
				if commitInfo.Branch.Name == "stats" {
					continue
				}
			}

			// We don't want to include the `from` commit itself
			if !(seen[commitID] || (from != nil && from.ID == commitID)) {
				commitInfo, err := d.inspectCommit(pachClient, client.NewCommit(repo.Name, commitID), state)
				if err != nil {
					return err
				}
				if err := f(commitInfo); err != nil {
					return err
				}
				seen[commitInfo.Commit.ID] = true
			}
		case watch.EventDelete:
			continue
		}
	}
}

func (d *driver) flushCommit(pachClient *client.APIClient, fromCommits []*pfs.Commit, toRepos []*pfs.Repo, f func(*pfs.CommitInfo) error) error {
	if len(fromCommits) == 0 {
		return errors.Errorf("fromCommits cannot be empty")
	}

	// First compute intersection of the fromCommits subvenant commits, those
	// are the commits we're interested in. Iterate over all commits and keep a
	// running intersection (in commitsToWatch) of the subvenance of all commits
	// processed so far
	commitsToWatch := make(map[string]*pfs.Commit)
	for i, commit := range fromCommits {
		commitInfo, err := d.inspectCommit(pachClient, commit, pfs.CommitState_STARTED)
		if err != nil {
			return err
		}
		if i == 0 {
			for _, subvCommit := range commitInfo.Subvenance {
				commitsToWatch[commitKey(subvCommit.Upper)] = subvCommit.Upper
			}
		} else {
			newCommitsToWatch := make(map[string]*pfs.Commit)
			for _, subvCommit := range commitInfo.Subvenance {
				if _, ok := commitsToWatch[commitKey(subvCommit.Upper)]; ok {
					newCommitsToWatch[commitKey(subvCommit.Upper)] = subvCommit.Upper
				}
			}
			commitsToWatch = newCommitsToWatch
		}
	}

	// Compute a map of repos we're flushing to.
	toRepoMap := make(map[string]*pfs.Repo)
	for _, toRepo := range toRepos {
		toRepoMap[toRepo.Name] = toRepo
	}

	// Wait for each of the commitsToWatch to be finished.
	for _, commitToWatch := range commitsToWatch {
		if len(toRepoMap) > 0 {
			if _, ok := toRepoMap[commitToWatch.Repo.Name]; !ok {
				continue
			}
		}
		finishedCommitInfo, err := d.inspectCommit(pachClient, commitToWatch, pfs.CommitState_FINISHED)
		if err != nil {
			if _, ok := err.(pfsserver.ErrCommitNotFound); ok {
				continue // just skip this
			} else if auth.IsErrNotAuthorized(err) {
				continue // again, just skip (we can't wait on commits we can't access)
			}
			return err
		}
		if err := f(finishedCommitInfo); err != nil {
			return err
		}
	}
	// Now wait for the root commits to finish. These are not passed to `f`
	// because it's expecting to just get downstream commits.
	for _, commit := range fromCommits {
		_, err := d.inspectCommit(pachClient, commit, pfs.CommitState_FINISHED)
		if err != nil {
			if _, ok := err.(pfsserver.ErrCommitNotFound); ok {
				continue // just skip this
			}
			return err
		}
	}

	return nil
}

func (d *driver) deleteCommit(txnCtx *txnenv.TransactionContext, userCommit *pfs.Commit) error {
	// Validate arguments
	if userCommit == nil {
		return errors.New("commit cannot be nil")
	}
	if userCommit.Repo == nil {
		return errors.New("commit repo cannot be nil")
	}

	if err := d.checkIsAuthorizedInTransaction(txnCtx, userCommit.Repo, auth.Scope_WRITER); err != nil {
		return err
	}
	// Main txn: Delete all downstream commits, and update subvenance of upstream commits
	// TODO update branches inside this txn, by storing a repo's branches in its
	// RepoInfo or its HEAD commit
	deleted := make(map[string]*pfs.CommitInfo) // deleted commits
	affectedRepos := make(map[string]struct{})  // repos containing deleted commits

	// 1) re-read CommitInfo inside txn
	userCommitInfo, err := d.resolveCommit(txnCtx.Stm, userCommit)
	if err != nil {
		return errors.Wrapf(err, "resolveCommit")
	}

	// 2) Define helper for deleting commits. 'lower' corresponds to
	// pfs.CommitRange.Lower, and is an ancestor of 'upper'
	deleteCommit := func(lower, upper *pfs.Commit) error {
		// Validate arguments
		if lower.Repo.Name != upper.Repo.Name {
			return errors.Errorf("cannot delete commit range with mismatched repos \"%s\" and \"%s\"", lower.Repo.Name, upper.Repo.Name)
		}
		affectedRepos[lower.Repo.Name] = struct{}{}
		commits := d.commits(lower.Repo.Name).ReadWrite(txnCtx.Stm)

		// delete commits on path upper -> ... -> lower (traverse ParentCommits)
		commit := upper
		for {
			if commit == nil {
				return errors.Errorf("encountered nil parent commit in %s/%s...%s", lower.Repo.Name, lower.ID, upper.ID)
			}
			// Store commitInfo in 'deleted' and remove commit from etcd
			commitInfo := &pfs.CommitInfo{}
			if err := commits.Get(commit.ID, commitInfo); err != nil {
				return err
			}
			// If a commit has already been deleted, we don't want to overwrite the existing information, since commitInfo will be nil
			if _, ok := deleted[commit.ID]; !ok {
				deleted[commit.ID] = commitInfo
			}
			if err := commits.Delete(commit.ID); err != nil {
				return err
			}
			if commit.ID == lower.ID {
				break // check after deletion so we delete 'lower' (inclusive range)
			}
			commit = commitInfo.ParentCommit
		}
		return nil
	}

	// 3) Validate the commit (check that it has no provenance) and delete it
	if provenantOnInput(userCommitInfo.Provenance) {
		return errors.Errorf("cannot delete the commit \"%s/%s\" because it has non-empty provenance", userCommit.Repo.Name, userCommit.ID)
	}
	deleteCommit(userCommitInfo.Commit, userCommitInfo.Commit)

	// 4) Delete all of the downstream commits of 'commit'
	for _, subv := range userCommitInfo.Subvenance {
		deleteCommit(subv.Lower, subv.Upper)
	}

	// 5) Remove the commits in 'deleted' from all remaining upstream commits'
	// subvenance.
	// While 'commit' is required to be an input commit (no provenance),
	// downstream commits from 'commit' may have multiple inputs, and those
	// other inputs must have their subvenance updated
	visited := make(map[string]bool) // visitied upstream (provenant) commits
	for _, deletedInfo := range deleted {
		for _, prov := range deletedInfo.Provenance {
			// Check if we've fixed provCommit already (or if it's deleted and
			// doesn't need to be fixed
			if _, isDeleted := deleted[prov.Commit.ID]; isDeleted || visited[prov.Commit.ID] {
				continue
			}
			visited[prov.Commit.ID] = true

			// fix provCommit's subvenance
			provCI := &pfs.CommitInfo{}
			if err := d.commits(prov.Commit.Repo.Name).ReadWrite(txnCtx.Stm).Update(prov.Commit.ID, provCI, func() error {
				subvTo := 0 // copy subvFrom to subvTo, excepting subv ranges to delete (so that they're overwritten)
			nextSubvRange:
				for subvFrom, subv := range provCI.Subvenance {
					// Compute path (of commit IDs) connecting subv.Upper to subv.Lower
					cur := subv.Upper.ID
					path := []string{cur}
					for cur != subv.Lower.ID {
						// Get CommitInfo for 'cur' (either in 'deleted' or from etcd)
						// and traverse parent
						curInfo, ok := deleted[cur]
						if !ok {
							curInfo = &pfs.CommitInfo{}
							if err := d.commits(subv.Lower.Repo.Name).ReadWrite(txnCtx.Stm).Get(cur, curInfo); err != nil {
								return errors.Wrapf(err, "error reading commitInfo for subvenant \"%s/%s\"", subv.Lower.Repo.Name, cur)
							}
						}
						if curInfo.ParentCommit == nil {
							break
						}
						cur = curInfo.ParentCommit.ID
						path = append(path, cur)
					}

					// move 'subv.Upper' through parents until it points to a non-deleted commit
					for j := range path {
						if _, ok := deleted[subv.Upper.ID]; !ok {
							break
						}
						if j+1 >= len(path) {
							// All commits in subvRange are deleted. Remove entire Range
							// from provCI.Subvenance
							continue nextSubvRange
						}
						subv.Upper.ID = path[j+1]
					}

					// move 'subv.Lower' through children until it points to a non-deleted commit
					for j := len(path) - 1; j >= 0; j-- {
						if _, ok := deleted[subv.Lower.ID]; !ok {
							break
						}
						// We'll eventually get to a non-deleted commit because the
						// 'upper' block didn't exit
						subv.Lower.ID = path[j-1]
					}
					provCI.Subvenance[subvTo] = provCI.Subvenance[subvFrom]
					subvTo++
				}
				provCI.Subvenance = provCI.Subvenance[:subvTo]
				return nil
			}); err != nil {
				return errors.Wrapf(err, "err fixing subvenance of upstream commit %s/%s", prov.Commit.Repo.Name, prov.Commit.ID)
			}
		}
	}

	// 6) Rewrite ParentCommit of deleted commits' children, and
	// ChildCommits of deleted commits' parents
	visited = make(map[string]bool) // visited child/parent commits
	for deletedID, deletedInfo := range deleted {
		if visited[deletedID] {
			continue
		}

		// Traverse downwards until we find the lowest (most ancestral)
		// non-nil, deleted commit
		lowestCommitInfo := deletedInfo
		for {
			if lowestCommitInfo.ParentCommit == nil {
				break // parent is nil
			}
			parentInfo, ok := deleted[lowestCommitInfo.ParentCommit.ID]
			if !ok {
				break // parent is not deleted
			}
			lowestCommitInfo = parentInfo // parent exists and is deleted--go down
		}

		// BFS upwards through graph for all non-deleted children
		var next *pfs.Commit                            // next vertex to search
		queue := []*pfs.Commit{lowestCommitInfo.Commit} // queue of vertices to explore
		liveChildren := make(map[string]struct{})       // live children discovered so far
		for len(queue) > 0 {
			next, queue = queue[0], queue[1:]
			if visited[next.ID] {
				continue
			}
			visited[next.ID] = true
			nextInfo, ok := deleted[next.ID]
			if !ok {
				liveChildren[next.ID] = struct{}{}
				continue
			}
			queue = append(queue, nextInfo.ChildCommits...)
		}

		// Point all non-deleted children at the first valid parent (or nil),
		// and point first non-deleted parent at all non-deleted children
		commits := d.commits(deletedInfo.Commit.Repo.Name).ReadWrite(txnCtx.Stm)
		parent := lowestCommitInfo.ParentCommit
		for child := range liveChildren {
			commitInfo := &pfs.CommitInfo{}
			if err := commits.Update(child, commitInfo, func() error {
				commitInfo.ParentCommit = parent
				return nil
			}); err != nil {
				return errors.Wrapf(err, "err updating child commit %v", lowestCommitInfo.Commit)
			}
		}
		if parent != nil {
			commitInfo := &pfs.CommitInfo{}
			if err := commits.Update(parent.ID, commitInfo, func() error {
				// Add existing live commits in commitInfo.ChildCommits to the
				// live children above lowestCommitInfo, then put them all in
				// 'parent'
				for _, child := range commitInfo.ChildCommits {
					if _, ok := deleted[child.ID]; ok {
						continue
					}
					liveChildren[child.ID] = struct{}{}
				}
				commitInfo.ChildCommits = make([]*pfs.Commit, 0, len(liveChildren))
				for child := range liveChildren {
					commitInfo.ChildCommits = append(commitInfo.ChildCommits, client.NewCommit(parent.Repo.Name, child))
				}
				return nil
			}); err != nil {
				return errors.Wrapf(err, "err rewriting children of ancestor commit %v", lowestCommitInfo.Commit)
			}
		}
	}

	// 7) Traverse affected repos and rewrite all branches so that no branch
	// points to a deleted commit
	var affectedBranches []*pfs.BranchInfo
	repos := d.repos.ReadWrite(txnCtx.Stm)
	for repo := range affectedRepos {
		repoInfo := &pfs.RepoInfo{}
		if err := repos.Get(repo, repoInfo); err != nil {
			return err
		}
		for _, brokenBranch := range repoInfo.Branches {
			// Traverse HEAD commit until we find a non-deleted parent or nil;
			// rewrite branch
			var branchInfo pfs.BranchInfo
			if err := d.branches(brokenBranch.Repo.Name).ReadWrite(txnCtx.Stm).Update(brokenBranch.Name, &branchInfo, func() error {
				prevHead := branchInfo.Head
				for {
					if branchInfo.Head == nil {
						return nil // no commits left in branch
					}
					headCommitInfo, headIsDeleted := deleted[branchInfo.Head.ID]
					if !headIsDeleted {
						break
					}
					branchInfo.Head = headCommitInfo.ParentCommit
				}
				if prevHead != nil && prevHead.ID != branchInfo.Head.ID {
					affectedBranches = append(affectedBranches, &branchInfo)
				}
				return err
			}); err != nil && !col.IsErrNotFound(err) {
				// If err is NotFound, branch is in downstream provenance but
				// doesn't exist yet--nothing to update
				return errors.Wrapf(err, "error updating branch %v/%v", brokenBranch.Repo.Name, brokenBranch.Name)
			}

			// Update repo size if this is the master branch
			if branchInfo.Name == "master" {
				if branchInfo.Head != nil {
					headCommitInfo, err := d.resolveCommit(txnCtx.Stm, branchInfo.Head)
					if err != nil {
						return err
					}
					repoInfo.SizeBytes = headCommitInfo.SizeBytes
				} else {
					// No HEAD commit, set the repo size to 0
					repoInfo.SizeBytes = 0
				}

				if err := repos.Put(repo, repoInfo); err != nil {
					return err
				}
			}
		}
	}

	// 8) propagate the changes to 'branch' and its subvenance. This may start
	// new HEAD commits downstream, if the new branch heads haven't been
	// processed yet
	for _, afBranch := range affectedBranches {
		if err := txnCtx.PropagateCommit(afBranch.Branch, false); err != nil {
			return err
		}
	}

	return nil
}

// resolveCommitProvenance resolves a user 'commit' (which may be a commit ID or
// branch reference) to a commit + branch pair interpreted as commit provenance.
// If a complete commit provenance is passed in it just uses that.
// It accepts an STM so that it can be used in a transaction and avoids an
// inconsistent call to d.inspectCommit()
func (d *driver) resolveCommitProvenance(stm col.STM, userCommitProvenance *pfs.CommitProvenance) (*pfs.CommitProvenance, error) {
	if userCommitProvenance == nil {
		return nil, errors.Errorf("cannot resolve nil commit provenance")
	}
	// resolve the commit in case the commit is actually a branch name
	userCommitProvInfo, err := d.resolveCommit(stm, userCommitProvenance.Commit)
	if err != nil {
		return nil, err
	}

	if userCommitProvenance.Branch == nil {
		// if the branch isn't specified, default to using the commit's branch
		userCommitProvenance.Branch = userCommitProvInfo.Branch
		// but if the original "commit id" was a branch name, use that as the branch instead
		if userCommitProvInfo.Commit.ID != userCommitProvenance.Commit.ID {
			userCommitProvenance.Branch.Name = userCommitProvenance.Commit.ID
			userCommitProvenance.Commit = userCommitProvInfo.Commit
		}
	}
	return userCommitProvenance, nil
}

// createBranch creates a new branch or updates an existing branch (must be one
// or the other). Most importantly, it sets 'branch.DirectProvenance' to
// 'provenance' and then for all (downstream) branches, restores the invariant:
//   ∀ b . b.Provenance = ∪ b'.Provenance (where b' ∈ b.DirectProvenance)
//
// This invariant is assumed to hold for all branches upstream of 'branch', but not
// for 'branch' itself once 'b.Provenance' has been set.
func (d *driver) createBranch(txnCtx *txnenv.TransactionContext, branch *pfs.Branch, commit *pfs.Commit, provenance []*pfs.Branch) error {
	// Validate arguments
	if branch == nil {
		return errors.New("branch cannot be nil")
	}
	if branch.Repo == nil {
		return errors.New("branch repo cannot be nil")
	}

	var err error
	if err := d.checkIsAuthorizedInTransaction(txnCtx, branch.Repo, auth.Scope_WRITER); err != nil {
		return err
	}
	// Validate request
	if err := ancestry.ValidateName(branch.Name); err != nil {
		return err
	}
	// The request must do exactly one of:
	// 1) updating 'branch's provenance (commit is nil OR commit == branch)
	// 2) re-pointing 'branch' at a new commit
	var ci *pfs.CommitInfo
	if commit != nil {
		// Determine if this is a provenance update
		sameTarget := branch.Repo.Name == commit.Repo.Name && branch.Name == commit.ID
		if !sameTarget && provenance != nil {
			ci, err = d.resolveCommit(txnCtx.Stm, commit)
			if err != nil {
				return err
			}
			for _, provBranch := range provenance {
				provBranchInfo := &pfs.BranchInfo{}
				if err := d.branches(provBranch.Repo.Name).ReadWrite(txnCtx.Stm).Get(provBranch.Name, provBranchInfo); err != nil {
					// If the branch doesn't exist no need to count it in provenance
					if col.IsErrNotFound(err) {
						continue
					}
					return err
				}
				for _, provC := range ci.Provenance {
					if proto.Equal(provBranch, provC.Branch) && !proto.Equal(provBranchInfo.Head, provC.Commit) {
						return errors.Errorf("cannot create branch %q with commit %q as head because commit has \"%s/%s\" as provenance but that commit is not the head of branch \"%s/%s\"", branch.Name, commit.ID, provC.Commit.Repo.Name, provC.Commit.ID, provC.Branch.Repo.Name, provC.Branch.Name)
					}
				}
			}
		}
	}

	// if 'commit' is a branch, resolve it
	if commit != nil {
		_, err = d.resolveCommit(txnCtx.Stm, commit) // if 'commit' is a branch, resolve it
		if err != nil {
			// possible that branch exists but has no head commit. This is fine, but
			// branchInfo.Head must also be nil
			if !isNoHeadErr(err) {
				return errors.Wrapf(err, "unable to inspect %s@%s", commit.Repo.Name, commit.ID)
			}
			commit = nil
		}
	}

	// Retrieve (and create, if necessary) the current version of this branch
	branches := d.branches(branch.Repo.Name).ReadWrite(txnCtx.Stm)
	branchInfo := &pfs.BranchInfo{}
	if err := branches.Upsert(branch.Name, branchInfo, func() error {
		branchInfo.Name = branch.Name // set in case 'branch' is new
		branchInfo.Branch = branch
		branchInfo.Head = commit
		branchInfo.DirectProvenance = nil
		for _, provBranch := range provenance {
			if provBranch.Repo.Name == branch.Repo.Name && provBranch.Name == branch.Name {
				return errors.Errorf("branch %s@%s cannot be in its own provenance", branch.Repo.Name, branch.Name)
			}
			add(&branchInfo.DirectProvenance, provBranch)
		}
		return nil
	}); err != nil {
		return err
	}
	repos := d.repos.ReadWrite(txnCtx.Stm)
	repoInfo := &pfs.RepoInfo{}
	if err := repos.Update(branch.Repo.Name, repoInfo, func() error {
		add(&repoInfo.Branches, branch)
		if branch.Name == "master" && commit != nil {
			ci, err := d.resolveCommit(txnCtx.Stm, commit)
			if err != nil {
				return err
			}
			repoInfo.SizeBytes = ci.SizeBytes
		}
		return nil
	}); err != nil {
		return err
	}

	// Update (or create)
	// 1) 'branch's Provenance
	// 2) the Provenance of all branches in 'branch's Subvenance (in the case of an update), and
	// 3) the Subvenance of all branches in the *old* provenance of 'branch's Subvenance
	toUpdate := []*pfs.BranchInfo{branchInfo}
	for _, subvBranch := range branchInfo.Subvenance {
		subvBranchInfo := &pfs.BranchInfo{}
		if err := d.branches(subvBranch.Repo.Name).ReadWrite(txnCtx.Stm).Get(subvBranch.Name, subvBranchInfo); err != nil {
			return err
		}
		toUpdate = append(toUpdate, subvBranchInfo)
	}
	// Sorting is important here because it sorts topologically. This means
	// that when evaluating element i of `toUpdate` all elements < i will
	// have already been evaluated and thus we can safely use their
	// Provenance field.
	sort.Slice(toUpdate, func(i, j int) bool { return len(toUpdate[i].Provenance) < len(toUpdate[j].Provenance) })
	for _, branchInfo := range toUpdate {
		oldProvenance := branchInfo.Provenance
		branchInfo.Provenance = nil
		// Re-compute Provenance
		for _, provBranch := range branchInfo.DirectProvenance {
			if err := d.addBranchProvenance(branchInfo, provBranch, txnCtx.Stm); err != nil {
				return err
			}
			provBranchInfo := &pfs.BranchInfo{}
			if err := d.branches(provBranch.Repo.Name).ReadWrite(txnCtx.Stm).Get(provBranch.Name, provBranchInfo); err != nil {
				return errors.Wrapf(err, "error getting prov branch")
			}
			for _, provBranch := range provBranchInfo.Provenance {
				// add provBranch to branchInfo.Provenance, and branchInfo.Branch to
				// provBranch subvenance
				if err := d.addBranchProvenance(branchInfo, provBranch, txnCtx.Stm); err != nil {
					return err
				}
			}
		}
		// If we have a commit use it to set head of this branch info
		if ci != nil {
			for _, provC := range ci.Provenance {
				if proto.Equal(provC.Branch, branchInfo.Branch) {
					branchInfo.Head = provC.Commit
				}
			}
		}
		if err := d.branches(branchInfo.Branch.Repo.Name).ReadWrite(txnCtx.Stm).Put(branchInfo.Branch.Name, branchInfo); err != nil {
			return err
		}
		// Update Subvenance of 'branchInfo's Provenance (incl. all Subvenance)
		for _, oldProvBranch := range oldProvenance {
			if !has(&branchInfo.Provenance, oldProvBranch) {
				// Provenance was deleted, so we delete ourselves from their subvenance
				oldProvBranchInfo := &pfs.BranchInfo{}
				if err := d.branches(oldProvBranch.Repo.Name).ReadWrite(txnCtx.Stm).Update(oldProvBranch.Name, oldProvBranchInfo, func() error {
					del(&oldProvBranchInfo.Subvenance, branchInfo.Branch)
					return nil
				}); err != nil {
					return err
				}
			}
		}
	}

	// propagate the head commit to 'branch'. This may also modify 'branch', by
	// creating a new HEAD commit if 'branch's provenance was changed and its
	// current HEAD commit has old provenance
	return txnCtx.PropagateCommit(branch, false)
}

func (d *driver) inspectBranch(txnCtx *txnenv.TransactionContext, branch *pfs.Branch) (*pfs.BranchInfo, error) {
	// Validate arguments
	if branch == nil {
		return nil, errors.New("branch cannot be nil")
	}
	if branch.Repo == nil {
		return nil, errors.New("branch repo cannot be nil")
	}

	result := &pfs.BranchInfo{}
	if err := d.branches(branch.Repo.Name).ReadWrite(txnCtx.Stm).Get(branch.Name, result); err != nil {
		return nil, err
	}
	return result, nil
}

func (d *driver) listBranch(pachClient *client.APIClient, repo *pfs.Repo, reverse bool) ([]*pfs.BranchInfo, error) {
	// Validate arguments
	if repo == nil {
		return nil, errors.New("repo cannot be nil")
	}

	if err := d.checkIsAuthorized(pachClient, repo, auth.Scope_READER); err != nil {
		return nil, err
	}

	// Make sure that the repo exists
	if repo.Name != "" {
		err := d.txnEnv.WithReadContext(pachClient.Ctx(), func(txnCtx *txnenv.TransactionContext) error {
			_, err := d.inspectRepo(txnCtx, repo, !includeAuth)
			return err
		})
		if err != nil {
			return nil, err
		}
	}

	var result []*pfs.BranchInfo
	branchInfo := &pfs.BranchInfo{}
	branches := d.branches(repo.Name).ReadOnly(pachClient.Ctx())
	opts := *col.DefaultOptions // Note we dereference here so as to make a copy
	if reverse {
		opts.Order = etcd.SortAscend
	}
	var bis []*pfs.BranchInfo
	sendBis := func() {
		if !reverse {
			sort.Slice(bis, func(i, j int) bool { return len(bis[i].Provenance) < len(bis[j].Provenance) })
		} else {
			sort.Slice(bis, func(i, j int) bool { return len(bis[i].Provenance) > len(bis[j].Provenance) })
		}
		result = append(result, bis...)
		bis = nil
	}
	lastRev := int64(-1)
	if err := branches.ListRev(branchInfo, &opts, func(branch string, createRev int64) error {
		if createRev != lastRev {
			sendBis()
			lastRev = createRev
		}
		bis = append(bis, proto.Clone(branchInfo).(*pfs.BranchInfo))
		return nil
	}); err != nil {
		return nil, err
	}
	sendBis()
	return result, nil
}

func (d *driver) deleteBranch(txnCtx *txnenv.TransactionContext, branch *pfs.Branch, force bool) error {
	// Validate arguments
	if branch == nil {
		return errors.New("branch cannot be nil")
	}
	if branch.Repo == nil {
		return errors.New("branch repo cannot be nil")
	}

	if err := d.checkIsAuthorizedInTransaction(txnCtx, branch.Repo, auth.Scope_WRITER); err != nil {
		return err
	}

	branches := d.branches(branch.Repo.Name).ReadWrite(txnCtx.Stm)
	branchInfo := &pfs.BranchInfo{}
	if err := branches.Get(branch.Name, branchInfo); err != nil {
		if !col.IsErrNotFound(err) {
			return errors.Wrapf(err, "branches.Get")
		}
	}
	if branchInfo.Branch != nil {
		if !force {
			if len(branchInfo.Subvenance) > 0 {
				return errors.Errorf("branch %s has %v as subvenance, deleting it would break those branches", branch.Name, branchInfo.Subvenance)
			}
		}
		if err := branches.Delete(branch.Name); err != nil {
			return errors.Wrapf(err, "branches.Delete")
		}
		for _, provBranch := range branchInfo.Provenance {
			provBranchInfo := &pfs.BranchInfo{}
			if err := d.branches(provBranch.Repo.Name).ReadWrite(txnCtx.Stm).Update(provBranch.Name, provBranchInfo, func() error {
				del(&provBranchInfo.Subvenance, branch)
				return nil
			}); err != nil && !isNotFoundErr(err) {
				return errors.Wrapf(err, "error deleting subvenance")
			}
		}
	}
	repoInfo := &pfs.RepoInfo{}
	if err := d.repos.ReadWrite(txnCtx.Stm).Update(branch.Repo.Name, repoInfo, func() error {
		del(&repoInfo.Branches, branch)
		return nil
	}); err != nil {
		if !col.IsErrNotFound(err) || !force {
			return err
		}
	}
	return nil
}

// scratchCommitPrefix returns an etcd prefix that's used to temporarily
// store the state of a file in an open commit.  Once the commit is finished,
// the scratch space is removed.
func (d *driver) scratchCommitPrefix(commit *pfs.Commit) string {
	return path.Join(commit.Repo.Name, commit.ID)
}

func (d *driver) checkFilePath(path string) error {
	path = filepath.Clean(path)
	if strings.HasPrefix(path, "../") {
		return errors.Errorf("path (%s) invalid: traverses above root", path)
	}
	return nil
}

// scratchFilePrefix returns an etcd prefix that's used to temporarily
// store the state of a file in an open commit.  Once the commit is finished,
// the scratch space is removed.
func (d *driver) scratchFilePrefix(file *pfs.File) (string, error) {
	cleanedPath := path.Clean("/" + file.Path)
	if err := d.checkFilePath(cleanedPath); err != nil {
		return "", err
	}
	return path.Join(d.scratchCommitPrefix(file.Commit), cleanedPath), nil
}

func (d *driver) putFiles(pachClient *client.APIClient, s *putFileServer) error {
	var files []*pfs.File
	var putFilePaths []string
	var putFileRecords []*pfs.PutFileRecords
	var mu sync.Mutex
	oneOff, repo, branch, err := d.forEachPutFile(pachClient, s, func(req *pfs.PutFileRequest, r io.Reader) error {
		fmt.Printf("req: %+v\n", req)
		records, err := d.putFile(pachClient, req.File, req.Delimiter, req.TargetFileDatums,
			req.TargetFileBytes, req.HeaderRecords, req.OverwriteIndex, req.Delete, r)
		if err != nil {
			return err
		}
		fmt.Printf("path: %s, records: %+v\n", req.File.Path, records)
		mu.Lock()
		defer mu.Unlock()
		files = append(files, req.File)
		putFilePaths = append(putFilePaths, req.File.Path)
		putFileRecords = append(putFileRecords, records)
		return nil
	})
	if err != nil {
		return err
	}

	ctx := pachClient.Ctx()
	if oneOff {
		// oneOff puts only work on branches, so we know branch != "". We pass
		// a commit with no ID, that ID will be filled in with the head of
		// branch (if it exists).
		return d.txnEnv.WithWriteContext(ctx, func(txnCtx *txnenv.TransactionContext) error {
			_, err := d.makeCommit(txnCtx, "", client.NewCommit(repo, ""), branch, nil, nil, nil, nil, putFilePaths, putFileRecords, "", time.Time{}, time.Time{}, 0)
			return err
		})
	}
	for i, file := range files {
		if err := d.upsertPutFileRecords(pachClient, file, putFileRecords[i]); err != nil {
			return err
		}
	}
	return nil
}

func (d *driver) putFile(pachClient *client.APIClient, file *pfs.File, delimiter pfs.Delimiter,
	targetFileDatums, targetFileBytes, headerRecords int64, overwriteIndex *pfs.OverwriteIndex,
	del bool, reader io.Reader) (*pfs.PutFileRecords, error) {
	if err := d.checkIsAuthorized(pachClient, file.Commit.Repo, auth.Scope_WRITER); err != nil {
		return nil, err
	}
	//  validation -- make sure the various putFileSplit options are coherent
	hasPutFileOptions := targetFileBytes != 0 || targetFileDatums != 0 || headerRecords != 0
	if hasPutFileOptions && delimiter == pfs.Delimiter_NONE {
		return nil, errors.Errorf("cannot set split options--targetFileBytes, targetFileDatums, or headerRecords--with delimiter == NONE, split disabled")
	}
	records := &pfs.PutFileRecords{}
	if del {
		records.Tombstone = true
		return records, nil
	}
	if overwriteIndex != nil && overwriteIndex.Index == 0 {
		records.Tombstone = true
	}
	if err := d.checkFilePath(file.Path); err != nil {
		return nil, err
	}
	if err := hashtree.ValidatePath(file.Path); err != nil {
		return nil, err
	}

	if delimiter == pfs.Delimiter_NONE {
		d.putObjectLimiter.Acquire()
		defer d.putObjectLimiter.Release()
		objects, size, err := pachClient.PutObjectSplit(reader)
		if err != nil {
			return nil, err
		}

		// Here we use the invariant that every one but the last object
		// should have a size of ChunkSize.
		for i, object := range objects {
			record := &pfs.PutFileRecord{
				ObjectHash: object.Hash,
			}

			if size > pfs.ChunkSize {
				record.SizeBytes = pfs.ChunkSize
			} else {
				record.SizeBytes = size
			}
			size -= pfs.ChunkSize

			// The first record takes care of the overwriting
			if i == 0 && overwriteIndex != nil && overwriteIndex.Index != 0 {
				record.OverwriteIndex = overwriteIndex
			}

			records.Records = append(records.Records, record)
		}
	} else {
		var (
			buffer        = &bytes.Buffer{}
			datumsWritten int64
			bytesWritten  int64
			filesPut      int
			// Note: this code generally distinguishes between nil header/footer (no
			// header) and empty header/footer. To create a header-enabled directory
			// with an empty header, allocate an empty slice & store it here
			header    []byte
			footer    []byte
			EOF       = false
			eg        errgroup.Group
			bufioR    = bufio.NewReader(reader)
			decoder   = json.NewDecoder(bufioR)
			sqlReader = sql.NewPGDumpReader(bufioR)
			csvReader = csv.NewReader(bufioR)
			csvBuffer bytes.Buffer
			csvWriter = csv.NewWriter(&csvBuffer)
			// indexToRecord serves as a de-facto slice of PutFileRecords. We can't
			// use a real slice of PutFileRecords b/c indexToRecord has data appended
			// to it by concurrent processes, and you can't append() to a slice
			// concurrently (append() might allocate a new slice while a goro holds an
			// stale pointer)
			indexToRecord = make(map[int]*pfs.PutFileRecord)
			mu            sync.Mutex
		)
		csvReader.FieldsPerRecord = -1 // ignore unexpected # of fields, for now
		csvReader.ReuseRecord = true   // returned rows are written to buffer immediately
		for !EOF {
			var err error
			var value []byte
			var csvRow []string // only used if delimiter == CSV
			switch delimiter {
			case pfs.Delimiter_JSON:
				var jsonValue json.RawMessage
				err = decoder.Decode(&jsonValue)
				value = jsonValue
			case pfs.Delimiter_LINE:
				value, err = bufioR.ReadBytes('\n')
			case pfs.Delimiter_SQL:
				value, err = sqlReader.ReadRow()
				if err == io.EOF {
					if header == nil {
						header = sqlReader.Header
					} else {
						// header contains SQL records if anything, which should come after
						// the sqlReader header, which creates tables & initializes the DB
						header = append(sqlReader.Header, header...)
					}
					footer = sqlReader.Footer
				}
			case pfs.Delimiter_CSV:
				csvBuffer.Reset()
				if csvRow, err = csvReader.Read(); err == nil {
					if err := csvWriter.Write(csvRow); err != nil {
						return nil, errors.Wrapf(err, "error parsing csv record")
					}
					if csvWriter.Flush(); csvWriter.Error() != nil {
						return nil, errors.Wrapf(csvWriter.Error(), "error copying csv record")
					}
					value = csvBuffer.Bytes()
				}
			default:
				return nil, errors.Errorf("unrecognized delimiter %s", delimiter.String())
			}
			if err != nil {
				if err == io.EOF {
					EOF = true
				} else {
					return nil, err
				}
			}
			buffer.Write(value)
			bytesWritten += int64(len(value))
			datumsWritten++
			var (
				headerDone         = headerRecords == 0 || header != nil
				headerReady        = !headerDone && datumsWritten >= headerRecords
				hitFileBytesLimit  = headerDone && targetFileBytes != 0 && bytesWritten >= targetFileBytes
				hitFileDatumsLimit = headerDone && targetFileDatums != 0 && datumsWritten >= targetFileDatums
				noLimitsSet        = headerDone && targetFileBytes == 0 && targetFileDatums == 0
			)
			if buffer.Len() != 0 &&
				(headerReady || hitFileBytesLimit || hitFileDatumsLimit || noLimitsSet || EOF) {
				_buffer := buffer
				if !headerDone /* implies headerReady || EOF */ {
					header = _buffer.Bytes() // record header
				} else {
					// put contents
					_bufferLen := int64(_buffer.Len())
					index := filesPut
					filesPut++
					d.memoryLimiter.Acquire(pachClient.Ctx(), _bufferLen)
					d.putObjectLimiter.Acquire()
					eg.Go(func() error {
						defer d.putObjectLimiter.Release()
						defer d.memoryLimiter.Release(_bufferLen)
						object, size, err := pachClient.PutObject(_buffer)
						if err != nil {
							return err
						}
						mu.Lock()
						defer mu.Unlock()
						indexToRecord[index] = &pfs.PutFileRecord{
							SizeBytes:  size,
							ObjectHash: object.Hash,
						}
						return nil
					})
				}
				buffer = &bytes.Buffer{} // can't reset buffer b/c _buffer still in use
				datumsWritten = 0
				bytesWritten = 0
			}
		}
		if err := eg.Wait(); err != nil {
			return nil, err
		}

		records.Split = true
		for i := 0; i < len(indexToRecord); i++ {
			records.Records = append(records.Records, indexToRecord[i])
		}

		// Put 'header' and 'footer' in PutFileRecords
		setHeaderFooter := func(value []byte, hf **pfs.PutFileRecord) {
			// always put empty header, even if 'value' is empty, so
			// that the parent dir is a header/footer dir
			*hf = &pfs.PutFileRecord{}
			if len(value) > 0 {
				d.putObjectLimiter.Acquire()
				eg.Go(func() error {
					defer d.putObjectLimiter.Release()
					object, size, err := pachClient.PutObject(bytes.NewReader(value))
					if err != nil {
						return err
					}
					(*hf).SizeBytes = size
					(*hf).ObjectHash = object.Hash
					return nil
				})
			}
		}
		if header != nil {
			setHeaderFooter(header, &records.Header)
		}
		if footer != nil {
			setHeaderFooter(footer, &records.Footer)
		}
		if err := eg.Wait(); err != nil {
			return nil, err
		}
	}
	return records, nil
}

func appendRecords(pfr *pfs.PutFileRecords, node *hashtree.NodeProto) {
	for i, object := range node.FileNode.Objects {
		// We only have the whole file size in src file, so mark the first object
		// as the size of the whole file and all the rest as size 0; applyWrite
		// will compute the right sum size for the target file
		// TODO(msteffen): this is a bit of a hack--either PutFileRecords should
		// only record the sum size of all PutFileRecord messages as well, or
		// FileNodeProto should record the size of every object
		var size int64
		if i == 0 {
			size = node.SubtreeSize
		}
		pfr.Records = append(pfr.Records, &pfs.PutFileRecord{
			SizeBytes:  size,
			ObjectHash: object.Hash,
		})
	}
	for _, blockRef := range node.FileNode.BlockRefs {
		pfr.Records = append(pfr.Records, &pfs.PutFileRecord{
			BlockRef:  blockRef,
			SizeBytes: int64(blockRef.Range.Upper - blockRef.Range.Lower),
		})
	}
}

// headerDirToPutFileRecords is a helper for copyFile that handles copying
// header/footer directories.
//
// Copy uses essentially the same codepath as putFile--it converts hashtree
// node(s) to PutFileRecords and then uses applyWrite to put the records back
// in the target hashtree. In putFile, the only way to create a headerDir is
// with PutFileSplit (PutFileRecord with Split==true). Rather than split the
// putFile codepath by adding a special case to applyWrite that was valid for
// copyFile but invalid for putFile, we use heaaderDirToPutFileRecords to
// convert a DirectoryNode to a PutFileRecord+Split==true, which applyWrite
// will correctly convert back to a header dir in the target hashtree via the
// regular putFile codepath.
func headerDirToPutFileRecords(tree hashtree.HashTree, path string, node *hashtree.NodeProto) (*pfs.PutFileRecords, error) {
	if tree == nil {
		return nil, errors.Errorf("called headerDirToPutFileRecords with nil tree (this is likely a bug)")
	}
	if node.DirNode == nil || node.DirNode.Shared == nil {
		return nil, errors.Errorf("headerDirToPutFileRecords only works on header/footer dirs")
	}
	s := node.DirNode.Shared
	pfr := &pfs.PutFileRecords{
		Split: true,
	}
	if s.Header != nil {
		pfr.Header = &pfs.PutFileRecord{
			SizeBytes:  s.HeaderSize,
			ObjectHash: s.Header.Hash,
		}
	}
	if s.Footer != nil {
		pfr.Footer = &pfs.PutFileRecord{
			SizeBytes:  s.FooterSize,
			ObjectHash: s.Footer.Hash,
		}
	}
	if err := tree.List(path, func(child *hashtree.NodeProto) error {
		if child.FileNode == nil {
			return errors.Errorf("header/footer dir contains child subdirectory, " +
				"which is invalid--header/footer dirs must be created by PutFileSplit")
		}
		appendRecords(pfr, child)
		return nil
	}); err != nil {
		return nil, err
	}
	return pfr, nil // TODO(msteffen) put something real here
}

func (d *driver) copyFile(pachClient *client.APIClient, src *pfs.File, dst *pfs.File, overwrite bool) (retErr error) {
	// Validate arguments
	if src == nil {
		return errors.New("src cannot be nil")
	}
	if src.Commit == nil {
		return errors.New("src commit cannot be nil")
	}
	if src.Commit.Repo == nil {
		return errors.New("src commit repo cannot be nil")
	}
	if dst == nil {
		return errors.New("dst cannot be nil")
	}
	if dst.Commit == nil {
		return errors.New("dst commit cannot be nil")
	}
	if dst.Commit.Repo == nil {
		return errors.New("dst commit repo cannot be nil")
	}

	if err := d.checkIsAuthorized(pachClient, src.Commit.Repo, auth.Scope_READER); err != nil {
		return err
	}
	if err := d.checkIsAuthorized(pachClient, dst.Commit.Repo, auth.Scope_WRITER); err != nil {
		return err
	}
	if err := d.checkFilePath(dst.Path); err != nil {
		return err
	}
	if err := hashtree.ValidatePath(dst.Path); err != nil {
		return err
	}
	branch := ""
	if !uuid.IsUUIDWithoutDashes(dst.Commit.ID) {
		branch = dst.Commit.ID
	}
	var dstIsOpenCommit bool
	if ci, err := d.inspectCommit(pachClient, dst.Commit, pfs.CommitState_STARTED); err != nil {
		if !isNoHeadErr(err) {
			return err
		}
	} else if ci.Finished == nil {
		dstIsOpenCommit = true
	}
	if !dstIsOpenCommit && branch == "" {
		return pfsserver.ErrCommitFinished{dst.Commit}
	}
	var paths []string
	var records []*pfs.PutFileRecords // used if 'dst' is finished (atomic 'put file')
	if overwrite {
		if dstIsOpenCommit {
			if err := d.deleteFile(pachClient, dst); err != nil {
				return err
			}
		} else {
			paths = append(paths, dst.Path)
			records = append(records, &pfs.PutFileRecords{Tombstone: true})
		}
	}
	var eg errgroup.Group
	var srcTree hashtree.HashTree
	cb := func(walkPath string, node *hashtree.NodeProto) error {
		relPath, err := filepath.Rel(src.Path, walkPath)
		if err != nil {
			return errors.Wrapf(err, "error from filepath.Rel (likely a bug)")
		}
		target := client.NewFile(dst.Commit.Repo.Name, dst.Commit.ID, path.Clean(path.Join(dst.Path, relPath)))
		// Populate 'record' appropriately for this node (or skip it)
		record := &pfs.PutFileRecords{}
		if node.DirNode != nil && node.DirNode.Shared != nil {
			var err error
			record, err = headerDirToPutFileRecords(srcTree, walkPath, node)
			if err != nil {
				return err
			}
		} else if node.FileNode == nil {
			return nil
		} else if node.FileNode.HasHeaderFooter {
			return nil // parent dir will be copied as a PutFileRecord w/ Split==true
		} else {
			appendRecords(record, node)
		}

		// Either upsert 'record' to etcd (if 'dst' is in an open commit) or add it
		// to 'records' to be put at the end
		if dstIsOpenCommit {
			eg.Go(func() error {
				return d.upsertPutFileRecords(pachClient, target, record)
			})
		} else {
			paths = append(paths, target.Path)
			records = append(records, record)
		}
		return nil
	}
	// This is necessary so we can call filepath.Rel
	if !strings.HasPrefix(src.Path, "/") {
		src.Path = "/" + src.Path
	}
	srcCi, err := d.inspectCommit(pachClient, src.Commit, pfs.CommitState_STARTED)
	if err != nil {
		return err
	}
	if !provenantOnInput(srcCi.Provenance) || srcCi.Tree != nil {
		// handle input commits
		srcTree, err = d.getTreeForFile(pachClient, src)
		if err != nil {
			return err
		}
		defer destroyHashtree(srcTree)
		if err := srcTree.Walk(src.Path, cb); err != nil {
			return err
		}
	} else {
		rs, err := d.getTree(pachClient, srcCi, src.Path)
		if err != nil {
			return err
		}
		defer func() {
			for _, r := range rs {
				if err := r.Close(); err != nil && retErr != nil {
					retErr = err
				}
			}
		}()
		if err := hashtree.Walk(rs, src.Path, cb); err != nil {
			return err
		}
	}
	if err := eg.Wait(); err != nil {
		return err
	}
	// dst is finished => all PutFileRecords are in 'records'--put in a new commit
	if !dstIsOpenCommit {
		return d.txnEnv.WithWriteContext(pachClient.Ctx(), func(txnCtx *txnenv.TransactionContext) error {
			_, err = d.makeCommit(txnCtx, "", client.NewCommit(dst.Commit.Repo.Name, ""), branch, nil, nil, nil, nil, paths, records, "", time.Time{}, time.Time{}, 0)
			return err
		})
	}
	return nil
}

func (d *driver) getTreeForCommit(txnCtx *txnenv.TransactionContext, commit *pfs.Commit) (hashtree.HashTree, error) {
	if commit == nil || commit.ID == "" {
		return d.treeCache.GetOrAdd("nil", func() (hashtree.HashTree, error) {
			return hashtree.NewDBHashTree(d.storageRoot)
		})
	}

	return d.treeCache.GetOrAdd(commit.ID, func() (hashtree.HashTree, error) {
		if _, err := d.resolveCommit(txnCtx.Stm, commit); err != nil {
			return nil, err
		}

		commits := d.commits(commit.Repo.Name).ReadWrite(txnCtx.Stm)
		commitInfo := &pfs.CommitInfo{}
		if err := commits.Get(commit.ID, commitInfo); err != nil {
			return nil, err
		}
		if commitInfo.Finished == nil {
			return nil, errors.Errorf("cannot read from an open commit")
		}
		treeRef := commitInfo.Tree

		if treeRef == nil {
			return hashtree.NewDBHashTree(d.storageRoot)
		}

		// read the tree from the block store
		h, err := hashtree.GetHashTreeObject(txnCtx.Client, d.storageRoot, treeRef)
		if err != nil {
			return nil, err
		}

		return h, nil
	})
}

func (d *driver) getTree(pachClient *client.APIClient, commitInfo *pfs.CommitInfo, path string) (rs []io.ReadCloser, retErr error) {
	// Determine the hashtree in which the path is located and download the chunk it is in
	idx := hashtree.PathToTree(path, int64(len(commitInfo.Trees)))
	r, err := d.downloadTree(pachClient, commitInfo.Trees[idx], path)
	if err != nil {
		return nil, err
	}
	return []io.ReadCloser{r}, nil
}

func (d *driver) getTrees(pachClient *client.APIClient, commitInfo *pfs.CommitInfo, pattern string) (rs []io.ReadCloser, retErr error) {
	prefix := hashtree.GlobLiteralPrefix(pattern)
	limiter := limit.New(hashtree.DefaultMergeConcurrency)
	var eg errgroup.Group
	var mu sync.Mutex
	// Download each hashtree chunk based on the literal prefix of the pattern
	for _, object := range commitInfo.Trees {
		object := object
		limiter.Acquire()
		eg.Go(func() (retErr error) {
			defer limiter.Release()
			r, err := d.downloadTree(pachClient, object, prefix)
			if err != nil {
				return err
			}
			mu.Lock()
			defer mu.Unlock()
			rs = append(rs, r)
			return nil
		})
	}
	if err := eg.Wait(); err != nil {
		return nil, err
	}
	return rs, nil
}

func (d *driver) downloadTree(pachClient *client.APIClient, object *pfs.Object, prefix string) (r io.ReadCloser, retErr error) {
	objClient, err := obj.NewClientFromSecret(d.storageRoot)
	if err != nil {
		return nil, err
	}
	info, err := pachClient.InspectObject(object.Hash)
	if err != nil {
		return nil, err
	}
	path, err := obj.BlockPathFromEnv(info.BlockRef.Block)
	if err != nil {
		return nil, err
	}
	offset, size, err := getTreeRange(pachClient.Ctx(), objClient, path, prefix)
	if err != nil {
		return nil, err
	}
	objR, err := objClient.Reader(pachClient.Ctx(), path, offset, size)
	if err != nil {
		return nil, err
	}
	defer func() {
		if err := objR.Close(); err != nil && retErr == nil {
			retErr = err
		}
	}()
	name := filepath.Join(d.storageRoot, uuid.NewWithoutDashes())
	f, err := os.Create(name)
	if err != nil {
		return nil, err
	}

	// Ensure we close the file if we've errored
	defer func() {
		if retErr != nil {
			f.Close()
		}
	}()

	// Mark the file for removal (Linux won't remove it until we close the file)
	if err := os.Remove(name); err != nil {
		return nil, err
	}
	buf := grpcutil.GetBuffer()
	defer grpcutil.PutBuffer(buf)
	if _, err := io.CopyBuffer(f, objR, buf); err != nil {
		return nil, err
	}
	if _, err := f.Seek(0, 0); err != nil {
		return nil, err
	}
	return f, nil
}

func getTreeRange(ctx context.Context, objClient obj.Client, path string, prefix string) (uint64, uint64, error) {
	p := path + hashtree.IndexPath
	r, err := objClient.Reader(ctx, p, 0, 0)
	if err != nil {
		return 0, 0, err
	}
	idx, err := ioutil.ReadAll(r)
	if err != nil {
		return 0, 0, err
	}
	return hashtree.GetRangeFromIndex(bytes.NewBuffer(idx), prefix)
}

// getTreeForFile is like getTreeForCommit except that it can handle open commits.
// It takes a file instead of a commit so that it can apply the changes for
// that path to the tree before it returns it. The returned hash tree is not in
// the treeCache and must be cleaned up by the caller.
func (d *driver) getTreeForFile(pachClient *client.APIClient, file *pfs.File) (hashtree.HashTree, error) {
	ctx := pachClient.Ctx()
	if file.Commit == nil {
		t, err := hashtree.NewDBHashTree(d.storageRoot)
		if err != nil {
			return nil, err
		}
		return t, nil
	}

	var result hashtree.HashTree
	err := d.txnEnv.WithReadContext(ctx, func(txnCtx *txnenv.TransactionContext) error {
		commitInfo, err := d.resolveCommit(txnCtx.Stm, file.Commit)
		if err != nil {
			return err
		}
		if commitInfo.Finished != nil {
			t, err := d.getTreeForCommit(txnCtx, file.Commit)
			if err != nil {
				return err
			}

			result, err = t.Copy()
			return err
		}

		parentTree, err := d.getTreeForCommit(txnCtx, commitInfo.ParentCommit)
		if err != nil {
			return err
		}
		result, err = d.getTreeForOpenCommit(txnCtx.Client, file, parentTree)
		return err
	})
	if err != nil {
		return nil, err
	}
	return result, nil
}

// getTreeForOpenCommit obtains the resulting hashtree made by applying the
// given file to the hashtree of a parent commit. The returned hash tree is not
// in the treeCache and must be cleaned up by the caller.
func (d *driver) getTreeForOpenCommit(pachClient *client.APIClient, file *pfs.File, parentTree hashtree.HashTree) (result hashtree.HashTree, retErr error) {
	prefix, err := d.scratchFilePrefix(file)
	if err != nil {
		return nil, err
	}
	tree, err := parentTree.Copy()
	if err != nil {
		return nil, err
	}

	defer func() {
		if retErr != nil {
			destroyHashtree(tree)
		}
	}()

	recordsCol := d.putFileRecords.ReadOnly(pachClient.Ctx())
	putFileRecords := &pfs.PutFileRecords{}
	opts := &col.Options{etcd.SortByModRevision, etcd.SortAscend, true}
	err = recordsCol.ListPrefix(prefix, putFileRecords, opts, func(key string) error {
		return d.applyWrite(path.Join(file.Path, key), putFileRecords, tree)
	})
	if err != nil {
		return nil, err
	}
	if err := tree.Hash(); err != nil {
		return nil, err
	}
	return tree, nil
}

// this is a helper function to check if the given provenance has provenance on an input branch
func provenantOnInput(provenance []*pfs.CommitProvenance) bool {
	provenanceCount := len(provenance)
	for _, p := range provenance {
		// in particular, we want to exclude provenance on the spec repo (used e.g. for spouts)
		if p.Commit.Repo.Name == ppsconsts.SpecRepo {
			provenanceCount--
			break
		}
	}
	return provenanceCount > 0
}

func (d *driver) getFile(pachClient *client.APIClient, file *pfs.File, offset int64, size int64) (r io.Reader, retErr error) {
	// Validate arguments
	if file == nil {
		return nil, errors.New("file cannot be nil")
	}
	if file.Commit == nil {
		return nil, errors.New("file commit cannot be nil")
	}
	if file.Commit.Repo == nil {
		return nil, errors.New("file commit repo cannot be nil")
	}

	ctx := pachClient.Ctx()
	if err := d.checkIsAuthorized(pachClient, file.Commit.Repo, auth.Scope_READER); err != nil {
		return nil, err
	}
	commitInfo, err := d.inspectCommit(pachClient, file.Commit, pfs.CommitState_STARTED)
	if err != nil {
		return nil, err
	}
	// Handle commits that use the old hashtree format.
	if !provenantOnInput(commitInfo.Provenance) || commitInfo.Tree != nil {
		tree, err := d.getTreeForFile(pachClient, client.NewFile(file.Commit.Repo.Name, file.Commit.ID, ""))
		if err != nil {
			return nil, err
		}
		defer destroyHashtree(tree)
		var (
			pathsFound int
			objects    []*pfs.Object
			brs        []*pfs.BlockRef
			totalSize  uint64
			footer     *pfs.Object
			prevDir    string
		)
		if err := tree.Glob(file.Path, func(p string, node *hashtree.NodeProto) error {
			pathsFound++
			if node.FileNode == nil {
				return nil
			}

			// add footer + header for next dir. If a user calls e.g.
			// 'GetFile("/*/*")', then the output looks like:
			// [d1 header][d1/1]...[d1/n][d1 footer] [d2 header]...[d2 footer] ...
			parentPath := path.Dir(p)
			if parentPath != prevDir {
				if footer != nil {
					objects = append(objects, footer)
				}
				footer = nil // don't apply footer twice if next dir has no footer
				prevDir = parentPath
				if node.FileNode.HasHeaderFooter {
					// if any child of 'node's parent directory has HasHeaderFooter set,
					// then they all should
					parentNode, err := tree.Get(parentPath)
					if err != nil {
						return errors.Wrapf(err, "file %q has a header, but could not "+
							"retrieve parent node at %q to get header content", p, parentPath)
					}
					if parentNode.DirNode == nil {
						return errors.Errorf("parent of %q is not a directory—this is "+
							"likely an internal error", p)
					}
					if parentNode.DirNode.Shared == nil {
						return errors.Errorf("file %q has a shared header or footer, "+
							"but parent directory does not permit shared data", p)
					}
					if parentNode.DirNode.Shared.Header != nil {
						objects = append(objects, parentNode.DirNode.Shared.Header)
					}
					if parentNode.DirNode.Shared.Footer != nil {
						footer = parentNode.DirNode.Shared.Footer
					}
				}
			}
			objects = append(objects, node.FileNode.Objects...)
			brs = append(brs, node.FileNode.BlockRefs...)
			totalSize += uint64(node.SubtreeSize)
			return nil
		}); err != nil {
			return nil, err
		}
		if footer != nil {
			objects = append(objects, footer) // apply final footer
		}
		if pathsFound == 0 {
			return nil, pfsserver.ErrFileNotFound{file}
		}

		// retrieve the content of all objects in 'objects'
		if len(brs) > 0 {
			getBlocksClient, err := pachClient.ObjectAPIClient.GetBlocks(
				ctx,
				&pfs.GetBlocksRequest{
					BlockRefs:   brs,
					OffsetBytes: uint64(offset),
					SizeBytes:   uint64(size),
					TotalSize:   uint64(totalSize),
				})
			if err != nil {
				return nil, err
			}
			return grpcutil.NewStreamingBytesReader(getBlocksClient, nil), nil
		}
		getObjectsClient, err := pachClient.ObjectAPIClient.GetObjects(
			ctx,
			&pfs.GetObjectsRequest{
				Objects:     objects,
				OffsetBytes: uint64(offset),
				SizeBytes:   uint64(size),
				TotalSize:   uint64(totalSize),
			})
		if err != nil {
			return nil, err
		}
		return grpcutil.NewStreamingBytesReader(getObjectsClient, nil), nil
	}
	// Handle commits that use the newer hashtree format.
	if commitInfo.Finished == nil {
		return nil, pfsserver.ErrOutputCommitNotFinished{commitInfo.Commit}
	}
	if commitInfo.Trees == nil {
		return nil, pfsserver.ErrFileNotFound{file}
	}
	var rs []io.ReadCloser
	// Handles the case when looking for a specific file/directory
	if !hashtree.IsGlob(file.Path) {
		rs, err = d.getTree(pachClient, commitInfo, file.Path)
	} else {
		rs, err = d.getTrees(pachClient, commitInfo, file.Path)
	}
	if err != nil {
		return nil, err
	}
	defer func() {
		for _, r := range rs {
			if err := r.Close(); err != nil && retErr != nil {
				retErr = err
			}
		}
	}()
	blockRefs := []*pfs.BlockRef{}
	var totalSize int64
	var found bool
	if err := hashtree.Glob(rs, file.Path, func(path string, node *hashtree.NodeProto) error {
		if node.FileNode == nil {
			return nil
		}
		blockRefs = append(blockRefs, node.FileNode.BlockRefs...)
		totalSize += node.SubtreeSize
		found = true
		return nil
	}); err != nil {
		return nil, err
	}
	if !found {
		return nil, pfsserver.ErrFileNotFound{file}
	}
	getBlocksClient, err := pachClient.ObjectAPIClient.GetBlocks(
		ctx,
		&pfs.GetBlocksRequest{
			BlockRefs:   blockRefs,
			OffsetBytes: uint64(offset),
			SizeBytes:   uint64(size),
			TotalSize:   uint64(totalSize),
		},
	)
	if err != nil {
		return nil, err
	}
	return grpcutil.NewStreamingBytesReader(getBlocksClient, nil), nil
}

// If full is false, exclude potentially large fields such as `Objects`
// and `Children`
func nodeToFileInfo(ci *pfs.CommitInfo, path string, node *hashtree.NodeProto, full bool) *pfs.FileInfo {
	fileInfo := &pfs.FileInfo{
		File: &pfs.File{
			Commit: ci.Commit,
			Path:   path,
		},
		SizeBytes: uint64(node.SubtreeSize),
		Hash:      node.Hash,
		Committed: ci.Finished,
	}
	if node.FileNode != nil {
		fileInfo.FileType = pfs.FileType_FILE
		if full {
			fileInfo.Objects = node.FileNode.Objects
			fileInfo.BlockRefs = node.FileNode.BlockRefs
		}
	} else if node.DirNode != nil {
		fileInfo.FileType = pfs.FileType_DIR
		if full {
			fileInfo.Children = node.DirNode.Children
		}
	}
	return fileInfo
}

// nodeToFileInfoHeaderFooter is like nodeToFileInfo, but handles the case (which
// currently only occurs in input commits) where files have a header that is
// stored in their parent directory
func nodeToFileInfoHeaderFooter(ci *pfs.CommitInfo, filePath string,
	node *hashtree.NodeProto, tree hashtree.HashTree, full bool) (*pfs.FileInfo, error) {
	if node.FileNode == nil || !node.FileNode.HasHeaderFooter {
		return nodeToFileInfo(ci, filePath, node, full), nil
	}
	node = proto.Clone(node).(*hashtree.NodeProto)
	// validate baseFileInfo for logic below--if input hashtrees start using
	// blockrefs instead of objects, this logic will need to be adjusted
	if node.FileNode.Objects == nil {
		return nil, errors.Errorf("input commit node uses blockrefs; cannot apply header")
	}

	// 'file' includes header from parent—construct synthetic file info that
	// includes header in list of objects & hash
	parentPath := path.Dir(filePath)
	parentNode, err := tree.Get(parentPath)
	if err != nil {
		return nil, errors.Wrapf(err, "file %q has a header, but could not "+
			"retrieve parent node at %q to get header content", filePath,
			parentPath)
	}
	if parentNode.DirNode == nil {
		return nil, errors.Errorf("parent of %q is not a directory; this is "+
			"likely an internal error", filePath)
	}
	if parentNode.DirNode.Shared == nil {
		return nil, errors.Errorf("file %q has a shared header or footer, "+
			"but parent directory does not permit shared data", filePath)
	}

	s := parentNode.DirNode.Shared
	var newObjects []*pfs.Object
	if s.Header != nil {
		// cap := len+1 => newObjects is right whether or not we append() a footer
		newL := len(node.FileNode.Objects) + 1
		newObjects = make([]*pfs.Object, newL, newL+1)

		newObjects[0] = s.Header
		copy(newObjects[1:], node.FileNode.Objects)
	} else {
		newObjects = node.FileNode.Objects
	}
	if s.Footer != nil {
		newObjects = append(newObjects, s.Footer)
	}
	node.FileNode.Objects = newObjects
	node.SubtreeSize += s.HeaderSize + s.FooterSize
	node.Hash = hashtree.HashFileNode(node.FileNode)
	return nodeToFileInfo(ci, filePath, node, full), nil
}

func (d *driver) inspectFile(pachClient *client.APIClient, file *pfs.File) (fi *pfs.FileInfo, retErr error) {
	// Validate arguments
	if file == nil {
		return nil, errors.New("file cannot be nil")
	}
	if file.Commit == nil {
		return nil, errors.New("file commit cannot be nil")
	}
	if file.Commit.Repo == nil {
		return nil, errors.New("file commit repo cannot be nil")
	}

	if err := d.checkIsAuthorized(pachClient, file.Commit.Repo, auth.Scope_READER); err != nil {
		return nil, err
	}
	commitInfo, err := d.inspectCommit(pachClient, file.Commit, pfs.CommitState_STARTED)
	if err != nil {
		return nil, err
	}
	// Handle commits that use the old hashtree format.
	if !provenantOnInput(commitInfo.Provenance) || commitInfo.Tree != nil {
		tree, err := d.getTreeForFile(pachClient, file)
		if err != nil {
			return nil, err
		}
		defer destroyHashtree(tree)
		node, err := tree.Get(file.Path)
		if err != nil {
			return nil, pfsserver.ErrFileNotFound{file}
		}
		return nodeToFileInfoHeaderFooter(commitInfo, file.Path, node, tree, true)
	}
	// Handle commits that use the newer hashtree format.
	if commitInfo.Finished == nil {
		return nil, pfsserver.ErrOutputCommitNotFinished{commitInfo.Commit}
	}
	if commitInfo.Trees == nil {
		return nil, pfsserver.ErrFileNotFound{file}
	}
	rs, err := d.getTree(pachClient, commitInfo, file.Path)
	if err != nil {
		return nil, err
	}
	defer func() {
		for _, r := range rs {
			if err := r.Close(); err != nil && retErr != nil {
				retErr = err
			}
		}
	}()
	node, err := hashtree.Get(rs, file.Path)
	if err != nil {
		return nil, pfsserver.ErrFileNotFound{file}
	}
	return nodeToFileInfo(commitInfo, file.Path, node, true), nil
}

func (d *driver) listFile(pachClient *client.APIClient, file *pfs.File, full bool, history int64, f func(*pfs.FileInfo) error) (retErr error) {
	// Validate arguments
	if file == nil {
		return errors.New("file cannot be nil")
	}
	if file.Commit == nil {
		return errors.New("file commit cannot be nil")
	}
	if file.Commit.Repo == nil {
		return errors.New("file commit repo cannot be nil")
	}

	if err := d.checkIsAuthorized(pachClient, file.Commit.Repo, auth.Scope_READER); err != nil {
		return err
	}
	commitInfo, err := d.inspectCommit(pachClient, file.Commit, pfs.CommitState_STARTED)
	if err != nil {
		return err
	}
	g, err := globlib.Compile(file.Path, '/')
	if err != nil {
		// TODO this should be a MalformedGlob error like the hashtree returns
		return err
	}

	// Handle commits that use the old hashtree format.
	if !provenantOnInput(commitInfo.Provenance) || commitInfo.Tree != nil {
		tree, err := d.getTreeForFile(pachClient, client.NewFile(file.Commit.Repo.Name, file.Commit.ID, ""))
		if err != nil {
			return err
		}
		defer destroyHashtree(tree)
		return tree.Glob(file.Path, func(rootPath string, rootNode *hashtree.NodeProto) error {
			if rootNode.DirNode == nil {
				if history != 0 {
					return d.fileHistory(pachClient, client.NewFile(file.Commit.Repo.Name, file.Commit.ID, rootPath), history, f)
				}
				fi, err := nodeToFileInfoHeaderFooter(commitInfo, rootPath, rootNode, tree, full)
				if err != nil {
					return err
				}
				return f(fi)
			}
			return tree.List(rootPath, func(node *hashtree.NodeProto) error {
				path := filepath.Join(rootPath, node.Name)
				if g.Match(path) {
					// Don't return the file now, it will be returned later by Glob
					return nil
				}
				if history != 0 {
					return d.fileHistory(pachClient, client.NewFile(file.Commit.Repo.Name, file.Commit.ID, path), history, f)
				}
				fi, err := nodeToFileInfoHeaderFooter(commitInfo, path, node, tree, full)
				if err != nil {
					return err
				}
				return f(fi)
			})
		})
	}
	// Handle commits that use the newer hashtree format.
	if commitInfo.Finished == nil {
		return pfsserver.ErrOutputCommitNotFinished{commitInfo.Commit}
	}
	if commitInfo.Trees == nil {
		return nil
	}
	rs, err := d.getTrees(pachClient, commitInfo, file.Path)
	if err != nil {
		return err
	}
	defer func() {
		for _, r := range rs {
			if err := r.Close(); err != nil && retErr != nil {
				retErr = err
			}
		}
	}()
	return hashtree.List(rs, file.Path, func(path string, node *hashtree.NodeProto) error {
		if history != 0 {
			return d.fileHistory(pachClient, client.NewFile(file.Commit.Repo.Name, file.Commit.ID, path), history, f)
		}
		return f(nodeToFileInfo(commitInfo, path, node, full))
	})
}

// fileHistory calls f with FileInfos for the file, starting with how it looked
// at the referenced commit and then all past versions that are different.
func (d *driver) fileHistory(pachClient *client.APIClient, file *pfs.File, history int64, f func(*pfs.FileInfo) error) error {
	var fi *pfs.FileInfo
	for {
		_fi, err := d.inspectFile(pachClient, file)
		if err != nil {
			if _, ok := err.(pfsserver.ErrFileNotFound); ok {
				return f(fi)
			}
			return err
		}
		if fi != nil && !bytes.Equal(fi.Hash, _fi.Hash) {
			if err := f(fi); err != nil {
				return err
			}
			if history > 0 {
				history--
				if history == 0 {
					return nil
				}
			}
		}
		fi = _fi
		ci, err := d.inspectCommit(pachClient, file.Commit, pfs.CommitState_STARTED)
		if err != nil {
			return err
		}
		if ci.ParentCommit == nil {
			return f(fi)
		}
		file.Commit = ci.ParentCommit
	}
}

func (d *driver) walkFile(pachClient *client.APIClient, file *pfs.File, f func(*pfs.FileInfo) error) (retErr error) {
	// Validate arguments
	if file == nil {
		return errors.New("file cannot be nil")
	}
	if file.Commit == nil {
		return errors.New("file commit cannot be nil")
	}
	if file.Commit.Repo == nil {
		return errors.New("file commit repo cannot be nil")
	}

	if err := d.checkIsAuthorized(pachClient, file.Commit.Repo, auth.Scope_READER); err != nil {
		return err
	}
	commitInfo, err := d.inspectCommit(pachClient, file.Commit, pfs.CommitState_STARTED)
	if err != nil {
		return err
	}
	// Handle commits that use the old hashtree format.
	if !provenantOnInput(commitInfo.Provenance) || commitInfo.Tree != nil {
		tree, err := d.getTreeForFile(pachClient, client.NewFile(file.Commit.Repo.Name, file.Commit.ID, file.Path))
		if err != nil {
			return err
		}
		defer destroyHashtree(tree)
		return tree.Walk(file.Path, func(path string, node *hashtree.NodeProto) error {
			fi, err := nodeToFileInfoHeaderFooter(commitInfo, path, node, tree, false)
			if err != nil {
				return err
			}
			return f(fi)
		})
	}
	// Handle commits that use the newer hashtree format.
	if commitInfo.Finished == nil {
		return pfsserver.ErrOutputCommitNotFinished{commitInfo.Commit}
	}
	if commitInfo.Trees == nil {
		return nil
	}
	rs, err := d.getTrees(pachClient, commitInfo, file.Path)
	if err != nil {
		return err
	}
	defer func() {
		for _, r := range rs {
			if err := r.Close(); err != nil && retErr != nil {
				retErr = err
			}
		}
	}()
	return hashtree.Walk(rs, file.Path, func(path string, node *hashtree.NodeProto) error {
		return f(nodeToFileInfo(commitInfo, path, node, false))
	})
}

func (d *driver) globFile(pachClient *client.APIClient, commit *pfs.Commit, pattern string, f func(*pfs.FileInfo) error) (retErr error) {
	// Validate arguments
	if commit == nil {
		return errors.New("commit cannot be nil")
	}
	if commit.Repo == nil {
		return errors.New("commit repo cannot be nil")
	}

	if err := d.checkIsAuthorized(pachClient, commit.Repo, auth.Scope_READER); err != nil {
		return err
	}
	commitInfo, err := d.inspectCommit(pachClient, commit, pfs.CommitState_STARTED)
	if err != nil {
		return err
	}
	// Handle commits that use the old hashtree format.
	if !provenantOnInput(commitInfo.Provenance) || commitInfo.Tree != nil {
		tree, err := d.getTreeForFile(pachClient, client.NewFile(commit.Repo.Name, commit.ID, ""))
		if err != nil {
			return err
		}
		defer destroyHashtree(tree)
		globErr := tree.Glob(pattern, func(path string, node *hashtree.NodeProto) error {
			fi, err := nodeToFileInfoHeaderFooter(commitInfo, path, node, tree, false)
			if err != nil {
				return err
			}
			return f(fi)
		})
		if hashtree.Code(globErr) == hashtree.PathNotFound {
			// glob pattern is for a file that doesn't exist, no match
			return nil
		}
		return globErr
	}
	// Handle commits that use the newer hashtree format.
	if commitInfo.Finished == nil {
		return pfsserver.ErrOutputCommitNotFinished{commitInfo.Commit}
	}
	if commitInfo.Trees == nil {
		return nil
	}
	var rs []io.ReadCloser
	// Handles the case when looking for a specific file/directory
	if !hashtree.IsGlob(pattern) {
		rs, err = d.getTree(pachClient, commitInfo, pattern)
	} else {
		rs, err = d.getTrees(pachClient, commitInfo, pattern)
	}
	if err != nil {
		return err
	}
	defer func() {
		for _, r := range rs {
			if err := r.Close(); err != nil && retErr != nil {
				retErr = err
			}
		}
	}()
	return hashtree.Glob(rs, pattern, func(rootPath string, rootNode *hashtree.NodeProto) error {
		return f(nodeToFileInfo(commitInfo, rootPath, rootNode, false))
	})
}

func (d *driver) diffFile(pachClient *client.APIClient, newFile *pfs.File, oldFile *pfs.File, shallow bool) ([]*pfs.FileInfo, []*pfs.FileInfo, error) {
	// Validate arguments
	if newFile == nil {
		return nil, nil, errors.New("file cannot be nil")
	}
	if newFile.Commit == nil {
		return nil, nil, errors.New("file commit cannot be nil")
	}
	if newFile.Commit.Repo == nil {
		return nil, nil, errors.New("file commit repo cannot be nil")
	}

	// Do READER authorization check for both newFile and oldFile
	if oldFile != nil && oldFile.Commit != nil {
		if err := d.checkIsAuthorized(pachClient, oldFile.Commit.Repo, auth.Scope_READER); err != nil {
			return nil, nil, err
		}
	}
	if newFile != nil && newFile.Commit != nil {
		if err := d.checkIsAuthorized(pachClient, newFile.Commit.Repo, auth.Scope_READER); err != nil {
			return nil, nil, err
		}
	}
	newTree, err := d.getTreeForFile(pachClient, newFile)
	if err != nil {
		return nil, nil, err
	}
	defer destroyHashtree(newTree)
	newCommitInfo, err := d.inspectCommit(pachClient, newFile.Commit, pfs.CommitState_STARTED)
	if err != nil {
		return nil, nil, err
	}
	// if oldFile is nil we use the parent of newFile
	if oldFile == nil {
		oldFile = &pfs.File{}
		// ParentCommit may be nil, that's fine because getTreeForCommit
		// handles nil
		oldFile.Commit = newCommitInfo.ParentCommit
		oldFile.Path = newFile.Path
	}
	// `oldCommitInfo` may be nil. While `nodeToFileInfoHeaderFooter` called
	// below expects `oldCommitInfo` to not be nil, it's okay because
	// `newTree.Diff` won't call its callback unless `oldCommitInfo` is not
	// `nil`.
	var oldCommitInfo *pfs.CommitInfo
	if oldFile.Commit != nil {
		oldCommitInfo, err = d.inspectCommit(pachClient, oldFile.Commit, pfs.CommitState_STARTED)
		if err != nil {
			return nil, nil, err
		}
	}
	oldTree, err := d.getTreeForFile(pachClient, oldFile)
	if err != nil {
		return nil, nil, err
	}
	defer destroyHashtree(oldTree)
	var newFileInfos []*pfs.FileInfo
	var oldFileInfos []*pfs.FileInfo
	recursiveDepth := -1
	if shallow {
		recursiveDepth = 1
	}
	if err := newTree.Diff(oldTree, newFile.Path, oldFile.Path, int64(recursiveDepth), func(path string, node *hashtree.NodeProto, isNewFile bool) error {
		if isNewFile {
			fi, err := nodeToFileInfoHeaderFooter(newCommitInfo, path, node, newTree, false)
			if err != nil {
				return err
			}
			newFileInfos = append(newFileInfos, fi)
		} else {
			fi, err := nodeToFileInfoHeaderFooter(oldCommitInfo, path, node, oldTree, false)
			if err != nil {
				return err
			}
			oldFileInfos = append(oldFileInfos, fi)
		}
		return nil
	}); err != nil {
		return nil, nil, err
	}
	return newFileInfos, oldFileInfos, nil
}

func (d *driver) deleteFile(pachClient *client.APIClient, file *pfs.File) error {
	// Validate arguments
	if file == nil {
		return errors.New("file cannot be nil")
	}
	if file.Commit == nil {
		return errors.New("file commit cannot be nil")
	}
	if file.Commit.Repo == nil {
		return errors.New("file commit repo cannot be nil")
	}

	if err := d.checkIsAuthorized(pachClient, file.Commit.Repo, auth.Scope_WRITER); err != nil {
		return err
	}
	if err := d.checkFilePath(file.Path); err != nil {
		return err
	}
	branch := ""
	if !uuid.IsUUIDWithoutDashes(file.Commit.ID) {
		branch = file.Commit.ID
	}
	commitInfo, err := d.inspectCommit(pachClient, file.Commit, pfs.CommitState_STARTED)
	if err != nil {
		return err
	}
	if commitInfo.Finished != nil {
		if branch == "" {
			return pfsserver.ErrCommitFinished{file.Commit}
		}
		return d.txnEnv.WithWriteContext(pachClient.Ctx(), func(txnCtx *txnenv.TransactionContext) error {
			_, err := d.makeCommit(txnCtx, "", client.NewCommit(file.Commit.Repo.Name, ""), branch, nil, nil, nil, nil, []string{file.Path}, []*pfs.PutFileRecords{&pfs.PutFileRecords{Tombstone: true}}, "", time.Time{}, time.Time{}, 0)
			return err
		})
	}

	return d.upsertPutFileRecords(pachClient, file, &pfs.PutFileRecords{Tombstone: true})
}

func (d *driver) deleteAll(txnCtx *txnenv.TransactionContext) error {
	// Note: d.listRepo() doesn't return the 'spec' repo, so it doesn't get
	// deleted here. Instead, PPS is responsible for deleting and re-creating it
	repoInfos, err := d.listRepo(txnCtx.Client, !includeAuth)
	if err != nil {
		return err
	}
	for _, repoInfo := range repoInfos.RepoInfo {
		if err := d.deleteRepo(txnCtx, repoInfo.Repo, true); err != nil && !auth.IsErrNotAuthorized(err) {
			return err
		}
	}
	return nil
}

// Put the tree into the blob store
// Only write the records to etcd if the commit does exist and is open.
// To check that a key exists in etcd, we assert that its CreateRevision
// is greater than zero.
func (d *driver) upsertPutFileRecords(
	pachClient *client.APIClient,
	file *pfs.File,
	newRecords *pfs.PutFileRecords,
) error {
	prefix, err := d.scratchFilePrefix(file)
	if err != nil {
		return err
	}

	ctx := pachClient.Ctx()
	_, err = col.NewSTM(ctx, d.etcdClient, func(stm col.STM) error {
		commitsCol := d.openCommits.ReadWrite(stm)
		var commit pfs.Commit
		err := commitsCol.Get(file.Commit.ID, &commit)
		if err != nil {
			return err
		}
		// Dumb check to make sure the unmarshalled value exists (and matches the current ID)
		// to denote that the current commit is indeed open
		if commit.ID != file.Commit.ID {
			return errors.Errorf("commit %v is not open", file.Commit.ID)
		}
		recordsCol := d.putFileRecords.ReadWrite(stm)
		var existingRecords pfs.PutFileRecords
		return recordsCol.Upsert(prefix, &existingRecords, func() error {
			if newRecords.Tombstone {
				existingRecords.Tombstone = true
				existingRecords.Records = nil
			}
			existingRecords.Split = newRecords.Split
			existingRecords.Records = append(existingRecords.Records, newRecords.Records...)
			existingRecords.Header = newRecords.Header
			existingRecords.Footer = newRecords.Footer
			return nil
		})
	})
	return err
}

func (d *driver) applyWrite(key string, records *pfs.PutFileRecords, tree hashtree.HashTree) error {
	// a map that keeps track of the sizes of objects
	sizeMap := make(map[string]int64)

	if records.Tombstone {
		if err := tree.DeleteFile(key); err != nil {
			return err
		}
	}
	if !records.Split {
		if len(records.Records) == 0 {
			return nil
		}
		for _, record := range records.Records {
			sizeMap[record.ObjectHash] = record.SizeBytes
			if record.OverwriteIndex != nil {
				// Computing size delta
				delta := record.SizeBytes
				fileNode, err := tree.Get(key)
				if err == nil {
					// If we can't find the file, that's fine.
					for i := record.OverwriteIndex.Index; int(i) < len(fileNode.FileNode.Objects); i++ {
						delta -= sizeMap[fileNode.FileNode.Objects[i].Hash]
					}
				}

				if record.ObjectHash != "" {
					if err := tree.PutFileOverwrite(key, []*pfs.Object{{Hash: record.ObjectHash}}, record.OverwriteIndex, delta); err != nil {
						return err
					}
				} else if record.BlockRef != nil {
					if err := tree.PutFileOverwriteBlockRefs(key, []*pfs.BlockRef{record.BlockRef}, record.OverwriteIndex, delta); err != nil {
						return err
					}
				}
			} else {
				if record.ObjectHash != "" {
					if err := tree.PutFile(key, []*pfs.Object{{Hash: record.ObjectHash}}, record.SizeBytes); err != nil {
						return err
					}
				} else if record.BlockRef != nil {
					if err := tree.PutFileBlockRefs(key, []*pfs.BlockRef{record.BlockRef}, record.SizeBytes); err != nil {
						return err
					}
				}
			}
		}
	} else {
		nodes, err := tree.ListAll(key)
		if err != nil && hashtree.Code(err) != hashtree.PathNotFound {
			return err
		}
		var indexOffset int64
		if len(nodes) > 0 {
			indexOffset, err = strconv.ParseInt(path.Base(nodes[len(nodes)-1].Name), splitSuffixBase, splitSuffixWidth)
			if err != nil {
				return errors.Errorf("error parsing filename %s as int, this likely means you're "+
					"using split on a directory which contains other data that wasn't put with split",
					path.Base(nodes[len(nodes)-1].Name))
			}
			indexOffset++ // start writing to the file after the last file
		}

		// Upsert parent directory w/ headers if needed
		// (hashtree.PutFileHeaderFooter requires it to already exist)
		if records.Header != nil || records.Footer != nil {
			var headerObj, footerObj *pfs.Object
			var headerSize, footerSize int64
			if records.Header != nil {
				headerObj = client.NewObject(records.Header.ObjectHash)
				headerSize = records.Header.SizeBytes
			}
			if records.Footer != nil {
				footerObj = client.NewObject(records.Footer.ObjectHash)
				footerSize = records.Footer.SizeBytes
			}
			if err := tree.PutDirHeaderFooter(
				key, headerObj, footerObj, headerSize, footerSize); err != nil {
				return err
			}
		}

		// Put individual objects into hashtree
		for i, record := range records.Records {
			if records.Header != nil || records.Footer != nil {
				if err := tree.PutFileHeaderFooter(
					path.Join(key, fmt.Sprintf(splitSuffixFmt, i+int(indexOffset))),
					[]*pfs.Object{{Hash: record.ObjectHash}}, record.SizeBytes); err != nil {
					return err
				}
			} else {
				if record.ObjectHash != "" {
					if err := tree.PutFile(path.Join(key, fmt.Sprintf(splitSuffixFmt, i+int(indexOffset))), []*pfs.Object{{Hash: record.ObjectHash}}, record.SizeBytes); err != nil {
						return err
					}
				} else if record.BlockRef != nil {
					if err := tree.PutFileBlockRefs(path.Join(key, fmt.Sprintf(splitSuffixFmt, i+int(indexOffset))), []*pfs.BlockRef{record.BlockRef}, record.SizeBytes); err != nil {
						return err
					}
				}
			}
		}
	}
	return nil
}

func isNotFoundErr(err error) bool {
	return err != nil && strings.Contains(err.Error(), "not found")
}

func isNoHeadErr(err error) bool {
	_, ok := err.(pfsserver.ErrNoHead)
	return ok
}

func commitKey(commit *pfs.Commit) string {
	return fmt.Sprintf("%s/%s", commit.Repo.Name, commit.ID)
}

func branchKey(branch *pfs.Branch) string {
	return fmt.Sprintf("%s/%s", branch.Repo.Name, branch.Name)
}

func (d *driver) addBranchProvenance(branchInfo *pfs.BranchInfo, provBranch *pfs.Branch, stm col.STM) error {
	if provBranch.Repo.Name == branchInfo.Branch.Repo.Name && provBranch.Name == branchInfo.Branch.Name {
		return errors.Errorf("provenance loop, branch %s/%s cannot be provenance for itself", provBranch.Repo.Name, provBranch.Name)
	}
	add(&branchInfo.Provenance, provBranch)
	provBranchInfo := &pfs.BranchInfo{}
	if err := d.branches(provBranch.Repo.Name).ReadWrite(stm).Upsert(provBranch.Name, provBranchInfo, func() error {
		// Set provBranch, we may be creating this branch for the first time
		provBranchInfo.Name = provBranch.Name
		provBranchInfo.Branch = provBranch
		add(&provBranchInfo.Subvenance, branchInfo.Branch)
		return nil
	}); err != nil {
		return err
	}
	repoInfo := &pfs.RepoInfo{}
	return d.repos.ReadWrite(stm).Update(provBranch.Repo.Name, repoInfo, func() error {
		add(&repoInfo.Branches, provBranch)
		return nil
	})
}

func (d *driver) appendSubvenance(commitInfo *pfs.CommitInfo, subvCommitInfo *pfs.CommitInfo) {
	if subvCommitInfo.ParentCommit != nil {
		for _, subvCommitRange := range commitInfo.Subvenance {
			if subvCommitRange.Upper.ID == subvCommitInfo.ParentCommit.ID {
				subvCommitRange.Upper = subvCommitInfo.Commit
				return
			}
		}
	}
	commitInfo.Subvenance = append(commitInfo.Subvenance, &pfs.CommitRange{
		Lower: subvCommitInfo.Commit,
		Upper: subvCommitInfo.Commit,
	})
	if !d.env.DisableCommitProgressCounter {
		commitInfo.SubvenantCommitsTotal++
	}
}

type branchSet []*pfs.Branch

func (b *branchSet) search(branch *pfs.Branch) (int, bool) {
	key := branchKey(branch)
	i := sort.Search(len(*b), func(i int) bool {
		return branchKey((*b)[i]) >= key
	})
	if i == len(*b) {
		return i, false
	}
	return i, branchKey((*b)[i]) == branchKey(branch)
}

func (b *branchSet) add(branch *pfs.Branch) {
	i, ok := b.search(branch)
	if !ok {
		*b = append(*b, nil)
		copy((*b)[i+1:], (*b)[i:])
		(*b)[i] = branch
	}
}

func add(bs *[]*pfs.Branch, branch *pfs.Branch) {
	(*branchSet)(bs).add(branch)
}

func (b *branchSet) del(branch *pfs.Branch) {
	i, ok := b.search(branch)
	if ok {
		copy((*b)[i:], (*b)[i+1:])
		(*b)[len((*b))-1] = nil
		*b = (*b)[:len((*b))-1]
	}
}

func del(bs *[]*pfs.Branch, branch *pfs.Branch) {
	(*branchSet)(bs).del(branch)
}

func (b *branchSet) has(branch *pfs.Branch) bool {
	_, ok := b.search(branch)
	return ok
}

func has(bs *[]*pfs.Branch, branch *pfs.Branch) bool {
	return (*branchSet)(bs).has(branch)
}

type putFileServer struct {
	pfs.API_PutFileServer
	req *pfs.PutFileRequest
}

func newPutFileServer(s pfs.API_PutFileServer) *putFileServer {
	return &putFileServer{API_PutFileServer: s}
}

func (s *putFileServer) Recv() (*pfs.PutFileRequest, error) {
	if s.req != nil {
		req := s.req
		s.req = nil
		return req, nil
	}
	return s.API_PutFileServer.Recv()
}

func (s *putFileServer) Peek() (*pfs.PutFileRequest, error) {
	if s.req != nil {
		return s.req, nil
	}
	req, err := s.Recv()
	if err != nil {
		return nil, err
	}
	s.req = req
	return req, nil
}

<<<<<<< HEAD
func (d *driver) forEachPutFile(pachClient *client.APIClient, server pfs.API_PutFileServer, f func(*pfs.PutFileRequest, io.Reader) error) (bool, string, string, error) {
	// return values
	var oneOff bool
	var repo string
	var branch string

	limiter := limit.New(client.DefaultMaxConcurrentStreams)
=======
func (d *driver) forEachPutFile(pachClient *client.APIClient, server pfs.API_PutFileServer, f func(*pfs.PutFileRequest, io.Reader) error) (oneOff bool, repo string, branch string, err error) {
>>>>>>> bf98dab3
	var pr *io.PipeReader
	var pw *io.PipeWriter
	var req *pfs.PutFileRequest
	var eg errgroup.Group
	var rawCommitID string
	var commitID string

	var err error
	for req, err = server.Recv(); err == nil; req, err = server.Recv() {
		req := req
		if req.File != nil {
			if req.File.Commit == nil {
				return false, "", "", errors.New("file commit cannot be nil")
			}
			if req.File.Commit.Repo == nil {
				return false, "", "", errors.New("file commit repo cannot be nil")
			}

			// For the first file, dereference the commit ID if needed. For
			// subsequent files, ensure that they're all referencing the same
			// commit ID, and replace their commit objects to all refer to the
			// same thing.
			if rawCommitID == "" {
				commit := req.File.Commit
				repo = commit.Repo.Name
				// The non-dereferenced commit ID. Used to ensure that all
				// subsequent requests use the same value.
				rawCommitID = commit.ID
				// inspectCommit will replace file.Commit.ID with an actual
				// commit ID if it's a branch. So we want to save it first.
				if !uuid.IsUUIDWithoutDashes(commit.ID) {
					branch = commit.ID
				}
				// inspect the commit where we're adding files and figure out
				// if this is a one-off 'put file'.
				// - if 'commit' refers to an open commit                -> not oneOff
				// - otherwise (i.e. branch with closed HEAD or no HEAD) -> yes oneOff
				// Note that if commit is a specific commit ID, it must be
				// open for this call to succeed
				commitInfo, err := d.inspectCommit(pachClient, commit, pfs.CommitState_STARTED)
				if err != nil {
					if (!isNotFoundErr(err) && !isNoHeadErr(err)) || branch == "" {
						return false, "", "", err
					}
					oneOff = true
				}
				if commitInfo != nil && commitInfo.Finished != nil {
					if branch == "" {
						return false, "", "", pfsserver.ErrCommitFinished{commit}
					}
					oneOff = true
				}
				commitID = commit.ID
			} else if req.File.Commit.ID != rawCommitID {
				err = errors.Errorf("all requests in a put files call must have the same commit ID; expected '%s', got '%s'", rawCommitID, req.File.Commit.ID)
				return false, "", "", err
			} else if req.File.Commit.Repo.Name != repo {
				err = errors.Errorf("all requests in a put files call must have the same repo name; expected '%s', got '%s'", repo, req.File.Commit.Repo.Name)
				return false, "", "", err
			} else {
				req.File.Commit.ID = commitID
			}

			if req.Url != "" {
				url, err := url.Parse(req.Url)
				if err != nil {
					return false, "", "", err
				}
				switch url.Scheme {
				case "http":
					fallthrough
				case "https":
					d.putFileLimiter.Acquire()
					resp, err := http.Get(req.Url)
					if err != nil {
						return false, "", "", err
					} else if resp.StatusCode >= 400 {
						return false, "", "", errors.Errorf("error retrieving content from %q: %s", req.Url, resp.Status)
					}
					eg.Go(func() (retErr error) {
						defer d.putFileLimiter.Release()
						defer func() {
							if err := resp.Body.Close(); err != nil && retErr == nil {
								retErr = err
							}
						}()
						return f(req, resp.Body)
					})
				default:
					url, err := obj.ParseURL(req.Url)
					if err != nil {
						err = errors.Wrapf(err, "error parsing url %v", req.Url)
						return false, "", "", err
					}
					objClient, err := obj.NewClientFromURLAndSecret(url, false)
					if err != nil {
						return false, "", "", err
					}
					if req.Recursive {
						path := strings.TrimPrefix(url.Object, "/")
						if err := objClient.Walk(server.Context(), path, func(name string) error {
							if strings.HasSuffix(name, "/") {
								// Creating a file with a "/" suffix breaks
								// pfs' directory model, so we don't
								logrus.Warnf("ambiguous key %v, not creating a directory or putting this entry as a file", name)
							}
							req := *req // copy req so we can make changes
							req.File = client.NewFile(req.File.Commit.Repo.Name, req.File.Commit.ID, filepath.Join(req.File.Path, strings.TrimPrefix(name, path)))
							d.putFileLimiter.Acquire()
							r, err := objClient.Reader(server.Context(), name, 0, 0)
							if err != nil {
								return err
							}
							eg.Go(func() (retErr error) {
								defer d.putFileLimiter.Release()
								defer func() {
									if err := r.Close(); err != nil && retErr == nil {
										retErr = err
									}
								}()
								return f(&req, r)
							})
							return nil
						}); err != nil {
							return false, "", "", err
						}
					} else {
						d.putFileLimiter.Acquire()
						r, err := objClient.Reader(server.Context(), url.Object, 0, 0)
						if err != nil {
							return false, "", "", err
						}
						eg.Go(func() (retErr error) {
							defer d.putFileLimiter.Release()
							defer func() {
								if err := r.Close(); err != nil && retErr == nil {
									retErr = err
								}
							}()
							return f(req, r)
						})
					}
				}
				continue
			}
			// Close the previous 'put file' if there is one
			if pw != nil {
				pw.Close() // can't error
			}
			if req.Delete {
				limiter.Acquire()
				eg.Go(func() error {
					defer limiter.Release()
					return f(req, nil)
				})
				continue
			}
			pr, pw = io.Pipe()
			pr := pr
			d.putFileLimiter.Acquire()
			eg.Go(func() error {
				defer d.putFileLimiter.Release()
				if err := f(req, pr); err != nil {
					// needed so the parent goroutine doesn't block
					pr.CloseWithError(err)
					return err
				}
				return nil
			})
		}
		if pw == nil {
			return false, "", "", errors.New("must send a request with a file first")
		}
		if _, err := pw.Write(req.Value); err != nil {
			return false, "", "", err
		}
	}
	if pw != nil {
		// This may pass io.EOF to CloseWithError but that's equivalent to
		// simply calling Close()
		pw.CloseWithError(err) // can't error
	}
	if err != io.EOF {
		return false, "", "", err
	}
	if err := eg.Wait(); err != nil {
		return false, "", "", err
	}
	return oneOff, repo, branch, nil
}<|MERGE_RESOLUTION|>--- conflicted
+++ resolved
@@ -4545,17 +4545,12 @@
 	return req, nil
 }
 
-<<<<<<< HEAD
 func (d *driver) forEachPutFile(pachClient *client.APIClient, server pfs.API_PutFileServer, f func(*pfs.PutFileRequest, io.Reader) error) (bool, string, string, error) {
 	// return values
 	var oneOff bool
 	var repo string
 	var branch string
 
-	limiter := limit.New(client.DefaultMaxConcurrentStreams)
-=======
-func (d *driver) forEachPutFile(pachClient *client.APIClient, server pfs.API_PutFileServer, f func(*pfs.PutFileRequest, io.Reader) error) (oneOff bool, repo string, branch string, err error) {
->>>>>>> bf98dab3
 	var pr *io.PipeReader
 	var pw *io.PipeWriter
 	var req *pfs.PutFileRequest
@@ -4706,9 +4701,9 @@
 				pw.Close() // can't error
 			}
 			if req.Delete {
-				limiter.Acquire()
+				d.putFileLimiter.Acquire()
 				eg.Go(func() error {
-					defer limiter.Release()
+					defer d.putFileLimiter.Release()
 					return f(req, nil)
 				})
 				continue
