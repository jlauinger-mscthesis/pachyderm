package worker

import (
	"bytes"
	"context"
	"fmt"
	"log"
	"os"
	"path"
	"strings"
	"sync"
	"time"

	"github.com/gogo/protobuf/jsonpb"
	"github.com/gogo/protobuf/proto"
	"github.com/gogo/protobuf/types"
	"github.com/montanaflynn/stats"
	"golang.org/x/sync/errgroup"
	"k8s.io/kubernetes/pkg/api"

	"github.com/pachyderm/pachyderm/src/client"
	"github.com/pachyderm/pachyderm/src/client/limit"
	"github.com/pachyderm/pachyderm/src/client/pfs"
	"github.com/pachyderm/pachyderm/src/client/pps"
	"github.com/pachyderm/pachyderm/src/server/pkg/backoff"
	col "github.com/pachyderm/pachyderm/src/server/pkg/collection"
	"github.com/pachyderm/pachyderm/src/server/pkg/dlock"
	"github.com/pachyderm/pachyderm/src/server/pkg/hashtree"
	"github.com/pachyderm/pachyderm/src/server/pkg/obj"
	"github.com/pachyderm/pachyderm/src/server/pkg/pool"
	"github.com/pachyderm/pachyderm/src/server/pkg/ppsdb"
	pfs_sync "github.com/pachyderm/pachyderm/src/server/pkg/sync"
	"github.com/pachyderm/pachyderm/src/server/pkg/util"
	ppsserver "github.com/pachyderm/pachyderm/src/server/pps"
	"google.golang.org/grpc"
)

const (
	// maximumRetriesPerDatum is the maximum number of times each datum
	// can failed to be processed before we declare that the job has failed.
	maximumRetriesPerDatum = 3

	masterLockPath = "_master_worker_lock"

	// The number of datums that will be enqueued on each worker.
	queueSize = 10

	// The number of datums the master caches
	numCachedDatums = 1000000
)

func (a *APIServer) getMasterLogger() *taggedLogger {
	result := &taggedLogger{
		template:  a.logMsgTemplate, // Copy struct
		stderrLog: log.Logger{},
		marshaler: &jsonpb.Marshaler{},
	}
	result.stderrLog.SetOutput(os.Stderr)
	result.stderrLog.SetFlags(log.LstdFlags | log.Llongfile) // Log file/line
	result.template.Master = true
	return result
}

func (logger *taggedLogger) jobLogger(jobID string) *taggedLogger {
	result := logger.clone()
	result.template.JobID = jobID
	return result
}

func (a *APIServer) master() {
	masterLock := dlock.NewDLock(a.etcdClient, path.Join(a.etcdPrefix, masterLockPath, a.pipelineInfo.Pipeline.Name, a.pipelineInfo.Salt))
	logger := a.getMasterLogger()
	b := backoff.NewInfiniteBackOff()
	// Setting a high backoff so that when this master fails, the other
	// workers are more likely to become the master.
	// Also, we've observed race conditions where StopPipeline would cause
	// a master to restart before it's deleted.  PPS would then get confused
	// by the restart and create the workers again, because the restart would
	// bring the pipeline state from PAUSED to RUNNING.  By setting a high
	// retry interval, the master would be deleted before it gets a chance
	// to restart.
	b.InitialInterval = 5 * time.Second
	backoff.RetryNotify(func() error {
		ctx, cancel := context.WithCancel(context.Background())
		defer cancel()

		ctx, err := masterLock.Lock(ctx)
		if err != nil {
			return err
		}
		defer masterLock.Unlock(ctx)

		logger.Logf("Launching worker master process")

		// Set pipeline state to running
		_, err = col.NewSTM(ctx, a.etcdClient, func(stm col.STM) error {
			pipelineName := a.pipelineInfo.Pipeline.Name
			pipelines := a.pipelines.ReadWrite(stm)
			pipelineInfo := new(pps.PipelineInfo)
			if err := pipelines.Get(pipelineName, pipelineInfo); err != nil {
				return err
			}
			pipelineInfo.State = pps.PipelineState_PIPELINE_RUNNING
			pipelines.Put(pipelineName, pipelineInfo)
			return nil
		})
		return a.jobSpawner(ctx, logger)
	}, b, func(err error, d time.Duration) error {
		logger.Logf("master: error running the master process: %v; retrying in %v", err, d)
		return nil
	})
}

// jobSpawner spawns jobs
func (a *APIServer) jobSpawner(ctx context.Context, logger *taggedLogger) error {
	// Establish connection pool
	pool, err := pool.NewPool(a.kubeClient, a.namespace, ppsserver.PipelineRcName(a.pipelineInfo.Pipeline.Name, a.pipelineInfo.Version), client.PachDialOptions()...)
	if err != nil {
		return fmt.Errorf("master: error constructing worker pool: %v; retrying in %v", err)
	}
	defer func() {
		if err := pool.Close(); err != nil {
			logger.Logf("error closing pool: %v", err)
		}
	}()

	bsf, err := a.newBranchSetFactory(ctx)
	if err != nil {
		return fmt.Errorf("error constructing branch set factory: %v", err)
	}
	defer bsf.Close()
nextInput:
	for {
		// scaleDownCh is closed after we have not received a job for
		// a certain amount of time specified by ScaleDownThreshold.
		scaleDownCh := make(chan struct{})
		if a.pipelineInfo.ScaleDownThreshold != nil {
			scaleDownThreshold, err := types.DurationFromProto(a.pipelineInfo.ScaleDownThreshold)
			if err != nil {
				logger.Logf("error converting scaleDownThreshold: %v", err)
			} else {
				time.AfterFunc(scaleDownThreshold, func() {
					close(scaleDownCh)
				})
			}
		}
		var bs *branchSet
		select {
		case <-ctx.Done():
			return context.Canceled
		case bs = <-bsf.Chan():
			if bs.Err != nil {
				return fmt.Errorf("error from branch set factory: %v", bs.Err)
			}
		case <-scaleDownCh:
			if err := a.scaleDownWorkers(); err != nil {
				logger.Logf("error scaling down workers: %v", err)
			}
			continue nextInput
		}

		// Once we received a job, scale up the workers
		if a.pipelineInfo.ScaleDownThreshold != nil {
			if err := a.scaleUpWorkers(); err != nil {
				logger.Logf("error scaling up workers: %v", err)
			}
		}

		// (create JobInput for new processing job)
		jobInput := proto.Clone(a.pipelineInfo.Input).(*pps.Input)
		var visitErr error
		pps.VisitInput(jobInput, func(input *pps.Input) {
			if input.Atom != nil {
				for _, branch := range bs.Branches {
					if input.Atom.Repo == branch.Head.Repo.Name && input.Atom.Branch == branch.Name {
						input.Atom.Commit = branch.Head.ID
					}
				}
				if input.Atom.Commit == "" {
					visitErr = fmt.Errorf("didn't find input commit for %s/%s", input.Atom.Repo, input.Atom.Branch)
				}
				input.Atom.FromCommit = ""
			}
			if input.Cron != nil {
				for _, branch := range bs.Branches {
					if input.Cron.Repo == branch.Head.Repo.Name {
						input.Cron.Commit = branch.Head.ID
					}
				}
			}
		})
		if visitErr != nil {
			return visitErr
		}

		jobsRO := a.jobs.ReadOnly(ctx)
		// Check if this input set has already been processed
		jobIter, err := jobsRO.GetByIndex(ppsdb.JobsInputIndex, jobInput)
		if err != nil {
			return err
		}

		// This is doing the same thing as the line above but for 1.4.5 style jobs
		oldJobIter, err := jobsRO.GetByIndex(ppsdb.JobsInputsIndex, untranslateJobInputs(jobInput))
		if err != nil {
			return err
		}

		// Check if any of the jobs in jobIter have been run already. If so, skip
		// this input.
		for {
			var jobID string
			var jobInfo pps.JobInfo
			ok, err := jobIter.Next(&jobID, &jobInfo)
			if err != nil {
				return err
			}
			if !ok {
				ok, err := oldJobIter.Next(&jobID, &jobInfo)
				if err != nil {
					return err
				}
				if !ok {
					break
				}
			}
			if jobInfo.Pipeline.Name == a.pipelineInfo.Pipeline.Name &&
				(jobInfo.Salt == a.pipelineInfo.Salt || (jobInfo.Salt == "" && jobInfo.PipelineVersion == a.pipelineInfo.Version)) {
				switch jobInfo.State {
				case pps.JobState_JOB_STARTING, pps.JobState_JOB_RUNNING:
					if err := a.runJob(ctx, &jobInfo, pool, logger); err != nil {
						return err
					}
				}
				continue nextInput
			}
		}

		// now we need to find the parentJob for this job. The parent job
		// is defined as the job with the same input commits except for the
		// newest input commit which triggered this job. In place of it we
		// use that commit's parent.
		newBranch := bs.Branches[bs.NewBranch]
		newCommitInfo, err := a.pachClient.PfsAPIClient.InspectCommit(ctx, &pfs.InspectCommitRequest{
			Commit: newBranch.Head,
		})
		if err != nil {
			return err
		}
		var parentJob *pps.Job
		if newCommitInfo.ParentCommit != nil {
			// recreate our parent's inputs so we can look it up in etcd
			parentJobInput := proto.Clone(jobInput).(*pps.Input)
			pps.VisitInput(parentJobInput, func(input *pps.Input) {
				if input.Atom != nil && input.Atom.Repo == newBranch.Head.Repo.Name && input.Atom.Branch == newBranch.Name {
					input.Atom.Commit = newCommitInfo.ParentCommit.ID
				}
			})
			if visitErr != nil {
				return visitErr
			}
			jobIter, err := jobsRO.GetByIndex(ppsdb.JobsInputIndex, parentJobInput)
			if err != nil {
				return err
			}
			for {
				var jobID string
				var jobInfo pps.JobInfo
				ok, err := jobIter.Next(&jobID, &jobInfo)
				if err != nil {
					return err
				}
				if !ok {
					break
				}
				if jobInfo.Pipeline.Name == a.pipelineInfo.Pipeline.Name &&
					(jobInfo.Salt == a.pipelineInfo.Salt || (jobInfo.Salt == "" && jobInfo.PipelineVersion == a.pipelineInfo.Version)) {
					parentJob = jobInfo.Job
				}
			}
		}

		job, err := a.pachClient.PpsAPIClient.CreateJob(ctx, &pps.CreateJobRequest{
			Pipeline:        a.pipelineInfo.Pipeline,
			Input:           jobInput,
			ParentJob:       parentJob,
			NewBranch:       newBranch,
			Salt:            a.pipelineInfo.Salt,
			PipelineVersion: a.pipelineInfo.Version,
			EnableStats:     a.pipelineInfo.EnableStats,
			Batch:           a.pipelineInfo.Batch,
		})
		if err != nil {
			return err
		}

		jobInfo, err := a.pachClient.PpsAPIClient.InspectJob(ctx, &pps.InspectJobRequest{
			Job: job,
		})
		if err != nil {
			return err
		}

		if err := a.runJob(ctx, jobInfo, pool, logger.jobLogger(job.ID)); err != nil {
			return err
		}
	}
}

func plusDuration(x *types.Duration, y *types.Duration) (*types.Duration, error) {
	var xd time.Duration
	var yd time.Duration
	var err error
	if x != nil {
		xd, err = types.DurationFromProto(x)
		if err != nil {
			return nil, err
		}
	}
	if y != nil {
		yd, err = types.DurationFromProto(y)
		if err != nil {
			return nil, err
		}
	}
	return types.DurationProto(xd + yd), nil
}

// jobManager feeds datums to jobs
func (a *APIServer) runJob(ctx context.Context, jobInfo *pps.JobInfo, pool *pool.Pool, logger *taggedLogger) error {
	pfsClient := a.pachClient.PfsAPIClient
	ppsClient := a.pachClient.PpsAPIClient

	jobID := jobInfo.Job.ID
	var jobStopped bool
	var jobStoppedMutex sync.Mutex
	backoff.RetryNotify(func() (retErr error) {
		// We use a new context for this particular instance of the retry
		// loop, to ensure that all resources are released properly when
		// this job retries.
		ctx, cancel := context.WithCancel(ctx)
		defer cancel()

		if jobInfo.ParentJob != nil {
			// Wait for the parent job to finish, to ensure that output
			// commits are ordered correctly, and that this job doesn't
			// contend for workers with its parent.
			if _, err := ppsClient.InspectJob(ctx, &pps.InspectJobRequest{
				Job:        jobInfo.ParentJob,
				BlockState: true,
			}); err != nil {
				return err
			}
		}

		// Cancel the context and move on to the next job if this job
		// has been manually stopped.
		go func() {
			currentJobInfo, err := ppsClient.InspectJob(ctx, &pps.InspectJobRequest{
				Job:        jobInfo.Job,
				BlockState: true,
			})
			if err != nil {
				logger.Logf("error monitoring job state: %v", err)
				return
			}
			switch currentJobInfo.State {
			case pps.JobState_JOB_KILLED, pps.JobState_JOB_SUCCESS, pps.JobState_JOB_FAILURE:
				jobStoppedMutex.Lock()
				defer jobStoppedMutex.Unlock()
				jobStopped = true
				cancel()
			}
		}()

		var pipelineInfo *pps.PipelineInfo
		if jobInfo.Pipeline != nil {
			var err error
			pipelineInfo, err = ppsClient.InspectPipeline(ctx, &pps.InspectPipelineRequest{
				Pipeline: jobInfo.Pipeline,
			})
			if err != nil {
				return err
			}
		}

		// Set the state of this job to 'RUNNING'
		_, err := col.NewSTM(ctx, a.etcdClient, func(stm col.STM) error {
			jobs := a.jobs.ReadWrite(stm)
			jobInfo := new(pps.JobInfo)
			if err := jobs.Get(jobID, jobInfo); err != nil {
				return err
			}
			return a.updateJobState(stm, jobInfo, pps.JobState_JOB_RUNNING)
		})
		if err != nil {
			return err
		}

		failed := false
		limiter := limit.New(a.numWorkers * queueSize)
		// process all datums
		df, err := NewDatumFactory(ctx, pfsClient, jobInfo.Input)
		if err != nil {
			return err
		}
		var newBranchParentCommit *pfs.Commit
		// If this is an incremental job we need to find the parent
		// commit of the new branch.
		if jobInfo.Incremental && jobInfo.NewBranch != nil {
			newBranchCommitInfo, err := pfsClient.InspectCommit(ctx, &pfs.InspectCommitRequest{
				Commit: jobInfo.NewBranch.Head,
			})
			if err != nil {
				return err
			}
			newBranchParentCommit = newBranchCommitInfo.ParentCommit
		}
		tree := hashtree.NewHashTree()
		var statsTree hashtree.OpenHashTree
		if jobInfo.EnableStats {
			statsTree = hashtree.NewHashTree()
		}
		var processStats []*pps.ProcessStats
		var treeMu sync.Mutex

		processedData := int64(0)
		skippedData := int64(0)
		setData := int64(0) // sum of skipped and processed data we've told etcd about
		stats := &pps.ProcessStats{}
		totalData := int64(df.Len())
		var progressMu sync.Mutex
		updateProgress := func(processed, skipped int64, newStats *pps.ProcessStats) {
			progressMu.Lock()
			defer progressMu.Unlock()
			processedData += processed
			skippedData += skipped
			totalProcessedData := processedData + skippedData
			if newStats != nil {
				var err error
				if stats.DownloadTime, err = plusDuration(stats.DownloadTime, newStats.DownloadTime); err != nil {
					logger.Logf("error adding durations: %+v", err)
				}
				if stats.ProcessTime, err = plusDuration(stats.ProcessTime, newStats.ProcessTime); err != nil {
					logger.Logf("error adding durations: %+v", err)
				}
				if stats.UploadTime, err = plusDuration(stats.UploadTime, newStats.UploadTime); err != nil {
					logger.Logf("error adding durations: %+v", err)
				}
				stats.DownloadBytes += newStats.DownloadBytes
				stats.UploadBytes += newStats.UploadBytes
			}
			// so as not to overwhelm etcd we update at most 100 times per job
			if (float64(totalProcessedData-setData)/float64(totalData)) > .01 ||
				totalProcessedData == 0 || totalProcessedData == totalData {
				// we setProcessedData even though the update below may fail,
				// if we didn't we'd retry updating the progress on the next
				// datum, this would lead to more accurate progress but
				// progress isn't that important and we don't want to overwelm
				// etcd.
				setData = totalProcessedData
				if _, err := col.NewSTM(ctx, a.etcdClient, func(stm col.STM) error {
					jobs := a.jobs.ReadWrite(stm)
					jobInfo := new(pps.JobInfo)
					if err := jobs.Get(jobID, jobInfo); err != nil {
						return err
					}
					jobInfo.DataProcessed = processedData
					jobInfo.DataSkipped = skippedData
					jobInfo.DataTotal = totalData
					jobInfo.Stats = stats
					jobs.Put(jobInfo.Job.ID, jobInfo)
					return nil
				}); err != nil {
					logger.Logf("error updating job progress: %+v", err)
				}
			}
		}
		// set the initial values
		updateProgress(0, 0, nil)

		for i := 0; i < df.Len(); i++ {
			limiter.Acquire()
			files := df.Datum(i)
			datumHash := HashDatum(pipelineInfo, files)
			tag := &pfs.Tag{datumHash}
			statsTag := &pfs.Tag{datumHash + statsTagSuffix}
			var parentOutputTag *pfs.Tag
			if newBranchParentCommit != nil {
				var parentFiles []*Input
				for _, file := range files {
					parentFile := proto.Clone(file).(*Input)
					if file.FileInfo.File.Commit.Repo.Name == jobInfo.NewBranch.Head.Repo.Name && file.Branch == jobInfo.NewBranch.Name {
						parentFileInfo, err := pfsClient.InspectFile(ctx, &pfs.InspectFileRequest{
							File: client.NewFile(parentFile.FileInfo.File.Commit.Repo.Name, newBranchParentCommit.ID, parentFile.FileInfo.File.Path),
						})
						if err != nil {
							if !isNotFoundErr(err) {
								return err
							}
							// we didn't find a match for this file,
							// so we know there's no matching datum
							break
						}
						file.ParentCommit = parentFileInfo.File.Commit
						parentFile.FileInfo = parentFileInfo
					}
					parentFiles = append(parentFiles, parentFile)
				}
				if len(parentFiles) == len(files) {
<<<<<<< HEAD
					_parentOutputTag, err := HashDatum(pipelineInfo.Pipeline.Name, pipelineInfo.Salt, parentFiles)
					if err != nil {
						return err
					}
=======
					_parentOutputTag := HashDatum(pipelineInfo, parentFiles)
>>>>>>> 6c222d8f
					parentOutputTag = &pfs.Tag{Name: _parentOutputTag}
				}
			}
			go func() {
				userCodeFailures := 0
				defer limiter.Release()
				b := backoff.NewInfiniteBackOff()
				b.Multiplier = 1
				datumProcessStats := &pps.ProcessStats{}
				// If usedCache is set to true, we know that we thought a
				// datum has been processed, but it's not found in the
				// object store.  Therefore if a retry happens, we know to
				// skip the cache and recompute the datums.
				var usedCache bool
				var skipped bool
				if err := backoff.RetryNotify(func() error {
					var failed bool
					processed := a.getCachedDatum(datumHash)
					if usedCache || !processed {
						if err := pool.Do(ctx, func(conn *grpc.ClientConn) error {
							workerClient := NewWorkerClient(conn)
							resp, err := workerClient.Process(ctx, &ProcessRequest{
								JobID:        jobInfo.Job.ID,
								Data:         files,
								ParentOutput: parentOutputTag,
								EnableStats:  jobInfo.EnableStats,
							})
							if err != nil {
								return err
							}
							skipped = resp.Skipped
							failed = resp.Failed
							return nil
						}); err != nil {
							return fmt.Errorf("Process() call failed: %v", err)
						}
					} else {
						usedCache = true
						skipped = true
					}
					if failed {
						userCodeFailures++
						// If this is our last failure we merge in the stats
						// tree for the failed run.
						if userCodeFailures > maximumRetriesPerDatum && jobInfo.EnableStats {
							statsSubtree, err := a.getTreeFromTag(ctx, statsTag)
							if err != nil {
								logger.Logf("failed to retrieve stats hashtree after processing for datum %v: %v", files, err)
							} else {
								treeMu.Lock()
								defer treeMu.Unlock()
								if err := statsTree.Merge(statsSubtree); err != nil {
									logger.Logf("failed to merge into stats tree: %v", err)
								}
							}
						}
						return fmt.Errorf("user code failed for datum %v", files)
					}
					a.setCachedDatum(datumHash)
					var eg errgroup.Group
					var subTree hashtree.HashTree
					var statsSubtree hashtree.HashTree
					eg.Go(func() error {
						subTree, err = a.getTreeFromTag(ctx, tag)
						if err != nil {
							return fmt.Errorf("failed to retrieve hashtree after processing for datum %v: %v", files, err)
						}
						return nil
					})
					if jobInfo.EnableStats {
						eg.Go(func() error {
							statsSubtree, err = a.getTreeFromTag(ctx, statsTag)
							if err != nil {
								logger.Logf("failed to retrieve stats hashtree after processing for datum %v: %v", files, err)
								return nil
							}
							if skipped {
								// write file to skipped stats tree
								nodes, err := statsSubtree.Glob("*")
								if err != nil {
									logger.Logf("failed to retrieve datum ID from hashtree for datum %v: %v", files, err)
								}
								if len(nodes) != 1 {
									logger.Logf("should have a single stats object for datum %v", files)
									return nil
								}
								datumID := nodes[0].Name
								treeMu.Lock()
								err = statsTree.PutFile(fmt.Sprintf("%v/skipped", datumID), nil, 0)
								treeMu.Unlock()
								if err != nil {
									logger.Logf("unable to put skipped file to tree: %", err)
								}
							}
							nodes, err := statsSubtree.Glob("*/stats")
							if err != nil {
								logger.Logf("failed to retrieve process stats from hashtree for datum %v: %v", files, err)
							}
							if len(nodes) != 1 {
								logger.Logf("should have a single stats object for datum %v", files)
								return nil
							}
							var objects []string
							for _, object := range nodes[0].FileNode.Objects {
								objects = append(objects, object.Hash)
							}
							var buffer bytes.Buffer
							a.pachClient.WithCtx(ctx).GetObjects(objects, 0, 0, &buffer)
							if err := jsonpb.UnmarshalString(buffer.String(), datumProcessStats); err != nil {
								logger.Logf("error unmarshalling datum process stats for datum %v: %+v", files, err)
								return nil
							}
							return nil
						})
					}
					if err := eg.Wait(); err != nil {
						return err
					}
					treeMu.Lock()
					defer treeMu.Unlock()
					if statsSubtree != nil {
						if err := statsTree.Merge(statsSubtree); err != nil {
							logger.Logf("failed to merge into stats tree: %v", err)
						}
						processStats = append(processStats, datumProcessStats)
					}
					return tree.Merge(subTree)
				}, b, func(err error, d time.Duration) error {
					select {
					case <-ctx.Done():
						return err
					default:
					}
					if userCodeFailures > maximumRetriesPerDatum {
						logger.Logf("job %s failed to process datum %+v %d times failing", jobID, files, userCodeFailures)
						failed = true
						return err
					}
					logger.Logf("job %s failed to process datum %+v with: %+v, retrying in: %+v", jobID, files, err, d)
					return nil
				}); err == nil {
					if skipped {
						go updateProgress(0, 1, datumProcessStats)
					} else {
						go updateProgress(1, 0, datumProcessStats)
					}
				}
			}()
		}
		limiter.Wait()

		var statsCommit *pfs.Commit
		if jobInfo.EnableStats {
			if err := func() error {
				aggregateProcessStats, err := a.aggregateProcessStats(processStats)
				if err != nil {
					return err
				}
				marshalled, err := (&jsonpb.Marshaler{}).MarshalToString(aggregateProcessStats)
				if err != nil {
					return err
				}
				aggregateObject, _, err := a.pachClient.WithCtx(ctx).PutObject(strings.NewReader(marshalled))
				if err != nil {
					return err
				}
				return statsTree.PutFile("/stats", []*pfs.Object{aggregateObject}, int64(len(marshalled)))
			}(); err != nil {
				logger.Logf("error aggregating stats")
			}
			statsObject, err := a.putTree(ctx, statsTree)
			if err != nil {
				return err
			}

			statsCommit, err = pfsClient.BuildCommit(ctx, &pfs.BuildCommitRequest{
				Parent: &pfs.Commit{
					Repo: jobInfo.OutputRepo,
				},
				Branch: "stats",
				Tree:   statsObject,
			})
			if err != nil {
				return err
			}
		}

		// check if the job failed
		if failed {
			_, err = col.NewSTM(ctx, a.etcdClient, func(stm col.STM) error {
				jobs := a.jobs.ReadWrite(stm)
				jobInfo := new(pps.JobInfo)
				if err := jobs.Get(jobID, jobInfo); err != nil {
					return err
				}
				jobInfo.Finished = now()
				jobInfo.StatsCommit = statsCommit
				return a.updateJobState(stm, jobInfo, pps.JobState_JOB_FAILURE)
			})
			return err
		}

		object, err := a.putTree(ctx, tree)
		if err != nil {
			return err
		}

		var provenance []*pfs.Commit
		for _, commit := range pps.InputCommits(jobInfo.Input) {
			provenance = append(provenance, commit)
		}

		outputCommit, err := pfsClient.BuildCommit(ctx, &pfs.BuildCommitRequest{
			Parent: &pfs.Commit{
				Repo: jobInfo.OutputRepo,
			},
			Branch:     jobInfo.OutputBranch,
			Provenance: provenance,
			Tree:       object,
		})
		if err != nil {
			return err
		}

		if jobInfo.Egress != nil {
			logger.Logf("Starting egress upload for job (%v)\n", jobInfo)
			start := time.Now()
			url, err := obj.ParseURL(jobInfo.Egress.URL)
			if err != nil {
				return err
			}
			objClient, err := obj.NewClientFromURLAndSecret(ctx, url)
			if err != nil {
				return err
			}
			client := client.APIClient{
				PfsAPIClient: pfsClient,
			}
			client.SetMaxConcurrentStreams(100)
			if err := pfs_sync.PushObj(client, outputCommit, objClient, url.Object); err != nil {
				return err
			}
			logger.Logf("Completed egress upload for job (%v), duration (%v)\n", jobInfo, time.Since(start))
		}

		// Record the job's output commit and 'Finished' timestamp, and mark the job
		// as a SUCCESS
		_, err = col.NewSTM(ctx, a.etcdClient, func(stm col.STM) error {
			jobs := a.jobs.ReadWrite(stm)
			jobInfo := new(pps.JobInfo)
			if err := jobs.Get(jobID, jobInfo); err != nil {
				return err
			}
			jobInfo.OutputCommit = outputCommit
			jobInfo.Finished = now()
			// By definition, we will have processed all datums at this point
			jobInfo.DataProcessed = processedData
			jobInfo.DataSkipped = skippedData
			jobInfo.Stats = stats
			// likely already set but just in case it failed
			jobInfo.DataTotal = totalData
			jobInfo.StatsCommit = statsCommit
			return a.updateJobState(stm, jobInfo, pps.JobState_JOB_SUCCESS)
		})
		return err
	}, backoff.NewInfiniteBackOff(), func(err error, d time.Duration) error {
		select {
		case <-ctx.Done():
			// Exit the retry loop if context got cancelled
			return err
		default:
		}

		jobStoppedMutex.Lock()
		defer jobStoppedMutex.Unlock()
		if jobStopped {
			// If the job has been stopped, exit the retry loop
			return err
		}

		logger.Logf("error running jobManager for job %s: %v; retrying in %v", jobInfo.Job.ID, err, d)

		// Increment the job's restart count
		_, err = col.NewSTM(ctx, a.etcdClient, func(stm col.STM) error {
			jobs := a.jobs.ReadWrite(stm)
			jobInfo := new(pps.JobInfo)
			if err := jobs.Get(jobID, jobInfo); err != nil {
				return err
			}
			jobInfo.Restart++
			jobs.Put(jobInfo.Job.ID, jobInfo)
			return nil
		})
		if err != nil {
			logger.Logf("error incrementing job %s's restart count", jobInfo.Job.ID)
		}

		return nil
	})
	return nil
}

func (a *APIServer) aggregateProcessStats(stats []*pps.ProcessStats) (*pps.AggregateProcessStats, error) {
	var downloadTime []float64
	var processTime []float64
	var uploadTime []float64
	var downloadBytes []float64
	var uploadBytes []float64
	for _, s := range stats {
		dt, err := types.DurationFromProto(s.DownloadTime)
		if err != nil {
			return nil, err
		}
		downloadTime = append(downloadTime, float64(dt))
		pt, err := types.DurationFromProto(s.ProcessTime)
		if err != nil {
			return nil, err
		}
		processTime = append(processTime, float64(pt))
		ut, err := types.DurationFromProto(s.UploadTime)
		if err != nil {
			return nil, err
		}
		uploadTime = append(uploadTime, float64(ut))
		downloadBytes = append(downloadBytes, float64(s.DownloadBytes))
		uploadBytes = append(uploadBytes, float64(s.UploadBytes))

	}
	dtAgg, err := a.aggregate(downloadTime)
	if err != nil {
		return nil, err
	}
	ptAgg, err := a.aggregate(processTime)
	if err != nil {
		return nil, err
	}
	utAgg, err := a.aggregate(uploadTime)
	if err != nil {
		return nil, err
	}
	dbAgg, err := a.aggregate(downloadBytes)
	if err != nil {
		return nil, err
	}
	ubAgg, err := a.aggregate(uploadBytes)
	if err != nil {
		return nil, err
	}
	return &pps.AggregateProcessStats{
		DownloadTime:  dtAgg,
		ProcessTime:   ptAgg,
		UploadTime:    utAgg,
		DownloadBytes: dbAgg,
		UploadBytes:   ubAgg,
	}, nil
}

func (a *APIServer) aggregate(datums []float64) (*pps.Aggregate, error) {
	logger := a.getMasterLogger()
	mean, err := stats.Mean(datums)
	if err != nil {
		logger.Logf("error aggregating mean: %v\n", err)
	}
	stddev, err := stats.StandardDeviation(datums)
	if err != nil {
		logger.Logf("error aggregating std dev: %v\n", err)
	}
	fifth, err := stats.Percentile(datums, 5)
	if err != nil {
		logger.Logf("error aggregating 5th percentile: %v\n", err)
	}
	ninetyFifth, err := stats.Percentile(datums, 95)
	if err != nil {
		logger.Logf("error aggregating 95th percentile: %v\n", err)
	}
	return &pps.Aggregate{
		Count:                 int64(len(datums)),
		Mean:                  mean,
		Stddev:                stddev,
		FifthPercentile:       fifth,
		NinetyFifthPercentile: ninetyFifth,
	}, nil
}

func (a *APIServer) getTreeFromTag(ctx context.Context, tag *pfs.Tag) (hashtree.HashTree, error) {
	var buffer bytes.Buffer
	if err := a.pachClient.WithCtx(ctx).GetTag(tag.Name, &buffer); err != nil {
		return nil, err
	}
	return hashtree.Deserialize(buffer.Bytes())
}

func (a *APIServer) putTree(ctx context.Context, tree hashtree.OpenHashTree) (*pfs.Object, error) {
	finishedTree, err := tree.Finish()
	if err != nil {
		return nil, err
	}

	data, err := hashtree.Serialize(finishedTree)
	if err != nil {
		return nil, err
	}
	object, _, err := a.pachClient.WithCtx(ctx).PutObject(bytes.NewReader(data))
	return object, err
}

func (a *APIServer) scaleDownWorkers() error {
	rc := a.kubeClient.ReplicationControllers(a.namespace)
	workerRc, err := rc.Get(ppsserver.PipelineRcName(a.pipelineInfo.Pipeline.Name, a.pipelineInfo.Version))
	if err != nil {
		return err
	}
	workerRc.Spec.Replicas = 1
	// When we scale down the workers, we also remove the resource
	// requirements so that the remaining master pod does not take up
	// the resource it doesn't need, since by definition when a pipeline
	// is in scale-down mode, it doesn't process any work.
	if a.pipelineInfo.ResourceSpec != nil {
		workerRc.Spec.Template.Spec.Containers[0].Resources = api.ResourceRequirements{}
	}
	_, err = rc.Update(workerRc)
	return err
}

func (a *APIServer) scaleUpWorkers() error {
	rc := a.kubeClient.ReplicationControllers(a.namespace)
	workerRc, err := rc.Get(ppsserver.PipelineRcName(a.pipelineInfo.Pipeline.Name, a.pipelineInfo.Version))
	if err != nil {
		return err
	}
	parallelism, err := ppsserver.GetExpectedNumWorkers(a.kubeClient, a.pipelineInfo.ParallelismSpec)
	if err != nil {
		return err
	}
	if workerRc.Spec.Replicas != int32(parallelism) {
		workerRc.Spec.Replicas = int32(parallelism)
	}
	// Reset the resource requirements for the RC since the pipeline
	// is in scale-down mode and probably has removed its resource
	// requirements.
	if a.pipelineInfo.ResourceSpec != nil {
		resourceList, err := util.GetResourceListFromPipeline(a.pipelineInfo)
		if err != nil {
			return fmt.Errorf("error parsing resource spec; this is likely a bug: %v", err)
		}
		workerRc.Spec.Template.Spec.Containers[0].Resources = api.ResourceRequirements{
			Requests: *resourceList,
		}
	}
	_, err = rc.Update(workerRc)
	return err
}

// getCachedDatum returns whether the given datum (identified by its hash)
// has been processed.
func (a *APIServer) getCachedDatum(hash string) bool {
	_, ok := a.datumCache.Get(hash)
	return ok
}

// setCachedDatum records that the given datum has been processed.
func (a *APIServer) setCachedDatum(hash string) {
	a.datumCache.Add(hash, struct{}{})
}

func untranslateJobInputs(input *pps.Input) []*pps.JobInput {
	var result []*pps.JobInput
	if input.Cross != nil {
		for _, input := range input.Cross {
			if input.Atom == nil {
				return nil
			}
			result = append(result, &pps.JobInput{
				Name:   input.Atom.Name,
				Commit: client.NewCommit(input.Atom.Repo, input.Atom.Commit),
				Glob:   input.Atom.Glob,
				Lazy:   input.Atom.Lazy,
			})
		}
	}
	return result
}

func isNotFoundErr(err error) bool {
	return err != nil && strings.Contains(err.Error(), "not found")
}

func now() *types.Timestamp {
	t, err := types.TimestampProto(time.Now())
	if err != nil {
		panic(err)
	}
	return t
}<|MERGE_RESOLUTION|>--- conflicted
+++ resolved
@@ -508,14 +508,7 @@
 					parentFiles = append(parentFiles, parentFile)
 				}
 				if len(parentFiles) == len(files) {
-<<<<<<< HEAD
-					_parentOutputTag, err := HashDatum(pipelineInfo.Pipeline.Name, pipelineInfo.Salt, parentFiles)
-					if err != nil {
-						return err
-					}
-=======
-					_parentOutputTag := HashDatum(pipelineInfo, parentFiles)
->>>>>>> 6c222d8f
+					_parentOutputTag := HashDatum(pipelineInfo.Pipeline.Name, pipelineInfo.Salt, parentFiles)
 					parentOutputTag = &pfs.Tag{Name: _parentOutputTag}
 				}
 			}
