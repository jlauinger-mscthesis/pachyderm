--- conflicted
+++ resolved
@@ -263,13 +263,10 @@
 	})
 	// Set the worker gRPC port
 	workerEnv = append(workerEnv, v1.EnvVar{
-<<<<<<< HEAD
 		Name:  client.PPSWorkerPortEnv,
 		Value: strconv.FormatUint(uint64(a.workerGrpcPort), 10),
 	})
 	workerEnv = append(workerEnv, v1.EnvVar{
-=======
->>>>>>> 05173eb5
 		Name:  client.PProfPortEnv,
 		Value: strconv.FormatUint(uint64(a.pprofPort), 10),
 	})
