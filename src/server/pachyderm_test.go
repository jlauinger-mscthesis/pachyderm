package server

import (
	"bytes"
	"context"
	"encoding/base64"
	"encoding/hex"
	"encoding/json"
	"errors"
	"fmt"
	"io"
	"io/ioutil"
	"math"
	"math/rand"
	"net"
	"net/http"
	"net/url"
	"os"
	"os/exec"
	"path"
	"strconv"
	"strings"
	"sync"
	"testing"
	"time"

	"golang.org/x/sync/errgroup"

	"github.com/pachyderm/pachyderm/src/client"
	"github.com/pachyderm/pachyderm/src/client/auth"
	"github.com/pachyderm/pachyderm/src/client/pfs"
	"github.com/pachyderm/pachyderm/src/client/pkg/require"
	"github.com/pachyderm/pachyderm/src/client/pps"
	pfspretty "github.com/pachyderm/pachyderm/src/server/pfs/pretty"
	"github.com/pachyderm/pachyderm/src/server/pkg/backoff"
	col "github.com/pachyderm/pachyderm/src/server/pkg/collection"
	"github.com/pachyderm/pachyderm/src/server/pkg/ppsutil"
	"github.com/pachyderm/pachyderm/src/server/pkg/pretty"
	tu "github.com/pachyderm/pachyderm/src/server/pkg/testutil"
	"github.com/pachyderm/pachyderm/src/server/pkg/uuid"
	"github.com/pachyderm/pachyderm/src/server/pkg/workload"
	ppspretty "github.com/pachyderm/pachyderm/src/server/pps/pretty"
	"github.com/pachyderm/pachyderm/src/server/pps/server/githook"

	"github.com/gogo/protobuf/types"
	apps "k8s.io/api/apps/v1beta2"
	v1 "k8s.io/api/core/v1"
	metav1 "k8s.io/apimachinery/pkg/apis/meta/v1"
	"k8s.io/apimachinery/pkg/watch"
	kube "k8s.io/client-go/kubernetes"
	"k8s.io/client-go/rest"
)

const (
	// If this environment variable is set, then the tests are being run
	// in a real cluster in the cloud.
	InCloudEnv = "PACH_TEST_CLOUD"
)

func TestSimplePipeline(t *testing.T) {
	if testing.Short() {
		t.Skip("Skipping integration tests in short mode")
	}

	c := getPachClient(t)
	defer require.NoError(t, c.DeleteAll())

	dataRepo := tu.UniqueString("TestSimplePipeline_data")
	require.NoError(t, c.CreateRepo(dataRepo))

	commit1, err := c.StartCommit(dataRepo, "master")
	require.NoError(t, err)
	_, err = c.PutFile(dataRepo, commit1.ID, "file", strings.NewReader("foo"))
	require.NoError(t, err)
	require.NoError(t, c.FinishCommit(dataRepo, commit1.ID))

	pipeline := tu.UniqueString("TestSimplePipeline")
	require.NoError(t, c.CreatePipeline(
		pipeline,
		"",
		[]string{"bash"},
		[]string{
			fmt.Sprintf("cp /pfs/%s/* /pfs/out/", dataRepo),
		},
		&pps.ParallelismSpec{
			Constant: 1,
		},
		client.NewAtomInput(dataRepo, "/*"),
		"",
		false,
	))

	commitIter, err := c.FlushCommit([]*pfs.Commit{commit1}, nil)
	require.NoError(t, err)
	commitInfos := collectCommitInfos(t, commitIter)
	require.Equal(t, 1, len(commitInfos))

	var buf bytes.Buffer
	require.NoError(t, c.GetFile(commitInfos[0].Commit.Repo.Name, commitInfos[0].Commit.ID, "file", 0, 0, &buf))
	require.Equal(t, "foo", buf.String())
}

func TestPipelineWithParallelism(t *testing.T) {
	if testing.Short() {
		t.Skip("Skipping integration tests in short mode")
	}

	c := getPachClient(t)
	defer require.NoError(t, c.DeleteAll())

	dataRepo := tu.UniqueString("TestPipelineWithParallelism_data")
	require.NoError(t, c.CreateRepo(dataRepo))

	numFiles := 1000
	commit1, err := c.StartCommit(dataRepo, "master")
	require.NoError(t, err)
	for i := 0; i < numFiles; i++ {
		_, err = c.PutFile(dataRepo, commit1.ID, fmt.Sprintf("file-%d", i), strings.NewReader(fmt.Sprintf("%d", i)))
	}
	require.NoError(t, c.FinishCommit(dataRepo, commit1.ID))

	pipeline := tu.UniqueString("pipeline")
	require.NoError(t, c.CreatePipeline(
		pipeline,
		"",
		[]string{"bash"},
		[]string{
			fmt.Sprintf("cp /pfs/%s/* /pfs/out/", dataRepo),
		},
		&pps.ParallelismSpec{
			Constant: 4,
		},
		client.NewAtomInput(dataRepo, "/*"),
		"",
		false,
	))

	commitIter, err := c.FlushCommit([]*pfs.Commit{commit1}, nil)
	require.NoError(t, err)
	commitInfos := collectCommitInfos(t, commitIter)
	require.Equal(t, 1, len(commitInfos))

	for i := 0; i < numFiles; i++ {
		var buf bytes.Buffer
		require.NoError(t, c.GetFile(commitInfos[0].Commit.Repo.Name, commitInfos[0].Commit.ID, fmt.Sprintf("file-%d", i), 0, 0, &buf))
		require.Equal(t, fmt.Sprintf("%d", i), buf.String())
	}
}

func TestPipelineWithLargeFiles(t *testing.T) {
	if testing.Short() {
		t.Skip("Skipping integration tests in short mode")
	}

	c := getPachClient(t)
	defer require.NoError(t, c.DeleteAll())

	dataRepo := tu.UniqueString("TestPipelineWithLargeFiles_data")
	require.NoError(t, c.CreateRepo(dataRepo))

	r := rand.New(rand.NewSource(99))
	numFiles := 10
	var fileContents []string

	commit1, err := c.StartCommit(dataRepo, "master")
	require.NoError(t, err)
	for i := 0; i < numFiles; i++ {
		fileContent := workload.RandString(r, int(pfs.ChunkSize)+i*MB)
		_, err = c.PutFile(dataRepo, commit1.ID, fmt.Sprintf("file-%d", i),
			strings.NewReader(fileContent))
		require.NoError(t, err)
		fileContents = append(fileContents, fileContent)
	}
	require.NoError(t, c.FinishCommit(dataRepo, commit1.ID))
	pipeline := tu.UniqueString("pipeline")
	require.NoError(t, c.CreatePipeline(
		pipeline,
		"",
		[]string{"bash"},
		[]string{
			fmt.Sprintf("cp /pfs/%s/* /pfs/out/", dataRepo),
		},
		nil,
		client.NewAtomInput(dataRepo, "/*"),
		"",
		false,
	))
	commitIter, err := c.FlushCommit([]*pfs.Commit{commit1}, nil)
	require.NoError(t, err)
	commitInfos := collectCommitInfos(t, commitIter)
	require.Equal(t, 1, len(commitInfos))

	commit := commitInfos[0].Commit

	for i := 0; i < numFiles; i++ {
		var buf bytes.Buffer
		fileName := fmt.Sprintf("file-%d", i)

		fileInfo, err := c.InspectFile(commit.Repo.Name, commit.ID, fileName)
		require.NoError(t, err)
		require.Equal(t, int(pfs.ChunkSize)+i*MB, int(fileInfo.SizeBytes))

		require.NoError(t, c.GetFile(commit.Repo.Name, commit.ID, fileName, 0, 0, &buf))
		// we don't wanna use the `require` package here since it prints
		// the strings, which would clutter the output.
		if fileContents[i] != buf.String() {
			t.Fatalf("file content does not match")
		}
	}
}

func TestDatumDedup(t *testing.T) {
	if testing.Short() {
		t.Skip("Skipping integration tests in short mode")
	}

	c := getPachClient(t)
	defer require.NoError(t, c.DeleteAll())

	dataRepo := tu.UniqueString("TestDatumDedup_data")
	require.NoError(t, c.CreateRepo(dataRepo))

	commit1, err := c.StartCommit(dataRepo, "master")
	require.NoError(t, err)
	_, err = c.PutFile(dataRepo, commit1.ID, "file", strings.NewReader("foo"))
	require.NoError(t, c.FinishCommit(dataRepo, commit1.ID))

	pipeline := tu.UniqueString("pipeline")
	// This pipeline sleeps for 10 secs per datum
	require.NoError(t, c.CreatePipeline(
		pipeline,
		"",
		[]string{"bash"},
		[]string{
			"sleep 10",
		},
		nil,
		client.NewAtomInput(dataRepo, "/*"),
		"",
		false,
	))

	commitIter, err := c.FlushCommit([]*pfs.Commit{commit1}, nil)
	require.NoError(t, err)
	commitInfos := collectCommitInfos(t, commitIter)
	require.Equal(t, 1, len(commitInfos))

	commit2, err := c.StartCommit(dataRepo, "master")
	require.NoError(t, err)
	require.NoError(t, c.FinishCommit(dataRepo, commit2.ID))

	// Since we did not change the datum, the datum should not be processed
	// again, which means that the job should complete instantly.
	ctx, cancel := context.WithTimeout(context.Background(), time.Second*5)
	defer cancel()
	stream, err := c.PfsAPIClient.FlushCommit(
		ctx,
		&pfs.FlushCommitRequest{
			Commits: []*pfs.Commit{commit2},
		})
	require.NoError(t, err)
	_, err = stream.Recv()
	require.NoError(t, err)
}

func TestPipelineInputDataModification(t *testing.T) {
	if testing.Short() {
		t.Skip("Skipping integration tests in short mode")
	}

	c := getPachClient(t)
	defer require.NoError(t, c.DeleteAll())

	dataRepo := tu.UniqueString("TestPipelineInputDataModification_data")
	require.NoError(t, c.CreateRepo(dataRepo))

	commit1, err := c.StartCommit(dataRepo, "master")
	require.NoError(t, err)
	_, err = c.PutFile(dataRepo, commit1.ID, "file", strings.NewReader("foo"))
	require.NoError(t, c.FinishCommit(dataRepo, commit1.ID))

	pipeline := tu.UniqueString("pipeline")
	require.NoError(t, c.CreatePipeline(
		pipeline,
		"",
		[]string{"bash"},
		[]string{
			fmt.Sprintf("cp /pfs/%s/* /pfs/out/", dataRepo),
		},
		nil,
		client.NewAtomInput(dataRepo, "/*"),
		"",
		false,
	))

	commitIter, err := c.FlushCommit([]*pfs.Commit{commit1}, nil)
	require.NoError(t, err)
	commitInfos := collectCommitInfos(t, commitIter)
	require.Equal(t, 1, len(commitInfos))

	var buf bytes.Buffer
	require.NoError(t, c.GetFile(commitInfos[0].Commit.Repo.Name, commitInfos[0].Commit.ID, "file", 0, 0, &buf))
	require.Equal(t, "foo", buf.String())

	// replace the contents of 'file' in dataRepo (from "foo" to "bar")
	commit2, err := c.StartCommit(dataRepo, "master")
	require.NoError(t, err)
	require.NoError(t, c.DeleteFile(dataRepo, commit2.ID, "file"))
	_, err = c.PutFile(dataRepo, commit2.ID, "file", strings.NewReader("bar"))
	require.NoError(t, err)
	require.NoError(t, c.FinishCommit(dataRepo, commit2.ID))

	commitIter, err = c.FlushCommit([]*pfs.Commit{commit2}, nil)
	require.NoError(t, err)
	commitInfos = collectCommitInfos(t, commitIter)
	require.Equal(t, 1, len(commitInfos))

	buf.Reset()
	require.NoError(t, c.GetFile(commitInfos[0].Commit.Repo.Name, commitInfos[0].Commit.ID, "file", 0, 0, &buf))
	require.Equal(t, "bar", buf.String())

	// Add a file to dataRepo
	commit3, err := c.StartCommit(dataRepo, "master")
	require.NoError(t, err)
	require.NoError(t, c.DeleteFile(dataRepo, commit3.ID, "file"))
	_, err = c.PutFile(dataRepo, commit3.ID, "file2", strings.NewReader("foo"))
	require.NoError(t, err)
	require.NoError(t, c.FinishCommit(dataRepo, commit3.ID))

	commitIter, err = c.FlushCommit([]*pfs.Commit{commit3}, nil)
	require.NoError(t, err)
	commitInfos = collectCommitInfos(t, commitIter)
	require.Equal(t, 1, len(commitInfos))

	require.YesError(t, c.GetFile(commitInfos[0].Commit.Repo.Name, commitInfos[0].Commit.ID, "file", 0, 0, &buf))
	buf.Reset()
	require.NoError(t, c.GetFile(commitInfos[0].Commit.Repo.Name, commitInfos[0].Commit.ID, "file2", 0, 0, &buf))
	require.Equal(t, "foo", buf.String())

	commitInfos, err = c.ListCommit(pipeline, "master", "", 0)
	require.NoError(t, err)
	require.Equal(t, 3, len(commitInfos))
}

func TestMultipleInputsFromTheSameBranch(t *testing.T) {
	if testing.Short() {
		t.Skip("Skipping integration tests in short mode")
	}

	c := getPachClient(t)
	defer require.NoError(t, c.DeleteAll())

	dataRepo := tu.UniqueString("TestMultipleInputsFromTheSameBranch_data")
	require.NoError(t, c.CreateRepo(dataRepo))

	commit1, err := c.StartCommit(dataRepo, "master")
	require.NoError(t, err)
	_, err = c.PutFile(dataRepo, commit1.ID, "dirA/file", strings.NewReader("foo\n"))
	require.NoError(t, err)
	_, err = c.PutFile(dataRepo, commit1.ID, "dirB/file", strings.NewReader("foo\n"))
	require.NoError(t, err)
	require.NoError(t, c.FinishCommit(dataRepo, commit1.ID))

	pipeline := tu.UniqueString("pipeline")
	require.NoError(t, c.CreatePipeline(
		pipeline,
		"",
		[]string{"bash"},
		[]string{
			"cat /pfs/out/file",
			fmt.Sprintf("cat /pfs/dirA/dirA/file >> /pfs/out/file"),
			fmt.Sprintf("cat /pfs/dirB/dirB/file >> /pfs/out/file"),
		},
		nil,
		client.NewCrossInput(
			client.NewAtomInputOpts("dirA", dataRepo, "", "/dirA/*", false),
			client.NewAtomInputOpts("dirB", dataRepo, "", "/dirB/*", false),
		),
		"",
		false,
	))

	commitIter, err := c.FlushCommit([]*pfs.Commit{commit1}, nil)
	require.NoError(t, err)
	commitInfos := collectCommitInfos(t, commitIter)
	require.Equal(t, 1, len(commitInfos))

	var buf bytes.Buffer
	require.NoError(t, c.GetFile(commitInfos[0].Commit.Repo.Name, commitInfos[0].Commit.ID, "file", 0, 0, &buf))
	require.Equal(t, "foo\nfoo\n", buf.String())

	commit2, err := c.StartCommit(dataRepo, "master")
	require.NoError(t, err)
	_, err = c.PutFile(dataRepo, commit2.ID, "dirA/file", strings.NewReader("bar\n"))
	require.NoError(t, err)
	require.NoError(t, c.FinishCommit(dataRepo, commit2.ID))

	commitIter, err = c.FlushCommit([]*pfs.Commit{commit2}, nil)
	require.NoError(t, err)
	commitInfos = collectCommitInfos(t, commitIter)
	require.Equal(t, 1, len(commitInfos))

	buf.Reset()
	require.NoError(t, c.GetFile(commitInfos[0].Commit.Repo.Name, commitInfos[0].Commit.ID, "file", 0, 0, &buf))
	require.Equal(t, "foo\nbar\nfoo\n", buf.String())

	commit3, err := c.StartCommit(dataRepo, "master")
	require.NoError(t, err)
	_, err = c.PutFile(dataRepo, commit3.ID, "dirB/file", strings.NewReader("buzz\n"))
	require.NoError(t, err)
	require.NoError(t, c.FinishCommit(dataRepo, commit3.ID))

	commitIter, err = c.FlushCommit([]*pfs.Commit{commit3}, nil)
	require.NoError(t, err)
	commitInfos = collectCommitInfos(t, commitIter)
	require.Equal(t, 1, len(commitInfos))

	buf.Reset()
	require.NoError(t, c.GetFile(commitInfos[0].Commit.Repo.Name, commitInfos[0].Commit.ID, "file", 0, 0, &buf))
	require.Equal(t, "foo\nbar\nfoo\nbuzz\n", buf.String())

	commitInfos, err = c.ListCommit(pipeline, "master", "", 0)
	require.NoError(t, err)
	require.Equal(t, 3, len(commitInfos))
}

func TestMultipleInputsFromTheSameRepoDifferentBranches(t *testing.T) {
	if testing.Short() {
		t.Skip("Skipping integration tests in short mode")
	}

	c := getPachClient(t)
	defer require.NoError(t, c.DeleteAll())

	dataRepo := tu.UniqueString("TestMultipleInputsFromTheSameRepoDifferentBranches_data")
	require.NoError(t, c.CreateRepo(dataRepo))

	branchA := "branchA"
	branchB := "branchB"

	pipeline := tu.UniqueString("pipeline")
	// Creating this pipeline should error, because the two inputs are
	// from the same repo but they don't specify different names.
	require.NoError(t, c.CreatePipeline(
		pipeline,
		"",
		[]string{"bash"},
		[]string{
			"cat /pfs/branch-a/file >> /pfs/out/file",
			"cat /pfs/branch-b/file >> /pfs/out/file",
		},
		nil,
		client.NewCrossInput(
			client.NewAtomInputOpts("branch-a", dataRepo, branchA, "/*", false),
			client.NewAtomInputOpts("branch-b", dataRepo, branchB, "/*", false),
		),
		"",
		false,
	))

	commitA, err := c.StartCommit(dataRepo, branchA)
	require.NoError(t, err)
	c.PutFile(dataRepo, commitA.ID, "/file", strings.NewReader("data A\n"))
	c.FinishCommit(dataRepo, commitA.ID)

	commitB, err := c.StartCommit(dataRepo, branchB)
	require.NoError(t, err)
	c.PutFile(dataRepo, commitB.ID, "/file", strings.NewReader("data B\n"))
	c.FinishCommit(dataRepo, commitB.ID)

	iter, err := c.FlushCommit([]*pfs.Commit{commitA, commitB}, nil)
	require.NoError(t, err)
	commits := collectCommitInfos(t, iter)
	require.Equal(t, 1, len(commits))
	buffer := bytes.Buffer{}
	require.NoError(t, c.GetFile(commits[0].Commit.Repo.Name, commits[0].Commit.ID, "file", 0, 0, &buffer))
	require.Equal(t, "data A\ndata B\n", buffer.String())
}

func TestMultipleInputsFromTheSameRepoDifferentBranchesIncremental(t *testing.T) {
	if testing.Short() {
		t.Skip("Skipping integration tests in short mode")
	}

	c := getPachClient(t)
	defer require.NoError(t, c.DeleteAll())

	dataRepo := tu.UniqueString("TestMultipleInputsFromTheSameRepoDifferentBranchesIncremental_data")
	require.NoError(t, c.CreateRepo(dataRepo))

	branchA := "branchA"
	branchB := "branchB"

	pipeline := tu.UniqueString("pipeline")
	// Creating this pipeline should error, because the two inputs are
	// from the same repo but they don't specify different names.
	req := &pps.CreatePipelineRequest{
		Pipeline: &pps.Pipeline{Name: pipeline},
		Transform: &pps.Transform{
			Cmd: []string{"bash"},
			Stdin: []string{
				"ls /pfs/out/file-a && echo true >> /pfs/out/prev-a",
				"ls /pfs/out/file-b && echo true >> /pfs/out/prev-b",
				"ls /pfs/branch-a/file && echo true >> /pfs/out/file-a",
				"ls /pfs/branch-b/file && echo true >> /pfs/out/file-b",
			},
		},
		Input: client.NewCrossInput(
			client.NewAtomInputOpts("branch-a", dataRepo, branchA, "/*", false),
			client.NewAtomInputOpts("branch-b", dataRepo, branchB, "/*", false),
		),
		Incremental: true,
	}
	ctx, cancel := context.WithTimeout(context.Background(), 60*time.Second)
	defer cancel()
	_, err := c.PpsAPIClient.CreatePipeline(ctx, req)
	require.NoError(t, err)

	// Make four commits: branchA, branchB, branchA, branchB. We should see
	// 'prev-a' after the third commit, and 'prev-b' after the fourth
	commit, err := c.StartCommit(dataRepo, branchA)
	require.NoError(t, err)
	c.PutFile(dataRepo, commit.ID, "/file", strings.NewReader("data A\n"))
	c.FinishCommit(dataRepo, commit.ID)

	commit, err = c.StartCommit(dataRepo, branchB)
	require.NoError(t, err)
	c.PutFile(dataRepo, commit.ID, "/file", strings.NewReader("data B\n"))
	c.FinishCommit(dataRepo, commit.ID)
	iter, err := c.FlushCommit([]*pfs.Commit{commit}, nil)
	require.NoError(t, err)
	commits := collectCommitInfos(t, iter)
	require.Equal(t, 1, len(commits))
	buffer := bytes.Buffer{}
	require.YesError(t, c.GetFile(commits[0].Commit.Repo.Name, commits[0].Commit.ID, "prev-a", 0, 0, &buffer))
	buffer.Reset()
	require.YesError(t, c.GetFile(commits[0].Commit.Repo.Name, commits[0].Commit.ID, "prev-b", 0, 0, &buffer))

	commit, err = c.StartCommit(dataRepo, branchA)
	require.NoError(t, err)
	c.PutFile(dataRepo, commit.ID, "/file", strings.NewReader("data A\n"))
	c.FinishCommit(dataRepo, commit.ID)
	iter, err = c.FlushCommit([]*pfs.Commit{commit}, nil)
	require.NoError(t, err)
	commits = collectCommitInfos(t, iter)
	require.Equal(t, 1, len(commits))
	buffer = bytes.Buffer{}
	require.NoError(t, c.GetFile(commits[0].Commit.Repo.Name, commits[0].Commit.ID, "prev-a", 0, 0, &buffer))
	buffer.Reset()
	require.NoError(t, c.GetFile(commits[0].Commit.Repo.Name, commits[0].Commit.ID, "prev-b", 0, 0, &buffer))
}

func TestPipelineFailure(t *testing.T) {
	if testing.Short() {
		t.Skip("Skipping integration tests in short mode")
	}

	c := getPachClient(t)
	defer require.NoError(t, c.DeleteAll())

	dataRepo := tu.UniqueString("TestPipelineFailure_data")
	require.NoError(t, c.CreateRepo(dataRepo))

	commit, err := c.StartCommit(dataRepo, "master")
	require.NoError(t, err)
	_, err = c.PutFile(dataRepo, commit.ID, "file", strings.NewReader("foo\n"))
	require.NoError(t, err)
	require.NoError(t, c.FinishCommit(dataRepo, commit.ID))

	pipeline := tu.UniqueString("pipeline")
	require.NoError(t, c.CreatePipeline(
		pipeline,
		"",
		[]string{"exit 1"},
		nil,
		&pps.ParallelismSpec{
			Constant: 1,
		},
		client.NewAtomInput(dataRepo, "/*"),
		"",
		false,
	))
	var jobInfos []*pps.JobInfo
	require.NoError(t, backoff.Retry(func() error {
		jobInfos, err = c.ListJob(pipeline, nil, nil)
		require.NoError(t, err)
		if len(jobInfos) != 1 {
			return fmt.Errorf("expected 1 jobs, got %d", len(jobInfos))
		}
		return nil
	}, backoff.NewTestingBackOff()))
	jobInfo, err := c.PpsAPIClient.InspectJob(context.Background(), &pps.InspectJobRequest{
		Job:        jobInfos[0].Job,
		BlockState: true,
	})
	require.NoError(t, err)
	require.Equal(t, pps.JobState_JOB_FAILURE, jobInfo.State)
	require.True(t, strings.Contains(jobInfo.Reason, "datum"))
}

func TestEgressFailure(t *testing.T) {
	if testing.Short() {
		t.Skip("Skipping integration tests in short mode")
	}

	c := getPachClient(t)
	defer require.NoError(t, c.DeleteAll())

	dataRepo := tu.UniqueString("TestEgressFailure_data")
	require.NoError(t, c.CreateRepo(dataRepo))

	commit, err := c.StartCommit(dataRepo, "master")
	require.NoError(t, err)
	_, err = c.PutFile(dataRepo, commit.ID, "file", strings.NewReader("foo\n"))
	require.NoError(t, err)
	require.NoError(t, c.FinishCommit(dataRepo, commit.ID))

	// This pipeline should fail because the egress URL is invalid
	pipeline := tu.UniqueString("pipeline")
	_, err = c.PpsAPIClient.CreatePipeline(
		context.Background(),
		&pps.CreatePipelineRequest{
			Pipeline: client.NewPipeline(pipeline),
			Transform: &pps.Transform{
				Cmd: []string{"cp", path.Join("/pfs", dataRepo, "file"), "/pfs/out/file"},
			},
			Input:  client.NewAtomInput(dataRepo, "/"),
			Egress: &pps.Egress{"invalid://blahblah"},
		})
	require.NoError(t, err)

	var jobInfos []*pps.JobInfo
	require.NoError(t, backoff.Retry(func() error {
		jobInfos, err = c.ListJob(pipeline, nil, nil)
		require.NoError(t, err)
		if len(jobInfos) != 1 {
			return fmt.Errorf("expected 1 jobs, got %d", len(jobInfos))
		}
		return nil
	}, backoff.NewTestingBackOff()))
	jobInfo, err := c.PpsAPIClient.InspectJob(context.Background(), &pps.InspectJobRequest{
		Job:        jobInfos[0].Job,
		BlockState: true,
	})
	require.NoError(t, err)
	require.Equal(t, pps.JobState_JOB_FAILURE, jobInfo.State)
	require.True(t, strings.Contains(jobInfo.Reason, "egress"))
}

func TestLazyPipelinePropagation(t *testing.T) {
	if testing.Short() {
		t.Skip("Skipping integration tests in short mode")
	}
	c := getPachClient(t)
	defer require.NoError(t, c.DeleteAll())

	dataRepo := tu.UniqueString("TestLazyPipelinePropagation_data")
	require.NoError(t, c.CreateRepo(dataRepo))

	pipelineA := tu.UniqueString("pipeline-A")
	require.NoError(t, c.CreatePipeline(
		pipelineA,
		"",
		[]string{"cp", path.Join("/pfs", dataRepo, "file"), "/pfs/out/file"},
		nil,
		&pps.ParallelismSpec{
			Constant: 1,
		},
		client.NewAtomInputOpts("", dataRepo, "", "/*", true),
		"",
		false,
	))
	pipelineB := tu.UniqueString("pipeline-B")
	require.NoError(t, c.CreatePipeline(
		pipelineB,
		"",
		[]string{"cp", path.Join("/pfs", pipelineA, "file"), "/pfs/out/file"},
		nil,
		&pps.ParallelismSpec{
			Constant: 1,
		},
		client.NewAtomInputOpts("", pipelineA, "", "/*", true),
		"",
		false,
	))

	commit1, err := c.StartCommit(dataRepo, "master")
	require.NoError(t, err)
	_, err = c.PutFile(dataRepo, commit1.ID, "file", strings.NewReader("foo\n"))
	require.NoError(t, err)
	require.NoError(t, c.FinishCommit(dataRepo, commit1.ID))

	commitIter, err := c.FlushCommit([]*pfs.Commit{client.NewCommit(dataRepo, commit1.ID)}, nil)
	require.NoError(t, err)
	collectCommitInfos(t, commitIter)

	jobInfos, err := c.ListJob(pipelineA, nil, nil)
	require.NoError(t, err)
	require.Equal(t, 1, len(jobInfos))
	require.NotNil(t, jobInfos[0].Input.Atom)
	require.Equal(t, true, jobInfos[0].Input.Atom.Lazy)
	jobInfos, err = c.ListJob(pipelineB, nil, nil)
	require.NoError(t, err)
	require.Equal(t, 1, len(jobInfos))
	require.NotNil(t, jobInfos[0].Input.Atom)
	require.Equal(t, true, jobInfos[0].Input.Atom.Lazy)
}

func TestLazyPipeline(t *testing.T) {
	if testing.Short() {
		t.Skip("Skipping integration tests in short mode")
	}

	c := getPachClient(t)
	defer require.NoError(t, c.DeleteAll())
	// create repos
	dataRepo := tu.UniqueString("TestLazyPipeline_data")
	require.NoError(t, c.CreateRepo(dataRepo))
	// create pipeline
	pipelineName := tu.UniqueString("pipeline")
	_, err := c.PpsAPIClient.CreatePipeline(
		context.Background(),
		&pps.CreatePipelineRequest{
			Pipeline: client.NewPipeline(pipelineName),
			Transform: &pps.Transform{
				Cmd: []string{"cp", path.Join("/pfs", dataRepo, "file"), "/pfs/out/file"},
			},
			ParallelismSpec: &pps.ParallelismSpec{
				Constant: 1,
			},
			Input: &pps.Input{
				Atom: &pps.AtomInput{
					Repo: dataRepo,
					Glob: "/",
					Lazy: true,
				},
			},
		})
	require.NoError(t, err)
	// Do a commit
	commit, err := c.StartCommit(dataRepo, "master")
	require.NoError(t, err)
	_, err = c.PutFile(dataRepo, "master", "file", strings.NewReader("foo\n"))
	require.NoError(t, err)
	// We put 2 files, 1 of which will never be touched by the pipeline code.
	// This is an important part of the correctness of this test because the
	// job-shim sets up a goro for each pipe, pipes that are never opened will
	// leak but that shouldn't prevent the job from completing.
	_, err = c.PutFile(dataRepo, "master", "file2", strings.NewReader("foo\n"))
	require.NoError(t, err)
	require.NoError(t, c.FinishCommit(dataRepo, "master"))
	commitIter, err := c.FlushCommit([]*pfs.Commit{commit}, nil)
	require.NoError(t, err)
	commitInfos := collectCommitInfos(t, commitIter)
	require.Equal(t, 1, len(commitInfos))
	buffer := bytes.Buffer{}
	require.NoError(t, c.GetFile(commitInfos[0].Commit.Repo.Name, commitInfos[0].Commit.ID, "file", 0, 0, &buffer))
	require.Equal(t, "foo\n", buffer.String())
}

func TestEmptyFiles(t *testing.T) {
	if testing.Short() {
		t.Skip("Skipping integration tests in short mode")
	}

	c := getPachClient(t)
	defer require.NoError(t, c.DeleteAll())
	// create repos
	dataRepo := tu.UniqueString("TestShufflePipeline_data")
	require.NoError(t, c.CreateRepo(dataRepo))
	// create pipeline
	pipelineName := tu.UniqueString("pipeline")
	_, err := c.PpsAPIClient.CreatePipeline(
		context.Background(),
		&pps.CreatePipelineRequest{
			Pipeline: client.NewPipeline(pipelineName),
			Transform: &pps.Transform{
				Cmd: []string{"bash"},
				Stdin: []string{
					fmt.Sprintf("if [ -s /pfs/%s/file]; then exit 1; fi", dataRepo),
					fmt.Sprintf("ln -s /pfs/%s/file /pfs/out/file", dataRepo),
				},
			},
			ParallelismSpec: &pps.ParallelismSpec{
				Constant: 1,
			},
			Input: &pps.Input{
				Atom: &pps.AtomInput{
					Repo:       dataRepo,
					Glob:       "/*",
					EmptyFiles: true,
				},
			},
		})
	require.NoError(t, err)
	// Do a commit
	commit, err := c.StartCommit(dataRepo, "master")
	require.NoError(t, err)
	_, err = c.PutFile(dataRepo, "master", "file", strings.NewReader("foo\n"))
	require.NoError(t, err)
	require.NoError(t, c.FinishCommit(dataRepo, "master"))
	commitIter, err := c.FlushCommit([]*pfs.Commit{commit}, nil)
	require.NoError(t, err)
	commitInfos := collectCommitInfos(t, commitIter)
	require.Equal(t, 1, len(commitInfos))
	buffer := bytes.Buffer{}
	require.NoError(t, c.GetFile(commitInfos[0].Commit.Repo.Name, commitInfos[0].Commit.ID, "file", 0, 0, &buffer))
	require.Equal(t, "foo\n", buffer.String())
}

// There's an issue where if you use cp with certain flags, it might copy
// special files without reading from them.  In our case, we use named pipes
// to simulate lazy files, so the pipes themselves might get copied into
// the output directory, blocking upload.
//
// We've updated the code such that we are able to detect if the files we
// are uploading are pipes, and make the job fail in that case.
func TestLazyPipelineCPPipes(t *testing.T) {
	if testing.Short() {
		t.Skip("Skipping integration tests in short mode")
	}

	c := getPachClient(t)
	defer require.NoError(t, c.DeleteAll())
	// create repos
	dataRepo := tu.UniqueString("TestLazyPipeline_data")
	require.NoError(t, c.CreateRepo(dataRepo))
	// create pipeline
	pipeline := tu.UniqueString("pipeline")
	_, err := c.PpsAPIClient.CreatePipeline(
		context.Background(),
		&pps.CreatePipelineRequest{
			Pipeline: client.NewPipeline(pipeline),
			Transform: &pps.Transform{
				// Using cp with the -r flag apparently just copes go
				Cmd: []string{"cp", "-r", path.Join("/pfs", dataRepo, "file"), "/pfs/out/file"},
			},
			ParallelismSpec: &pps.ParallelismSpec{
				Constant: 1,
			},
			Input: &pps.Input{
				Atom: &pps.AtomInput{
					Repo: dataRepo,
					Glob: "/",
					Lazy: true,
				},
			},
		})
	require.NoError(t, err)
	// Do a commit
	_, err = c.StartCommit(dataRepo, "master")
	require.NoError(t, err)
	_, err = c.PutFile(dataRepo, "master", "file", strings.NewReader("foo\n"))
	require.NoError(t, err)
	require.NoError(t, c.FinishCommit(dataRepo, "master"))

	// wait for job to spawn
	time.Sleep(15 * time.Second)
	var jobID string
	require.NoError(t, backoff.Retry(func() error {
		jobInfos, err := c.ListJob(pipeline, nil, nil)
		if err != nil {
			return err
		}
		if len(jobInfos) != 1 {
			return fmt.Errorf("len(jobInfos) should be 1")
		}
		jobID = jobInfos[0].Job.ID
		jobInfo, err := c.PpsAPIClient.InspectJob(context.Background(), &pps.InspectJobRequest{
			Job:        client.NewJob(jobID),
			BlockState: true,
		})
		if err != nil {
			return err
		}
		if jobInfo.State != pps.JobState_JOB_FAILURE {
			return fmt.Errorf("job did not fail, even though it tried to copy " +
				"pipes, which should be disallowed by Pachyderm")
		}
		return nil
	}, backoff.NewTestingBackOff()))
}

// TestProvenance creates a pipeline DAG that's not a transitive reduction
// It looks like this:
// A
// | \
// v  v
// B-->C
// When we commit to A we expect to see 1 commit on C rather than 2.
func TestProvenance(t *testing.T) {
	if testing.Short() {
		t.Skip("Skipping integration tests in short mode")
	}

	c := getPachClient(t)
	defer require.NoError(t, c.DeleteAll())
	aRepo := tu.UniqueString("A")
	require.NoError(t, c.CreateRepo(aRepo))
	bPipeline := tu.UniqueString("B")
	require.NoError(t, c.CreatePipeline(
		bPipeline,
		"",
		[]string{"cp", path.Join("/pfs", aRepo, "file"), "/pfs/out/file"},
		nil,
		&pps.ParallelismSpec{
			Constant: 1,
		},
		client.NewAtomInput(aRepo, "/*"),
		"",
		false,
	))
	cPipeline := tu.UniqueString("C")
	require.NoError(t, c.CreatePipeline(
		cPipeline,
		"",
		[]string{"sh"},
		[]string{fmt.Sprintf("diff %s %s >/pfs/out/file",
			path.Join("/pfs", aRepo, "file"), path.Join("/pfs", bPipeline, "file"))},
		&pps.ParallelismSpec{
			Constant: 1,
		},
		client.NewCrossInput(
			client.NewAtomInput(aRepo, "/*"),
			client.NewAtomInput(bPipeline, "/*"),
		),
		"",
		false,
	))
	// commit to aRepo
	commit1, err := c.StartCommit(aRepo, "master")
	require.NoError(t, err)
	_, err = c.PutFile(aRepo, commit1.ID, "file", strings.NewReader("foo\n"))
	require.NoError(t, err)
	require.NoError(t, c.FinishCommit(aRepo, commit1.ID))

	commit2, err := c.StartCommit(aRepo, "master")
	require.NoError(t, err)
	_, err = c.PutFile(aRepo, commit2.ID, "file", strings.NewReader("bar\n"))
	require.NoError(t, err)
	require.NoError(t, c.FinishCommit(aRepo, commit2.ID))

	aCommit := commit2
	commitIter, err := c.FlushCommit([]*pfs.Commit{aCommit}, []*pfs.Repo{{bPipeline}})
	require.NoError(t, err)
	commitInfos := collectCommitInfos(t, commitIter)
	require.Equal(t, 1, len(commitInfos))
	bCommit := commitInfos[0].Commit
	commitIter, err = c.FlushCommit([]*pfs.Commit{aCommit, bCommit}, nil)
	require.NoError(t, err)
	commitInfos = collectCommitInfos(t, commitIter)
	require.Equal(t, 1, len(commitInfos))
	cCommitInfo := commitInfos[0]
	require.Equal(t, uint64(0), cCommitInfo.SizeBytes)

	// We should only see two commits in aRepo
	commitInfos, err = c.ListCommit(aRepo, "master", "", 0)
	require.NoError(t, err)
	require.Equal(t, 2, len(commitInfos))

	// There are three commits in the pipeline repos (two from input commits, and
	// one from the CreatePipeline call that created each repo)
	commitInfos, err = c.ListCommit(bPipeline, "master", "", 0)
	require.NoError(t, err)
	require.Equal(t, 2, len(commitInfos))

	commitInfos, err = c.ListCommit(cPipeline, "master", "", 0)
	require.NoError(t, err)
	require.Equal(t, 2, len(commitInfos))
}

// TestProvenance2 tests the following DAG:
//   A
//  / \
// B   C
//  \ /
//   D
func TestProvenance2(t *testing.T) {
	if testing.Short() {
		t.Skip("Skipping integration tests in short mode")
	}

	c := getPachClient(t)
	defer require.NoError(t, c.DeleteAll())
	aRepo := tu.UniqueString("A")
	require.NoError(t, c.CreateRepo(aRepo))
	bPipeline := tu.UniqueString("B")
	require.NoError(t, c.CreatePipeline(
		bPipeline,
		"",
		[]string{"cp", path.Join("/pfs", aRepo, "bfile"), "/pfs/out/bfile"},
		nil,
		&pps.ParallelismSpec{
			Constant: 1,
		},
		client.NewAtomInput(aRepo, "/b*"),
		"",
		false,
	))
	cPipeline := tu.UniqueString("C")
	require.NoError(t, c.CreatePipeline(
		cPipeline,
		"",
		[]string{"cp", path.Join("/pfs", aRepo, "cfile"), "/pfs/out/cfile"},
		nil,
		&pps.ParallelismSpec{
			Constant: 1,
		},
		client.NewAtomInput(aRepo, "/c*"),
		"",
		false,
	))
	dPipeline := tu.UniqueString("D")
	require.NoError(t, c.CreatePipeline(
		dPipeline,
		"",
		[]string{"sh"},
		[]string{
			fmt.Sprintf("diff /pfs/%s/bfile /pfs/%s/cfile >/pfs/out/file", bPipeline, cPipeline),
		},
		&pps.ParallelismSpec{
			Constant: 1,
		},
		client.NewCrossInput(
			client.NewAtomInput(bPipeline, "/*"),
			client.NewAtomInput(cPipeline, "/*"),
		),
		"",
		false,
	))
	// commit to aRepo
	commit1, err := c.StartCommit(aRepo, "master")
	require.NoError(t, err)
	_, err = c.PutFile(aRepo, commit1.ID, "bfile", strings.NewReader("foo\n"))
	require.NoError(t, err)
	_, err = c.PutFile(aRepo, commit1.ID, "cfile", strings.NewReader("foo\n"))
	require.NoError(t, err)
	require.NoError(t, c.FinishCommit(aRepo, commit1.ID))

	commit2, err := c.StartCommit(aRepo, "master")
	require.NoError(t, err)
	_, err = c.PutFile(aRepo, commit2.ID, "bfile", strings.NewReader("bar\n"))
	require.NoError(t, err)
	_, err = c.PutFile(aRepo, commit2.ID, "cfile", strings.NewReader("bar\n"))
	require.NoError(t, err)
	require.NoError(t, c.FinishCommit(aRepo, commit2.ID))

	commitIter, err := c.FlushCommit([]*pfs.Commit{commit2}, []*pfs.Repo{{dPipeline}})
	require.NoError(t, err)
	commitInfos := collectCommitInfos(t, commitIter)
	require.Equal(t, 1, len(commitInfos))

	// We should only see two commits in each repo.
	commitInfos, err = c.ListCommit(bPipeline, "master", "", 0)
	require.NoError(t, err)
	require.Equal(t, 2, len(commitInfos))

	commitInfos, err = c.ListCommit(cPipeline, "master", "", 0)
	require.NoError(t, err)
	require.Equal(t, 2, len(commitInfos))

	commitInfos, err = c.ListCommit(dPipeline, "master", "", 0)
	require.NoError(t, err)
	require.Equal(t, 2, len(commitInfos))

	for _, commitInfo := range commitInfos {
		commit := commitInfo.Commit
		buffer := bytes.Buffer{}
		require.NoError(t, c.GetFile(commit.Repo.Name, commit.ID, "file", 0, 0, &buffer))
		require.Equal(t, "", buffer.String())
	}
}

// TestFlushCommit
func TestFlushCommit(t *testing.T) {
	if testing.Short() {
		t.Skip("Skipping integration tests in short mode")
	}

	c := getPachClient(t)
	defer require.NoError(t, c.DeleteAll())
	prefix := tu.UniqueString("repo")
	makeRepoName := func(i int) string {
		return fmt.Sprintf("%s-%d", prefix, i)
	}

	sourceRepo := makeRepoName(0)
	require.NoError(t, c.CreateRepo(sourceRepo))

	// Create a five-stage pipeline
	numStages := 5
	for i := 0; i < numStages; i++ {
		repo := makeRepoName(i)
		require.NoError(t, c.CreatePipeline(
			makeRepoName(i+1),
			"",
			[]string{"cp", path.Join("/pfs", repo, "file"), "/pfs/out/file"},
			nil,
			&pps.ParallelismSpec{
				Constant: 1,
			},
			client.NewAtomInput(repo, "/*"),
			"",
			false,
		))
	}

	for i := 0; i < 10; i++ {
		commit, err := c.StartCommit(sourceRepo, "master")
		require.NoError(t, err)
		_, err = c.PutFile(sourceRepo, commit.ID, "file", strings.NewReader("foo\n"))
		require.NoError(t, err)
		require.NoError(t, c.FinishCommit(sourceRepo, commit.ID))
		commitIter, err := c.FlushCommit([]*pfs.Commit{client.NewCommit(sourceRepo, commit.ID)}, nil)
		require.NoError(t, err)
		commitInfos := collectCommitInfos(t, commitIter)
		require.Equal(t, numStages, len(commitInfos))
		jobInfos, err := c.FlushJobAll([]*pfs.Commit{client.NewCommit(sourceRepo, commit.ID)}, nil)
		require.NoError(t, err)
		require.Equal(t, numStages, len(jobInfos))
	}
}

func TestFlushCommitFailures(t *testing.T) {
	if testing.Short() {
		t.Skip("Skipping integration tests in short mode")
	}

	c := getPachClient(t)
	defer require.NoError(t, c.DeleteAll())
	dataRepo := tu.UniqueString("TestFlushCommitFailures")
	require.NoError(t, c.CreateRepo(dataRepo))
	prefix := tu.UniqueString("TestFlushCommitFailures")
	pipelineName := func(i int) string { return prefix + fmt.Sprintf("%d", i) }

	require.NoError(t, c.CreatePipeline(
		pipelineName(0),
		"",
		[]string{"sh"},
		[]string{fmt.Sprintf("cp /pfs/%s/* /pfs/out/", dataRepo)},
		&pps.ParallelismSpec{
			Constant: 1,
		},
		client.NewAtomInput(dataRepo, "/*"),
		"",
		false,
	))
	require.NoError(t, c.CreatePipeline(
		pipelineName(1),
		"",
		[]string{"sh"},
		[]string{
			fmt.Sprintf("if [ -f /pfs/%s/file1 ]; then exit 1; fi", pipelineName(0)),
			fmt.Sprintf("cp /pfs/%s/* /pfs/out/", pipelineName(0)),
		},
		&pps.ParallelismSpec{
			Constant: 1,
		},
		client.NewAtomInput(pipelineName(0), "/*"),
		"",
		false,
	))
	require.NoError(t, c.CreatePipeline(
		pipelineName(2),
		"",
		[]string{"sh"},
		[]string{fmt.Sprintf("cp /pfs/%s/* /pfs/out/", pipelineName(1))},
		&pps.ParallelismSpec{
			Constant: 1,
		},
		client.NewAtomInput(pipelineName(1), "/*"),
		"",
		false,
	))

	for i := 0; i < 2; i++ {
		commit, err := c.StartCommit(dataRepo, "master")
		require.NoError(t, err)
		_, err = c.PutFile(dataRepo, commit.ID, fmt.Sprintf("file%d", i), strings.NewReader("foo\n"))
		require.NoError(t, err)
		require.NoError(t, c.FinishCommit(dataRepo, commit.ID))
		jobInfos, err := c.FlushJobAll([]*pfs.Commit{client.NewCommit(dataRepo, commit.ID)}, nil)
		require.NoError(t, err)
		require.Equal(t, 3, len(jobInfos))
		if i == 0 {
			for _, ji := range jobInfos {
				require.Equal(t, pps.JobState_JOB_SUCCESS.String(), ji.State.String())
			}
		} else {
			for _, ji := range jobInfos {
				if ji.Pipeline.Name != pipelineName(0) {
					require.Equal(t, pps.JobState_JOB_FAILURE.String(), ji.State.String())
				}
			}
		}
	}
}

func TestFlushCommitAfterCreatePipeline(t *testing.T) {
	if testing.Short() {
		t.Skip("Skipping integration tests in short mode")
	}

	c := getPachClient(t)
	defer require.NoError(t, c.DeleteAll())
	repo := tu.UniqueString("data")
	require.NoError(t, c.CreateRepo(repo))

	var commit *pfs.Commit
	var err error
	for i := 0; i < 10; i++ {
		commit, err = c.StartCommit(repo, "")
		require.NoError(t, err)
		_, err = c.PutFile(repo, commit.ID, "file", strings.NewReader(fmt.Sprintf("foo%d\n", i)))
		require.NoError(t, err)
		require.NoError(t, c.FinishCommit(repo, commit.ID))
	}
	require.NoError(t, c.SetBranch(repo, commit.ID, "master"))

	pipeline := tu.UniqueString("pipeline")
	require.NoError(t, c.CreatePipeline(
		pipeline,
		"",
		[]string{"cp", path.Join("/pfs", repo, "file"), "/pfs/out/file"},
		nil,
		&pps.ParallelismSpec{
			Constant: 1,
		},
		client.NewAtomInput(repo, "/*"),
		"",
		false,
	))
	commitIter, err := c.FlushCommit([]*pfs.Commit{client.NewCommit(repo, "master")}, nil)
	require.NoError(t, err)
	collectCommitInfos(t, commitIter)
}

// TestRecreatePipeline tracks #432
func TestRecreatePipeline(t *testing.T) {
	if testing.Short() {
		t.Skip("Skipping integration tests in short mode")
	}

	c := getPachClient(t)
	defer require.NoError(t, c.DeleteAll())
	repo := tu.UniqueString("data")
	require.NoError(t, c.CreateRepo(repo))
	commit, err := c.StartCommit(repo, "master")
	require.NoError(t, err)
	_, err = c.PutFile(repo, commit.ID, "file", strings.NewReader("foo"))
	require.NoError(t, err)
	require.NoError(t, c.FinishCommit(repo, commit.ID))
	pipeline := tu.UniqueString("pipeline")
	createPipeline := func() {
		require.NoError(t, c.CreatePipeline(
			pipeline,
			"",
			[]string{"cp", path.Join("/pfs", repo, "file"), "/pfs/out/file"},
			nil,
			&pps.ParallelismSpec{
				Constant: 1,
			},
			client.NewAtomInput(repo, "/*"),
			"",
			false,
		))
		commitIter, err := c.FlushCommit([]*pfs.Commit{commit}, nil)
		require.NoError(t, err)
		require.Equal(t, 1, len(collectCommitInfos(t, commitIter)))
	}

	// Do it twice.  We expect jobs to be created on both runs.
	createPipeline()
	time.Sleep(5 * time.Second)
	require.NoError(t, c.DeletePipeline(pipeline))
	time.Sleep(5 * time.Second)
	createPipeline()
}

func TestDeletePipeline(t *testing.T) {
	if testing.Short() {
		t.Skip("Skipping integration tests in short mode")
	}

	c := getPachClient(t)
	defer require.NoError(t, c.DeleteAll())

	repo := tu.UniqueString("data")
	require.NoError(t, c.CreateRepo(repo))
	commit, err := c.StartCommit(repo, "master")
	require.NoError(t, err)
	_, err = c.PutFile(repo, commit.ID, uuid.NewWithoutDashes(), strings.NewReader("foo"))
	require.NoError(t, err)
	require.NoError(t, c.FinishCommit(repo, commit.ID))
	pipeline := tu.UniqueString("pipeline")
	createPipeline := func() {
		require.NoError(t, c.CreatePipeline(
			pipeline,
			"",
			[]string{"sleep", "20"},
			nil,
			&pps.ParallelismSpec{
				Constant: 1,
			},
			client.NewAtomInput(repo, "/*"),
			"",
			false,
		))
	}

	createPipeline()
	time.Sleep(10 * time.Second)
	// Wait for the pipeline to start running
	require.NoError(t, backoff.Retry(func() error {
		pipelineInfo, err := c.InspectPipeline(pipeline)
		if err != nil {
			return err
		}
		if pipelineInfo.State != pps.PipelineState_PIPELINE_RUNNING {
			return fmt.Errorf("no running pipeline")
		}
		return nil
	}, backoff.NewTestingBackOff()))
	require.NoError(t, c.DeletePipeline(pipeline))
	time.Sleep(5 * time.Second)
	// Wait for the pipeline to disappear
	require.NoError(t, backoff.Retry(func() error {
		_, err := c.InspectPipeline(pipeline)
		if err == nil {
			return fmt.Errorf("expected pipeline to be missing, but it's still present")
		}
		return nil
	}, backoff.NewTestingBackOff()))

	// The job should be gone
	jobs, err := c.ListJob(pipeline, nil, nil)
	require.NoError(t, err)
	require.Equal(t, len(jobs), 0)
}

func TestPipelineState(t *testing.T) {
	if testing.Short() {
		t.Skip("Skipping integration tests in short mode")
	}

	c := getPachClient(t)
	defer require.NoError(t, c.DeleteAll())
	repo := tu.UniqueString("data")
	require.NoError(t, c.CreateRepo(repo))
	pipeline := tu.UniqueString("pipeline")
	require.NoError(t, c.CreatePipeline(
		pipeline,
		"",
		[]string{"cp", path.Join("/pfs", repo, "file"), "/pfs/out/file"},
		nil,
		&pps.ParallelismSpec{
			Constant: 1,
		},
		client.NewAtomInput(repo, "/*"),
		"",
		false,
	))

	// Wait for pipeline to get picked up
	time.Sleep(15 * time.Second)
	require.NoError(t, backoff.Retry(func() error {
		pipelineInfo, err := c.InspectPipeline(pipeline)
		if err != nil {
			return err
		}
		if pipelineInfo.State != pps.PipelineState_PIPELINE_RUNNING {
			return fmt.Errorf("no running pipeline")
		}
		return nil
	}, backoff.NewTestingBackOff()))

	// Stop pipeline and wait for the pipeline to pause
	require.NoError(t, c.StopPipeline(pipeline))
	time.Sleep(5 * time.Second)
	require.NoError(t, backoff.Retry(func() error {
		pipelineInfo, err := c.InspectPipeline(pipeline)
		if err != nil {
			return err
		}
		if pipelineInfo.State != pps.PipelineState_PIPELINE_PAUSED {
			return fmt.Errorf("pipeline never paused, even though StopPipeline() was called")
		}
		return nil
	}, backoff.NewTestingBackOff()))

	// Restart pipeline and wait for the pipeline to resume
	require.NoError(t, c.StartPipeline(pipeline))
	time.Sleep(15 * time.Second)
	require.NoError(t, backoff.Retry(func() error {
		pipelineInfo, err := c.InspectPipeline(pipeline)
		if err != nil {
			return err
		}
		if pipelineInfo.State != pps.PipelineState_PIPELINE_RUNNING {
			return fmt.Errorf("pipeline never started, even though StartPipeline() was called")
		}
		return nil
	}, backoff.NewTestingBackOff()))
}

func TestPipelineJobCounts(t *testing.T) {
	if testing.Short() {
		t.Skip("Skipping integration tests in short mode")
	}

	c := getPachClient(t)
	defer require.NoError(t, c.DeleteAll())
	repo := tu.UniqueString("data")
	require.NoError(t, c.CreateRepo(repo))
	pipeline := tu.UniqueString("pipeline")
	require.NoError(t, c.CreatePipeline(
		pipeline,
		"",
		[]string{"cp", path.Join("/pfs", repo, "file"), "/pfs/out/file"},
		nil,
		&pps.ParallelismSpec{
			Constant: 1,
		},
		client.NewAtomInput(repo, "/*"),
		"",
		false,
	))

	// Trigger a job by creating a commit
	commit, err := c.StartCommit(repo, "master")
	require.NoError(t, err)
	_, err = c.PutFile(repo, commit.ID, "file", strings.NewReader("foo"))
	require.NoError(t, err)
	require.NoError(t, c.FinishCommit(repo, commit.ID))
	commitIter, err := c.FlushCommit([]*pfs.Commit{commit}, nil)
	require.NoError(t, err)
	collectCommitInfos(t, commitIter)
	jobInfos, err := c.ListJob(pipeline, nil, nil)
	require.NoError(t, err)
	require.Equal(t, 1, len(jobInfos))
	inspectJobRequest := &pps.InspectJobRequest{
		Job:        jobInfos[0].Job,
		BlockState: true,
	}
	ctx, cancel := context.WithTimeout(context.Background(), time.Second*30)
	defer cancel() //cleanup resources
	_, err = c.PpsAPIClient.InspectJob(ctx, inspectJobRequest)
	require.NoError(t, err)

	// check that the job has been accounted for
	pipelineInfo, err := c.InspectPipeline(pipeline)
	require.NoError(t, err)
	require.Equal(t, int32(1), pipelineInfo.JobCounts[int32(pps.JobState_JOB_SUCCESS)])
}

// TODO(msteffen): This test breaks the suite when run against cloud providers,
// because killing the pachd pod breaks the connection with pachctl port-forward
func TestDeleteAfterMembershipChange(t *testing.T) {
	t.Skip("This is causing intermittent CI failures")

	test := func(up bool) {
		repo := tu.UniqueString("TestDeleteAfterMembershipChange")
		c := getPachClient(t)
		defer require.NoError(t, c.DeleteAll())
		require.NoError(t, c.CreateRepo(repo))
		_, err := c.StartCommit(repo, "master")
		require.NoError(t, err)
		require.NoError(t, c.FinishCommit(repo, "master"))
		scalePachdRandom(t, up)
		c = getUsablePachClient(t)
		require.NoError(t, c.DeleteRepo(repo, false))
	}
	test(true)
	test(false)
}

// TODO(msteffen): This test breaks the suite when run against cloud providers,
// because killing the pachd pod breaks the connection with pachctl port-forward
func TestPachdRestartResumesRunningJobs(t *testing.T) {
	t.Skip("This is causing intermittent CI failures")
	// this test cannot be run in parallel because it restarts everything which breaks other tests.
	c := getPachClient(t)
	defer require.NoError(t, c.DeleteAll())
	// create repos
	dataRepo := tu.UniqueString("TestPachdRestartPickUpRunningJobs")
	require.NoError(t, c.CreateRepo(dataRepo))
	// create pipeline
	pipelineName := tu.UniqueString("pipeline")
	require.NoError(t, c.CreatePipeline(
		pipelineName,
		"",
		[]string{"bash"},
		[]string{
			"sleep 10",
		},
		&pps.ParallelismSpec{
			Constant: 1,
		},
		client.NewAtomInput(dataRepo, "/"),
		"",
		false,
	))
	commit, err := c.StartCommit(dataRepo, "master")
	require.NoError(t, err)
	_, err = c.PutFile(dataRepo, commit.ID, "file", strings.NewReader("foo\n"))
	require.NoError(t, err)
	require.NoError(t, c.FinishCommit(dataRepo, commit.ID))

	time.Sleep(5 * time.Second)

	jobInfos, err := c.ListJob(pipelineName, nil, nil)
	require.NoError(t, err)
	require.Equal(t, 1, len(jobInfos))
	require.Equal(t, pps.JobState_JOB_RUNNING, jobInfos[0].State)

	restartOne(t)
	// need a new client because the old one will have a defunct connection
	c = getUsablePachClient(t)

	jobInfo, err := c.InspectJob(jobInfos[0].Job.ID, true)
	require.NoError(t, err)
	require.Equal(t, pps.JobState_JOB_SUCCESS, jobInfo.State)
}

// TestUpdatePipelineThatHasNoOutput tracks #1637
func TestUpdatePipelineThatHasNoOutput(t *testing.T) {
	if testing.Short() {
		t.Skip("Skipping integration tests in short mode")
	}

	c := getPachClient(t)
	defer require.NoError(t, c.DeleteAll())

	dataRepo := tu.UniqueString("TestUpdatePipelineThatHasNoOutput")
	require.NoError(t, c.CreateRepo(dataRepo))

	commit, err := c.StartCommit(dataRepo, "master")
	require.NoError(t, err)
	_, err = c.PutFile(dataRepo, commit.ID, "file", strings.NewReader("foo\n"))
	require.NoError(t, err)
	require.NoError(t, c.FinishCommit(dataRepo, commit.ID))

	pipeline := tu.UniqueString("pipeline")
	require.NoError(t, c.CreatePipeline(
		pipeline,
		"",
		[]string{"sh"},
		[]string{"exit 1"},
		nil,
		client.NewAtomInput(dataRepo, "/"),
		"",
		false,
	))

	// Wait for job to spawn
	var jobInfos []*pps.JobInfo
	time.Sleep(10 * time.Second)
	require.NoError(t, backoff.Retry(func() error {
		var err error
		jobInfos, err = c.ListJob(pipeline, nil, nil)
		if err != nil {
			return err
		}
		if len(jobInfos) < 1 {
			return fmt.Errorf("job not spawned")
		}
		return nil
	}, backoff.NewTestingBackOff()))

	jobInfo, err := c.InspectJob(jobInfos[0].Job.ID, true)
	require.NoError(t, err)
	require.Equal(t, pps.JobState_JOB_FAILURE, jobInfo.State)

	// Now we update the pipeline
	require.NoError(t, c.CreatePipeline(
		pipeline,
		"",
		[]string{"sh"},
		[]string{"exit 1"},
		nil,
		client.NewAtomInput(dataRepo, "/"),
		"",
		true,
	))
}

func TestAcceptReturnCode(t *testing.T) {
	if testing.Short() {
		t.Skip("Skipping integration tests in short mode")
	}

	c := getPachClient(t)
	defer require.NoError(t, c.DeleteAll())

	dataRepo := tu.UniqueString("TestAcceptReturnCode")
	require.NoError(t, c.CreateRepo(dataRepo))

	commit, err := c.StartCommit(dataRepo, "master")
	require.NoError(t, err)
	_, err = c.PutFile(dataRepo, commit.ID, "file", strings.NewReader("foo\n"))
	require.NoError(t, err)
	require.NoError(t, c.FinishCommit(dataRepo, commit.ID))

	pipelineName := tu.UniqueString("pipeline")
	_, err = c.PpsAPIClient.CreatePipeline(
		context.Background(),
		&pps.CreatePipelineRequest{
			Pipeline: &pps.Pipeline{pipelineName},
			Transform: &pps.Transform{
				Cmd:              []string{"sh"},
				Stdin:            []string{"exit 1"},
				AcceptReturnCode: []int64{1},
			},
			Input: client.NewAtomInput(dataRepo, "/*"),
		},
	)
	require.NoError(t, err)

	commitIter, err := c.FlushCommit([]*pfs.Commit{commit}, nil)
	require.NoError(t, err)
	commitInfos := collectCommitInfos(t, commitIter)
	require.Equal(t, 1, len(commitInfos))

	jobInfos, err := c.ListJob(pipelineName, nil, nil)
	require.NoError(t, err)
	require.Equal(t, 1, len(jobInfos))

	jobInfo, err := c.InspectJob(jobInfos[0].Job.ID, true)
	require.NoError(t, err)
	require.Equal(t, pps.JobState_JOB_SUCCESS, jobInfo.State)
}

// TODO(msteffen): This test breaks the suite when run against cloud providers,
// because killing the pachd pod breaks the connection with pachctl port-forward
func TestRestartAll(t *testing.T) {
	t.Skip("This is causing intermittent CI failures")
	// this test cannot be run in parallel because it restarts everything which breaks other tests.
	c := getPachClient(t)
	defer require.NoError(t, c.DeleteAll())
	// create repos
	dataRepo := tu.UniqueString("TestRestartAll_data")
	require.NoError(t, c.CreateRepo(dataRepo))
	// create pipeline
	pipelineName := tu.UniqueString("pipeline")
	require.NoError(t, c.CreatePipeline(
		pipelineName,
		"",
		[]string{"cp", path.Join("/pfs", dataRepo, "file"), "/pfs/out/file"},
		nil,
		&pps.ParallelismSpec{
			Constant: 1,
		},
		client.NewAtomInput(dataRepo, "/*"),
		"",
		false,
	))
	// Do first commit to repo
	commit, err := c.StartCommit(dataRepo, "master")
	require.NoError(t, err)
	_, err = c.PutFile(dataRepo, commit.ID, "file", strings.NewReader("foo\n"))
	require.NoError(t, err)
	require.NoError(t, c.FinishCommit(dataRepo, commit.ID))
	commitIter, err := c.FlushCommit([]*pfs.Commit{commit}, nil)
	require.NoError(t, err)
	collectCommitInfos(t, commitIter)

	restartAll(t)

	// need a new client because the old one will have a defunct connection
	c = getUsablePachClient(t)

	// Wait a little for pipelines to restart
	time.Sleep(10 * time.Second)
	pipelineInfo, err := c.InspectPipeline(pipelineName)
	require.NoError(t, err)
	require.Equal(t, pps.PipelineState_PIPELINE_RUNNING, pipelineInfo.State)
	_, err = c.InspectRepo(dataRepo)
	require.NoError(t, err)
	_, err = c.InspectCommit(dataRepo, commit.ID)
	require.NoError(t, err)
}

// TODO(msteffen): This test breaks the suite when run against cloud providers,
// because killing the pachd pod breaks the connection with pachctl port-forward
func TestRestartOne(t *testing.T) {
	t.Skip("This is causing intermittent CI failures")
	// this test cannot be run in parallel because it restarts everything which breaks other tests.
	c := getPachClient(t)
	defer require.NoError(t, c.DeleteAll())
	// create repos
	dataRepo := tu.UniqueString("TestRestartOne_data")
	require.NoError(t, c.CreateRepo(dataRepo))
	// create pipeline
	pipelineName := tu.UniqueString("pipeline")
	require.NoError(t, c.CreatePipeline(
		pipelineName,
		"",
		[]string{"cp", path.Join("/pfs", dataRepo, "file"), "/pfs/out/file"},
		nil,
		&pps.ParallelismSpec{
			Constant: 1,
		},
		client.NewAtomInput(dataRepo, "/"),
		"",
		false,
	))
	// Do first commit to repo
	commit, err := c.StartCommit(dataRepo, "master")
	require.NoError(t, err)
	_, err = c.PutFile(dataRepo, commit.ID, "file", strings.NewReader("foo\n"))
	require.NoError(t, err)
	require.NoError(t, c.FinishCommit(dataRepo, commit.ID))
	commitIter, err := c.FlushCommit([]*pfs.Commit{commit}, nil)
	require.NoError(t, err)
	collectCommitInfos(t, commitIter)

	restartOne(t)

	// need a new client because the old one will have a defunct connection
	c = getUsablePachClient(t)

	_, err = c.InspectPipeline(pipelineName)
	require.NoError(t, err)
	_, err = c.InspectRepo(dataRepo)
	require.NoError(t, err)
	_, err = c.InspectCommit(dataRepo, commit.ID)
	require.NoError(t, err)
}

func TestPrettyPrinting(t *testing.T) {
	if testing.Short() {
		t.Skip("Skipping integration tests in short mode")
	}

	c := getPachClient(t)
	defer require.NoError(t, c.DeleteAll())
	// create repos
	dataRepo := tu.UniqueString("TestPrettyPrinting_data")
	require.NoError(t, c.CreateRepo(dataRepo))
	// create pipeline
	pipelineName := tu.UniqueString("pipeline")
	_, err := c.PpsAPIClient.CreatePipeline(
		context.Background(),
		&pps.CreatePipelineRequest{
			Pipeline: &pps.Pipeline{pipelineName},
			Transform: &pps.Transform{
				Cmd: []string{"cp", path.Join("/pfs", dataRepo, "file"), "/pfs/out/file"},
			},
			ParallelismSpec: &pps.ParallelismSpec{
				Constant: 1,
			},
			ResourceRequests: &pps.ResourceSpec{
				Memory: "100M",
				Cpu:    0.5,
			},
			Input: client.NewAtomInput(dataRepo, "/*"),
		})
	require.NoError(t, err)
	// Do a commit to repo
	commit, err := c.StartCommit(dataRepo, "master")
	require.NoError(t, err)
	_, err = c.PutFile(dataRepo, commit.ID, "file", strings.NewReader("foo\n"))
	require.NoError(t, err)
	require.NoError(t, c.FinishCommit(dataRepo, commit.ID))
	commitIter, err := c.FlushCommit([]*pfs.Commit{commit}, nil)
	require.NoError(t, err)
	commitInfos := collectCommitInfos(t, commitIter)
	require.Equal(t, 1, len(commitInfos))
	repoInfo, err := c.InspectRepo(dataRepo)
	require.NoError(t, err)
	require.NoError(t, pfspretty.PrintDetailedRepoInfo(repoInfo))
	for _, commitInfo := range commitInfos {
		require.NoError(t, pfspretty.PrintDetailedCommitInfo(commitInfo))
	}
	fileInfo, err := c.InspectFile(dataRepo, commit.ID, "file")
	require.NoError(t, err)
	require.NoError(t, pfspretty.PrintDetailedFileInfo(fileInfo))
	pipelineInfo, err := c.InspectPipeline(pipelineName)
	require.NoError(t, err)
	require.NoError(t, ppspretty.PrintDetailedPipelineInfo(pipelineInfo))
	jobInfos, err := c.ListJob("", nil, nil)
	require.NoError(t, err)
	require.True(t, len(jobInfos) > 0)
	require.NoError(t, ppspretty.PrintDetailedJobInfo(jobInfos[0]))
}

func TestDeleteAll(t *testing.T) {
	if testing.Short() {
		t.Skip("Skipping integration tests in short mode")
	}
	// this test cannot be run in parallel because it deletes everything
	c := getPachClient(t)
	defer require.NoError(t, c.DeleteAll())
	// create repos
	dataRepo := tu.UniqueString("TestDeleteAll_data")
	require.NoError(t, c.CreateRepo(dataRepo))
	// create pipeline
	pipelineName := tu.UniqueString("pipeline")
	require.NoError(t, c.CreatePipeline(
		pipelineName,
		"",
		[]string{"cp", path.Join("/pfs", dataRepo, "file"), "/pfs/out/file"},
		nil,
		&pps.ParallelismSpec{
			Constant: 1,
		},
		client.NewAtomInput(dataRepo, "/"),
		"",
		false,
	))
	// Do commit to repo
	commit, err := c.StartCommit(dataRepo, "master")
	require.NoError(t, err)
	_, err = c.PutFile(dataRepo, commit.ID, "file", strings.NewReader("foo\n"))
	require.NoError(t, err)
	require.NoError(t, c.FinishCommit(dataRepo, commit.ID))
	commitIter, err := c.FlushCommit([]*pfs.Commit{commit}, nil)
	require.NoError(t, err)
	require.Equal(t, 1, len(collectCommitInfos(t, commitIter)))
	require.NoError(t, c.DeleteAll())
	repoInfos, err := c.ListRepo()
	require.NoError(t, err)
	require.Equal(t, 0, len(repoInfos))
	pipelineInfos, err := c.ListPipeline()
	require.NoError(t, err)
	require.Equal(t, 0, len(pipelineInfos))
	jobInfos, err := c.ListJob("", nil, nil)
	require.NoError(t, err)
	require.Equal(t, 0, len(jobInfos))
}

func TestRecursiveCp(t *testing.T) {
	if testing.Short() {
		t.Skip("Skipping integration tests in short mode")
	}

	c := getPachClient(t)
	defer require.NoError(t, c.DeleteAll())
	// create repos
	dataRepo := tu.UniqueString("TestRecursiveCp_data")
	require.NoError(t, c.CreateRepo(dataRepo))
	// create pipeline
	pipelineName := tu.UniqueString("TestRecursiveCp")
	require.NoError(t, c.CreatePipeline(
		pipelineName,
		"",
		[]string{"sh"},
		[]string{
			fmt.Sprintf("cp -r /pfs/%s /pfs/out", dataRepo),
		},
		&pps.ParallelismSpec{
			Constant: 1,
		},
		client.NewAtomInput(dataRepo, "/*"),
		"",
		false,
	))
	// Do commit to repo
	commit, err := c.StartCommit(dataRepo, "master")
	require.NoError(t, err)
	for i := 0; i < 100; i++ {
		_, err = c.PutFile(
			dataRepo,
			commit.ID,
			fmt.Sprintf("file%d", i),
			strings.NewReader(strings.Repeat("foo\n", 10000)),
		)
		require.NoError(t, err)
	}
	require.NoError(t, c.FinishCommit(dataRepo, commit.ID))
	commitIter, err := c.FlushCommit([]*pfs.Commit{commit}, nil)
	require.NoError(t, err)
	require.Equal(t, 1, len(collectCommitInfos(t, commitIter)))
}

func TestPipelineUniqueness(t *testing.T) {
	if testing.Short() {
		t.Skip("Skipping integration tests in short mode")
	}

	c := getPachClient(t)
	defer require.NoError(t, c.DeleteAll())

	repo := tu.UniqueString("data")
	require.NoError(t, c.CreateRepo(repo))
	pipelineName := tu.UniqueString("pipeline")
	require.NoError(t, c.CreatePipeline(
		pipelineName,
		"",
		[]string{"bash"},
		[]string{""},
		&pps.ParallelismSpec{
			Constant: 1,
		},
		client.NewAtomInput(repo, "/"),
		"",
		false,
	))
	err := c.CreatePipeline(
		pipelineName,
		"",
		[]string{"bash"},
		[]string{""},
		&pps.ParallelismSpec{
			Constant: 1,
		},
		client.NewAtomInput(repo, "/"),
		"",
		false,
	)
	require.YesError(t, err)
	require.Matches(t, "pipeline .*? already exists", err.Error())
}

func TestUpdatePipeline(t *testing.T) {
	if testing.Short() {
		t.Skip("Skipping integration tests in short mode")
	}

	c := getPachClient(t)
	defer require.NoError(t, c.DeleteAll())
	// create repos
	dataRepo := tu.UniqueString("TestUpdatePipeline_data")
	require.NoError(t, c.CreateRepo(dataRepo))
	pipelineName := tu.UniqueString("pipeline")
	require.NoError(t, c.CreatePipeline(
		pipelineName,
		"",
		[]string{"bash"},
		[]string{"echo foo >/pfs/out/file"},
		&pps.ParallelismSpec{
			Constant: 1,
		},
		client.NewAtomInput(dataRepo, "/*"),
		"",
		false,
	))

	_, err := c.StartCommit(dataRepo, "master")
	require.NoError(t, err)
	_, err = c.PutFile(dataRepo, "master", "file", strings.NewReader("1"))
	require.NoError(t, err)
	require.NoError(t, c.FinishCommit(dataRepo, "master"))

	iter, err := c.FlushCommit([]*pfs.Commit{client.NewCommit(dataRepo, "master")}, nil)
	require.NoError(t, err)
	collectCommitInfos(t, iter)

	var buffer bytes.Buffer
	require.NoError(t, c.GetFile(pipelineName, "master", "file", 0, 0, &buffer))
	require.Equal(t, "foo\n", buffer.String())

	// Update the pipeline, this will not create a new pipeline as reprocess
	// isn't set to true.
	require.NoError(t, c.CreatePipeline(
		pipelineName,
		"",
		[]string{"bash"},
		[]string{"echo bar >/pfs/out/file"},
		&pps.ParallelismSpec{
			Constant: 1,
		},
		client.NewAtomInput(dataRepo, "/*"),
		"",
		true,
	))

	_, err = c.StartCommit(dataRepo, "master")
	require.NoError(t, err)
	_, err = c.PutFile(dataRepo, "master", "file", strings.NewReader("2"))
	require.NoError(t, err)
	require.NoError(t, c.FinishCommit(dataRepo, "master"))
	iter, err = c.FlushCommit([]*pfs.Commit{client.NewCommit(dataRepo, "master")}, nil)
	require.NoError(t, err)
	collectCommitInfos(t, iter)

	buffer.Reset()
	require.NoError(t, c.GetFile(pipelineName, "master", "file", 0, 0, &buffer))
	require.Equal(t, "bar\n", buffer.String())

	// Update the pipeline again, this time with Reprocess: true set. Now we
	// should see a different output file
	_, err = c.PpsAPIClient.CreatePipeline(
		context.Background(),
		&pps.CreatePipelineRequest{
			Pipeline: client.NewPipeline(pipelineName),
			Transform: &pps.Transform{
				Cmd:   []string{"bash"},
				Stdin: []string{"echo buzz >/pfs/out/file"},
			},
			ParallelismSpec: &pps.ParallelismSpec{
				Constant: 1,
			},
			Input:     client.NewAtomInput(dataRepo, "/*"),
			Update:    true,
			Reprocess: true,
		})
	require.NoError(t, err)

	iter, err = c.FlushCommit([]*pfs.Commit{client.NewCommit(dataRepo, "master")}, nil)
	require.NoError(t, err)
	collectCommitInfos(t, iter)
	buffer.Reset()
	require.NoError(t, c.GetFile(pipelineName, "master", "file", 0, 0, &buffer))
	require.Equal(t, "buzz\n", buffer.String())
}

func TestUpdatePipelineRunningJob(t *testing.T) {
	if testing.Short() {
		t.Skip("Skipping integration tests in short mode")
	}

	c := getPachClient(t)
	defer require.NoError(t, c.DeleteAll())
	// create repos
	dataRepo := tu.UniqueString("TestUpdatePipeline_data")
	require.NoError(t, c.CreateRepo(dataRepo))
	pipelineName := tu.UniqueString("pipeline")
	require.NoError(t, c.CreatePipeline(
		pipelineName,
		"",
		[]string{"bash"},
		[]string{"sleep 1000"},
		&pps.ParallelismSpec{
			Constant: 2,
		},
		client.NewAtomInput(dataRepo, "/*"),
		"",
		false,
	))

	numFiles := 50
	commit1, err := c.StartCommit(dataRepo, "master")
	require.NoError(t, err)
	for i := 0; i < numFiles; i++ {
		_, err = c.PutFile(dataRepo, commit1.ID, fmt.Sprintf("file-%d", i), strings.NewReader(""))
	}
	require.NoError(t, c.FinishCommit(dataRepo, commit1.ID))

	commit2, err := c.StartCommit(dataRepo, "master")
	require.NoError(t, err)
	for i := 0; i < numFiles; i++ {
		_, err = c.PutFile(dataRepo, commit2.ID, fmt.Sprintf("file-%d", i+numFiles), strings.NewReader(""))
	}
	require.NoError(t, c.FinishCommit(dataRepo, commit2.ID))

	b := backoff.NewTestingBackOff()
	b.MaxElapsedTime = 30 * time.Second
	require.NoError(t, backoff.Retry(func() error {
		jobInfos, err := c.ListJob(pipelineName, nil, nil)
		if err != nil {
			return err
		}
		if len(jobInfos) != 1 {
			return fmt.Errorf("wrong number of jobs")
		}
		if pps.JobState_JOB_RUNNING != jobInfos[0].State {
			return fmt.Errorf("wrong state: %v for %s", jobInfos[0].State, jobInfos[0].Job.ID)
		}
		return nil
	}, b))

	// Update the pipeline. This will not create a new pipeline as reprocess
	// isn't set to true.
	require.NoError(t, c.CreatePipeline(
		pipelineName,
		"",
		[]string{"bash"},
		[]string{"true"},
		&pps.ParallelismSpec{
			Constant: 2,
		},
		client.NewAtomInput(dataRepo, "/*"),
		"",
		true,
	))
	iter, err := c.FlushCommit([]*pfs.Commit{client.NewCommit(dataRepo, "master")}, nil)
	require.NoError(t, err)
	collectCommitInfos(t, iter)

	// Currently, commits finish shortly before their respecive JobInfo documents
	// are updated (the pipeline master receives the commit update and then
	// updates the JobInfo document). Wait briefly for this to happen
	time.Sleep(10 * time.Second)

	jobInfos, err := c.ListJob(pipelineName, nil, nil)
	require.NoError(t, err)
	require.Equal(t, 2, len(jobInfos))
	require.Equal(t, pps.JobState_JOB_SUCCESS.String(), jobInfos[0].State.String())
	require.Equal(t, pps.JobState_JOB_KILLED.String(), jobInfos[1].State.String())
}

func TestManyFilesSingleCommit(t *testing.T) {
	if testing.Short() {
		t.Skip("Skipping integration tests in short mode")
	}
	c := getPachClient(t)
	defer require.NoError(t, c.DeleteAll())
	// create repos
	dataRepo := tu.UniqueString("TestManyFilesSingleCommit_data")
	require.NoError(t, c.CreateRepo(dataRepo))

	// Request enough to require more than one page of results
	numFiles := col.QueryPaginationLimit * 2
	_, err := c.StartCommit(dataRepo, "master")
	require.NoError(t, err)
	for i := 0; i < numFiles; i++ {
		_, err = c.PutFile(dataRepo, "master", fmt.Sprintf("file-%d", i), strings.NewReader(""))
		require.NoError(t, err)
	}
	require.NoError(t, c.FinishCommit(dataRepo, "master"))
	fileInfos, err := c.ListFile(dataRepo, "master", "")
	require.NoError(t, err)
	require.Equal(t, numFiles, len(fileInfos))
}

func TestStopPipeline(t *testing.T) {
	if testing.Short() {
		t.Skip("Skipping integration tests in short mode")
	}

	c := getPachClient(t)
	defer require.NoError(t, c.DeleteAll())
	// create repos
	dataRepo := tu.UniqueString("TestPipeline_data")
	require.NoError(t, c.CreateRepo(dataRepo))
	// create pipeline
	pipelineName := tu.UniqueString("pipeline")
	require.NoError(t, c.CreatePipeline(
		pipelineName,
		"",
		[]string{"cp", path.Join("/pfs", dataRepo, "file"), "/pfs/out/file"},
		nil,
		&pps.ParallelismSpec{
			Constant: 1,
		},
		client.NewAtomInput(dataRepo, "/*"),
		"",
		false,
	))

	// Stop the pipeline, so it doesn't process incoming commits
	require.NoError(t, c.StopPipeline(pipelineName))

	// Do first commit to repo
	commit1, err := c.StartCommit(dataRepo, "master")
	require.NoError(t, err)
	_, err = c.PutFile(dataRepo, commit1.ID, "file", strings.NewReader("foo\n"))
	require.NoError(t, err)
	require.NoError(t, c.FinishCommit(dataRepo, commit1.ID))

	// wait for 10 seconds and check that no commit has been outputted
	time.Sleep(10 * time.Second)
	commits, err := c.ListCommit(pipelineName, "master", "", 0)
	require.NoError(t, err)
	require.Equal(t, len(commits), 0)

	// Restart pipeline, and make sure old commit is processed
	require.NoError(t, c.StartPipeline(pipelineName))
	commitIter, err := c.FlushCommit([]*pfs.Commit{commit1}, nil)
	require.NoError(t, err)
	commitInfos := collectCommitInfos(t, commitIter)
	require.Equal(t, 1, len(commitInfos))
	var buffer bytes.Buffer
	require.NoError(t, c.GetFile(pipelineName, commitInfos[0].Commit.ID, "file", 0, 0, &buffer))
	require.Equal(t, "foo\n", buffer.String())
}

func TestStandby(t *testing.T) {
	if testing.Short() {
		t.Skip("Skipping integration tests in short mode")
	}

	c := getPachClient(t)
	require.NoError(t, c.DeleteAll())

	dataRepo := tu.UniqueString("TestStandby_data")
	require.NoError(t, c.CreateRepo(dataRepo))

	numPipelines := 10
	pipelines := make([]string, numPipelines)
	for i := 0; i < numPipelines; i++ {
		pipelines[i] = tu.UniqueString("TestStandby")
		input := dataRepo
		if i > 0 {
			input = pipelines[i-1]
		}
		require.NoError(t, c.CreatePipeline(
			pipelines[i],
			"",
			[]string{"true"},
			nil,
			&pps.ParallelismSpec{
				Constant: 1,
			},
			client.NewAtomInput(input, "/*"),
			"",
			false,
		))
	}

	require.NoErrorWithinT(t, time.Second*30, func() error {
		return backoff.Retry(func() error {
			pis, err := c.ListPipeline()
			require.NoError(t, err)
			var standby int
			for _, pi := range pis {
				if pi.State == pps.PipelineState_PIPELINE_STANDBY {
					standby++
				}
			}
			if standby != numPipelines {
				return fmt.Errorf("should have %d pipelines in standby, not %d", numPipelines, standby)
			}
			return nil
		}, backoff.NewTestingBackOff())
	})

	_, err := c.StartCommit(dataRepo, "master")
	require.NoError(t, err)
	require.NoError(t, c.FinishCommit(dataRepo, "master"))

	var eg errgroup.Group
	var finished bool
	eg.Go(func() error {
		commitIter, err := c.FlushCommit([]*pfs.Commit{client.NewCommit(dataRepo, "master")}, nil)
		require.NoError(t, err)
		collectCommitInfos(t, commitIter)
		finished = true
		return nil
	})
	eg.Go(func() error {
		for !finished {
			pis, err := c.ListPipeline()
			require.NoError(t, err)
			var active int
			for _, pi := range pis {
				if pi.State != pps.PipelineState_PIPELINE_STANDBY {
					active++
				}
			}
			// We tolerate having 2 pipelines out of standby because there's
			// latency associated with entering and exiting standby.
			require.True(t, active <= 2, "active: %d", active)
		}
		return nil
	})
	eg.Wait()
}

func TestPipelineEnv(t *testing.T) {
	if testing.Short() {
		t.Skip("Skipping integration tests in short mode")
	}

	// make a secret to reference
	k := getKubeClient(t)
	secretName := tu.UniqueString("test-secret")
	_, err := k.CoreV1().Secrets(v1.NamespaceDefault).Create(
		&v1.Secret{
			ObjectMeta: metav1.ObjectMeta{
				Name: secretName,
			},
			Data: map[string][]byte{
				"foo": []byte("foo\n"),
			},
		},
	)
	require.NoError(t, err)
	c := getPachClient(t)
	defer require.NoError(t, c.DeleteAll())
	// create repos
	dataRepo := tu.UniqueString("TestPipelineEnv_data")
	require.NoError(t, c.CreateRepo(dataRepo))
	// create pipeline
	pipelineName := tu.UniqueString("pipeline")
	_, err = c.PpsAPIClient.CreatePipeline(
		context.Background(),
		&pps.CreatePipelineRequest{
			Pipeline: client.NewPipeline(pipelineName),
			Transform: &pps.Transform{
				Cmd: []string{"sh"},
				Stdin: []string{
					"ls /var/secret",
					"cat /var/secret/foo > /pfs/out/foo",
					"echo $bar> /pfs/out/bar",
					"echo $foo> /pfs/out/foo_env",
				},
				Env: map[string]string{"bar": "bar"},
				Secrets: []*pps.Secret{
					{
						Name:      secretName,
						Key:       "foo",
						MountPath: "/var/secret",
						EnvVar:    "foo",
					},
				},
			},
			ParallelismSpec: &pps.ParallelismSpec{
				Constant: 1,
			},
			Input: client.NewAtomInput(dataRepo, "/*"),
		})
	require.NoError(t, err)
	// Do first commit to repo
	commit, err := c.StartCommit(dataRepo, "master")
	require.NoError(t, err)
	_, err = c.PutFile(dataRepo, commit.ID, "file", strings.NewReader("foo\n"))
	require.NoError(t, err)
	require.NoError(t, c.FinishCommit(dataRepo, commit.ID))
	commitIter, err := c.FlushCommit([]*pfs.Commit{commit}, nil)
	require.NoError(t, err)
	commitInfos := collectCommitInfos(t, commitIter)
	require.Equal(t, 1, len(commitInfos))
	var buffer bytes.Buffer
	require.NoError(t, c.GetFile(pipelineName, commitInfos[0].Commit.ID, "foo", 0, 0, &buffer))
	require.Equal(t, "foo\n", buffer.String())
	buffer.Reset()
	require.NoError(t, c.GetFile(pipelineName, commitInfos[0].Commit.ID, "foo_env", 0, 0, &buffer))
	require.Equal(t, "foo\n", buffer.String())
	buffer.Reset()
	require.NoError(t, c.GetFile(pipelineName, commitInfos[0].Commit.ID, "bar", 0, 0, &buffer))
	require.Equal(t, "bar\n", buffer.String())
}

func TestPipelineWithFullObjects(t *testing.T) {
	if testing.Short() {
		t.Skip("Skipping integration tests in short mode")
	}

	c := getPachClient(t)
	defer require.NoError(t, c.DeleteAll())
	// create repos
	dataRepo := tu.UniqueString("TestPipeline_data")
	require.NoError(t, c.CreateRepo(dataRepo))
	// create pipeline
	pipelineName := tu.UniqueString("pipeline")
	require.NoError(t, c.CreatePipeline(
		pipelineName,
		"",
		[]string{"cp", path.Join("/pfs", dataRepo, "file"), "/pfs/out/file"},
		nil,
		&pps.ParallelismSpec{
			Constant: 1,
		},
		client.NewAtomInput(dataRepo, "/*"),
		"",
		false,
	))
	// Do first commit to repo
	commit1, err := c.StartCommit(dataRepo, "master")
	require.NoError(t, err)
	_, err = c.PutFile(dataRepo, commit1.ID, "file", strings.NewReader("foo\n"))
	require.NoError(t, err)
	require.NoError(t, c.FinishCommit(dataRepo, commit1.ID))
	commitInfoIter, err := c.FlushCommit([]*pfs.Commit{client.NewCommit(dataRepo, commit1.ID)}, nil)
	require.NoError(t, err)
	commitInfos := collectCommitInfos(t, commitInfoIter)
	require.Equal(t, 1, len(commitInfos))
	var buffer bytes.Buffer
	require.NoError(t, c.GetFile(commitInfos[0].Commit.Repo.Name, commitInfos[0].Commit.ID, "file", 0, 0, &buffer))
	require.Equal(t, "foo\n", buffer.String())
	// Do second commit to repo
	commit2, err := c.StartCommit(dataRepo, "master")
	require.NoError(t, err)
	_, err = c.PutFile(dataRepo, commit2.ID, "file", strings.NewReader("bar\n"))
	require.NoError(t, err)
	require.NoError(t, c.FinishCommit(dataRepo, commit2.ID))
	commitInfoIter, err = c.FlushCommit([]*pfs.Commit{client.NewCommit(dataRepo, "master")}, nil)
	require.NoError(t, err)
	commitInfos = collectCommitInfos(t, commitInfoIter)
	require.Equal(t, 1, len(commitInfos))
	buffer = bytes.Buffer{}
	require.NoError(t, c.GetFile(commitInfos[0].Commit.Repo.Name, commitInfos[0].Commit.ID, "file", 0, 0, &buffer))
	require.Equal(t, "foo\nbar\n", buffer.String())
}

func TestPipelineWithExistingInputCommits(t *testing.T) {
	if testing.Short() {
		t.Skip("Skipping integration tests in short mode")
	}

	c := getPachClient(t)
	defer require.NoError(t, c.DeleteAll())
	// create repos
	dataRepo := tu.UniqueString("TestPipeline_data")
	require.NoError(t, c.CreateRepo(dataRepo))
	// Do first commit to repo
	commit1, err := c.StartCommit(dataRepo, "master")
	require.NoError(t, err)
	_, err = c.PutFile(dataRepo, commit1.ID, "file", strings.NewReader("foo\n"))
	require.NoError(t, err)
	require.NoError(t, c.FinishCommit(dataRepo, commit1.ID))
	// Do second commit to repo
	commit2, err := c.StartCommit(dataRepo, "master")
	require.NoError(t, err)
	_, err = c.PutFile(dataRepo, commit2.ID, "file", strings.NewReader("bar\n"))
	require.NoError(t, err)
	require.NoError(t, c.FinishCommit(dataRepo, commit2.ID))
	// create pipeline
	pipelineName := tu.UniqueString("pipeline")
	require.NoError(t, c.CreatePipeline(
		pipelineName,
		"",
		[]string{"cp", path.Join("/pfs", dataRepo, "file"), "/pfs/out/file"},
		nil,
		&pps.ParallelismSpec{
			Constant: 1,
		},
		client.NewAtomInput(dataRepo, "/*"),
		"",
		false,
	))

	commitInfoIter, err := c.FlushCommit([]*pfs.Commit{client.NewCommit(dataRepo, "master")}, nil)
	require.NoError(t, err)
	commitInfos := collectCommitInfos(t, commitInfoIter)
	require.Equal(t, 1, len(commitInfos))
	buffer := bytes.Buffer{}
	require.NoError(t, c.GetFile(commitInfos[0].Commit.Repo.Name, commitInfos[0].Commit.ID, "file", 0, 0, &buffer))
	require.Equal(t, "foo\nbar\n", buffer.String())

	// Check that one output commit is created (processing the inputs' head commits)
	commitInfos, err = c.ListCommit(pipelineName, "master", "", 0)
	require.NoError(t, err)
	require.Equal(t, 1, len(commitInfos))
}

func TestPipelineThatSymlinks(t *testing.T) {
	if testing.Short() {
		t.Skip("Skipping integration tests in short mode")
	}

	c := getPachClient(t)
	defer require.NoError(t, c.DeleteAll())

	// create repos
	dataRepo := tu.UniqueString("TestPipeline_data")
	require.NoError(t, c.CreateRepo(dataRepo))

	// create pipeline
	pipelineName := tu.UniqueString("pipeline")
	require.NoError(t, c.CreatePipeline(
		pipelineName,
		"",
		[]string{"bash"},
		[]string{
			// Symlinks to input files
			fmt.Sprintf("ln -s /pfs/%s/foo /pfs/out/foo", dataRepo),
			fmt.Sprintf("ln -s /pfs/%s/dir1/bar /pfs/out/bar", dataRepo),
			"mkdir /pfs/out/dir",
			fmt.Sprintf("ln -s /pfs/%s/dir2 /pfs/out/dir/dir2", dataRepo),
			// Symlinks to external files
			"echo buzz > /tmp/buzz",
			"ln -s /tmp/buzz /pfs/out/buzz",
		},
		&pps.ParallelismSpec{
			Constant: 1,
		},
		client.NewAtomInput(dataRepo, "/"),
		"",
		false,
	))

	// Do first commit to repo
	commit, err := c.StartCommit(dataRepo, "master")
	require.NoError(t, err)
	_, err = c.PutFile(dataRepo, commit.ID, "foo", strings.NewReader("foo"))
	require.NoError(t, err)
	_, err = c.PutFile(dataRepo, commit.ID, "dir1/bar", strings.NewReader("bar"))
	require.NoError(t, err)
	_, err = c.PutFile(dataRepo, commit.ID, "dir2/foo", strings.NewReader("foo"))
	require.NoError(t, err)
	require.NoError(t, c.FinishCommit(dataRepo, commit.ID))

	commitInfoIter, err := c.FlushCommit([]*pfs.Commit{client.NewCommit(dataRepo, "master")}, nil)
	require.NoError(t, err)
	commitInfos := collectCommitInfos(t, commitInfoIter)
	require.Equal(t, 1, len(commitInfos))

	// Check that the output files are identical to the input files.
	buffer := bytes.Buffer{}
	require.NoError(t, c.GetFile(commitInfos[0].Commit.Repo.Name, commitInfos[0].Commit.ID, "foo", 0, 0, &buffer))
	require.Equal(t, "foo", buffer.String())
	buffer.Reset()
	require.NoError(t, c.GetFile(commitInfos[0].Commit.Repo.Name, commitInfos[0].Commit.ID, "bar", 0, 0, &buffer))
	require.Equal(t, "bar", buffer.String())
	buffer.Reset()
	require.NoError(t, c.GetFile(commitInfos[0].Commit.Repo.Name, commitInfos[0].Commit.ID, "dir/dir2/foo", 0, 0, &buffer))
	require.Equal(t, "foo", buffer.String())
	buffer.Reset()
	require.NoError(t, c.GetFile(commitInfos[0].Commit.Repo.Name, commitInfos[0].Commit.ID, "buzz", 0, 0, &buffer))
	require.Equal(t, "buzz\n", buffer.String())

	// Make sure that we skipped the upload by checking that the input file
	// and the output file have the same object refs.
	inputFooFileInfo, err := c.InspectFile(dataRepo, commit.ID, "foo")
	require.NoError(t, err)
	outputFooFileInfo, err := c.InspectFile(pipelineName, commitInfos[0].Commit.ID, "foo")
	require.NoError(t, err)
	require.Equal(t, inputFooFileInfo.Objects, outputFooFileInfo.Objects)
	inputFooFileInfo, err = c.InspectFile(dataRepo, commit.ID, "dir1/bar")
	require.NoError(t, err)
	outputFooFileInfo, err = c.InspectFile(pipelineName, commitInfos[0].Commit.ID, "bar")
	require.NoError(t, err)
	require.Equal(t, inputFooFileInfo.Objects, outputFooFileInfo.Objects)
	inputFooFileInfo, err = c.InspectFile(dataRepo, commit.ID, "dir2/foo")
	require.NoError(t, err)
	outputFooFileInfo, err = c.InspectFile(pipelineName, commitInfos[0].Commit.ID, "dir/dir2/foo")
	require.NoError(t, err)
	require.Equal(t, inputFooFileInfo.Objects, outputFooFileInfo.Objects)
}

// TestChainedPipelines tracks https://github.com/pachyderm/pachyderm/issues/797
func TestChainedPipelines(t *testing.T) {
	if testing.Short() {
		t.Skip("Skipping integration tests in short mode")
	}

	c := getPachClient(t)
	defer require.NoError(t, c.DeleteAll())
	aRepo := tu.UniqueString("A")
	require.NoError(t, c.CreateRepo(aRepo))

	dRepo := tu.UniqueString("D")
	require.NoError(t, c.CreateRepo(dRepo))

	aCommit, err := c.StartCommit(aRepo, "master")
	require.NoError(t, err)
	_, err = c.PutFile(aRepo, "master", "file", strings.NewReader("foo\n"))
	require.NoError(t, err)
	require.NoError(t, c.FinishCommit(aRepo, "master"))

	dCommit, err := c.StartCommit(dRepo, "master")
	require.NoError(t, err)
	_, err = c.PutFile(dRepo, "master", "file", strings.NewReader("bar\n"))
	require.NoError(t, err)
	require.NoError(t, c.FinishCommit(dRepo, "master"))

	bPipeline := tu.UniqueString("B")
	require.NoError(t, c.CreatePipeline(
		bPipeline,
		"",
		[]string{"cp", path.Join("/pfs", aRepo, "file"), "/pfs/out/file"},
		nil,
		&pps.ParallelismSpec{
			Constant: 1,
		},
		client.NewAtomInput(aRepo, "/"),
		"",
		false,
	))

	cPipeline := tu.UniqueString("C")
	require.NoError(t, c.CreatePipeline(
		cPipeline,
		"",
		[]string{"sh"},
		[]string{fmt.Sprintf("cp /pfs/%s/file /pfs/out/bFile", bPipeline),
			fmt.Sprintf("cp /pfs/%s/file /pfs/out/dFile", dRepo)},
		&pps.ParallelismSpec{
			Constant: 1,
		},
		client.NewCrossInput(
			client.NewAtomInput(bPipeline, "/"),
			client.NewAtomInput(dRepo, "/"),
		),
		"",
		false,
	))
	resultIter, err := c.FlushCommit([]*pfs.Commit{aCommit, dCommit}, nil)
	require.NoError(t, err)
	results := collectCommitInfos(t, resultIter)
	require.Equal(t, 1, len(results))
	require.Equal(t, cPipeline, results[0].Commit.Repo.Name)
	var buf bytes.Buffer
	require.NoError(t, c.GetFile(cPipeline, results[0].Commit.ID, "bFile", 0, 0, &buf))
	require.Equal(t, "foo\n", buf.String())
	buf.Reset()
	require.NoError(t, c.GetFile(cPipeline, results[0].Commit.ID, "dFile", 0, 0, &buf))
	require.Equal(t, "bar\n", buf.String())
}

// DAG:
//
// A
// |
// B  E
// | /
// C
// |
// D
func TestChainedPipelinesNoDelay(t *testing.T) {
	if testing.Short() {
		t.Skip("Skipping integration tests in short mode")
	}

	c := getPachClient(t)
	defer require.NoError(t, c.DeleteAll())
	aRepo := tu.UniqueString("A")
	require.NoError(t, c.CreateRepo(aRepo))

	eRepo := tu.UniqueString("E")
	require.NoError(t, c.CreateRepo(eRepo))

	aCommit, err := c.StartCommit(aRepo, "master")
	require.NoError(t, err)
	_, err = c.PutFile(aRepo, "master", "file", strings.NewReader("foo\n"))
	require.NoError(t, err)
	require.NoError(t, c.FinishCommit(aRepo, "master"))

	eCommit, err := c.StartCommit(eRepo, "master")
	require.NoError(t, err)
	_, err = c.PutFile(eRepo, "master", "file", strings.NewReader("bar\n"))
	require.NoError(t, err)
	require.NoError(t, c.FinishCommit(eRepo, "master"))

	bPipeline := tu.UniqueString("B")
	require.NoError(t, c.CreatePipeline(
		bPipeline,
		"",
		[]string{"cp", path.Join("/pfs", aRepo, "file"), "/pfs/out/file"},
		nil,
		&pps.ParallelismSpec{
			Constant: 1,
		},
		client.NewAtomInput(aRepo, "/"),
		"",
		false,
	))

	cPipeline := tu.UniqueString("C")
	require.NoError(t, c.CreatePipeline(
		cPipeline,
		"",
		[]string{"sh"},
		[]string{fmt.Sprintf("cp /pfs/%s/file /pfs/out/bFile", bPipeline),
			fmt.Sprintf("cp /pfs/%s/file /pfs/out/eFile", eRepo)},
		&pps.ParallelismSpec{
			Constant: 1,
		},
		client.NewCrossInput(
			client.NewAtomInput(bPipeline, "/"),
			client.NewAtomInput(eRepo, "/"),
		),
		"",
		false,
	))

	dPipeline := tu.UniqueString("D")
	require.NoError(t, c.CreatePipeline(
		dPipeline,
		"",
		[]string{"sh"},
		[]string{fmt.Sprintf("cp /pfs/%s/bFile /pfs/out/bFile", cPipeline),
			fmt.Sprintf("cp /pfs/%s/eFile /pfs/out/eFile", cPipeline)},
		&pps.ParallelismSpec{
			Constant: 1,
		},
		client.NewAtomInput(cPipeline, "/"),
		"",
		false,
	))

	resultsIter, err := c.FlushCommit([]*pfs.Commit{aCommit, eCommit}, nil)
	require.NoError(t, err)
	results := collectCommitInfos(t, resultsIter)
	require.Equal(t, 2, len(results))

	eCommit2, err := c.StartCommit(eRepo, "master")
	require.NoError(t, err)
	_, err = c.PutFile(eRepo, "master", "file", strings.NewReader("bar\n"))
	require.NoError(t, err)
	require.NoError(t, c.FinishCommit(eRepo, "master"))

	resultsIter, err = c.FlushCommit([]*pfs.Commit{eCommit2}, nil)
	require.NoError(t, err)
	results = collectCommitInfos(t, resultsIter)
	require.Equal(t, 2, len(results))

	// Get number of jobs triggered in pipeline D
	jobInfos, err := c.ListJob(dPipeline, nil, nil)
	require.NoError(t, err)
	require.Equal(t, 2, len(jobInfos))
}

func collectCommitInfos(t testing.TB, commitInfoIter client.CommitInfoIterator) []*pfs.CommitInfo {
	var commitInfos []*pfs.CommitInfo
	for {
		commitInfo, err := commitInfoIter.Next()
		if err == io.EOF {
			return commitInfos
		}
		require.NoError(t, err)
		commitInfos = append(commitInfos, commitInfo)
	}
}

func TestParallelismSpec(t *testing.T) {
	if testing.Short() {
		t.Skip("Skipping integration tests in short mode")
	}
	kubeclient := getKubeClient(t)
	nodes, err := kubeclient.CoreV1().Nodes().List(metav1.ListOptions{})
	numNodes := len(nodes.Items)

	// Test Constant strategy
	parellelism, err := ppsutil.GetExpectedNumWorkers(getKubeClient(t), &pps.ParallelismSpec{
		Constant: 7,
	})
	require.NoError(t, err)
	require.Equal(t, 7, parellelism)

	// Coefficient == 1 (basic test)
	// TODO(msteffen): This test can fail when run against cloud providers, if the
	// remote cluster has more than one node (in which case "Coefficient: 1" will
	// cause more than 1 worker to start)
	parellelism, err = ppsutil.GetExpectedNumWorkers(kubeclient, &pps.ParallelismSpec{
		Coefficient: 1,
	})
	require.NoError(t, err)
	require.Equal(t, numNodes, parellelism)

	// Coefficient > 1
	parellelism, err = ppsutil.GetExpectedNumWorkers(kubeclient, &pps.ParallelismSpec{
		Coefficient: 2,
	})
	require.NoError(t, err)
	require.Equal(t, 2*numNodes, parellelism)

	// Make sure we start at least one worker
	parellelism, err = ppsutil.GetExpectedNumWorkers(kubeclient, &pps.ParallelismSpec{
		Coefficient: 0.01,
	})
	require.NoError(t, err)
	require.Equal(t, 1, parellelism)

	// Test 0-initialized JobSpec
	parellelism, err = ppsutil.GetExpectedNumWorkers(kubeclient, &pps.ParallelismSpec{})
	require.NoError(t, err)
	require.Equal(t, 1, parellelism)

	// Test nil JobSpec
	parellelism, err = ppsutil.GetExpectedNumWorkers(kubeclient, nil)
	require.NoError(t, err)
	require.Equal(t, 1, parellelism)
}

func TestPipelineJobDeletion(t *testing.T) {
	if testing.Short() {
		t.Skip("Skipping integration tests in short mode")
	}

	c := getPachClient(t)
	defer require.NoError(t, c.DeleteAll())
	// create repos
	dataRepo := tu.UniqueString("TestPipeline_data")
	require.NoError(t, c.CreateRepo(dataRepo))
	// create pipeline
	pipelineName := tu.UniqueString("pipeline")
	require.NoError(t, c.CreatePipeline(
		pipelineName,
		"",
		[]string{"cp", path.Join("/pfs", dataRepo, "file"), "/pfs/out/file"},
		nil,
		&pps.ParallelismSpec{
			Constant: 1,
		},
		client.NewAtomInput(dataRepo, "/"),
		"",
		false,
	))

	commit, err := c.StartCommit(dataRepo, "master")
	require.NoError(t, err)
	_, err = c.PutFile(dataRepo, commit.ID, "file", strings.NewReader("foo\n"))
	require.NoError(t, err)
	require.NoError(t, c.FinishCommit(dataRepo, commit.ID))

	commitIter, err := c.FlushCommit([]*pfs.Commit{commit}, nil)
	require.NoError(t, err)

	_, err = commitIter.Next()
	require.NoError(t, err)

	// Now delete the corresponding job
	jobInfos, err := c.ListJob(pipelineName, nil, nil)
	require.NoError(t, err)
	require.Equal(t, 1, len(jobInfos))
	err = c.DeleteJob(jobInfos[0].Job.ID)
	require.NoError(t, err)
}

func TestStopJob(t *testing.T) {
	if testing.Short() {
		t.Skip("Skipping integration tests in short mode")
	}

	c := getPachClient(t)
	defer require.NoError(t, c.DeleteAll())
	// create repos
	dataRepo := tu.UniqueString("TestStopJob")
	require.NoError(t, c.CreateRepo(dataRepo))
	// create pipeline
	pipelineName := tu.UniqueString("pipeline-stop-job")
	require.NoError(t, c.CreatePipeline(
		pipelineName,
		"",
		[]string{"sleep", "20"},
		nil,
		&pps.ParallelismSpec{
			Constant: 1,
		},
		client.NewAtomInput(dataRepo, "/"),
		"",
		false,
	))

	// Create two input commits to trigger two jobs.
	// We will stop the first job midway through, and assert that the
	// second job finishes.
	commit1, err := c.StartCommit(dataRepo, "master")
	require.NoError(t, err)
	_, err = c.PutFile(dataRepo, commit1.ID, "file", strings.NewReader("foo\n"))
	require.NoError(t, err)
	require.NoError(t, c.FinishCommit(dataRepo, commit1.ID))

	commit2, err := c.StartCommit(dataRepo, "master")
	require.NoError(t, err)
	_, err = c.PutFile(dataRepo, commit2.ID, "file", strings.NewReader("foo\n"))
	require.NoError(t, err)
	require.NoError(t, c.FinishCommit(dataRepo, commit2.ID))

	var jobID string
	b := backoff.NewTestingBackOff()
	require.NoError(t, backoff.Retry(func() error {
		jobInfos, err := c.ListJob(pipelineName, nil, nil)
		require.NoError(t, err)
		if len(jobInfos) != 1 {
			return fmt.Errorf("len(jobInfos) should be 1")
		}
		jobID = jobInfos[0].Job.ID
		if pps.JobState_JOB_RUNNING != jobInfos[0].State {
			return fmt.Errorf("jobInfos[0] has the wrong state")
		}
		return nil
	}, b))

	// Now stop the first job
	err = c.StopJob(jobID)
	require.NoError(t, err)
	jobInfo, err := c.InspectJob(jobID, true)
	require.NoError(t, err)
	require.Equal(t, pps.JobState_JOB_KILLED, jobInfo.State)

	b.Reset()
	// Check that the second job completes
	require.NoError(t, backoff.Retry(func() error {
		jobInfos, err := c.ListJob(pipelineName, nil, nil)
		require.NoError(t, err)
		if len(jobInfos) != 2 {
			return fmt.Errorf("len(jobInfos) should be 2")
		}
		jobID = jobInfos[0].Job.ID
		return nil
	}, b))
	jobInfo, err = c.InspectJob(jobID, true)
	require.NoError(t, err)
	require.Equal(t, pps.JobState_JOB_SUCCESS, jobInfo.State)
}

func TestGetLogs(t *testing.T) {
	testGetLogs(t, false)
}

func TestGetLogsWithStats(t *testing.T) {
	testGetLogs(t, true)
}

func testGetLogs(t *testing.T, enableStats bool) {
	if testing.Short() {
		t.Skip("Skipping integration tests in short mode")
	}

	c := getPachClient(t)
	defer require.NoError(t, c.DeleteAll())
	iter := c.GetLogs("", "", nil, "", false, false, 0)
	for iter.Next() {
	}
	require.NoError(t, iter.Err())
	// create repos
	dataRepo := tu.UniqueString("data")
	require.NoError(t, c.CreateRepo(dataRepo))
	// create pipeline
	pipelineName := tu.UniqueString("pipeline")
	_, err := c.PpsAPIClient.CreatePipeline(context.Background(),
		&pps.CreatePipelineRequest{
			Pipeline: client.NewPipeline(pipelineName),
			Transform: &pps.Transform{
				Cmd: []string{"sh"},
				Stdin: []string{
					fmt.Sprintf("cp /pfs/%s/file /pfs/out/file", dataRepo),
					"echo foo",
					"echo %s", // %s tests a formatting bug we had (#2729)
				},
			},
			Input:       client.NewAtomInput(dataRepo, "/*"),
			EnableStats: enableStats,
			ParallelismSpec: &pps.ParallelismSpec{
				Constant: 4,
			},
		})
	require.NoError(t, err)

	// Commit data to repo and flush commit
	commit, err := c.StartCommit(dataRepo, "master")
	require.NoError(t, err)
	_, err = c.PutFile(dataRepo, "master", "file", strings.NewReader("foo\n"))
	require.NoError(t, err)
	require.NoError(t, c.FinishCommit(dataRepo, "master"))
	commitIter, err := c.FlushCommit([]*pfs.Commit{commit}, nil)
	require.NoError(t, err)
	commitInfos := collectCommitInfos(t, commitIter)
	require.Equal(t, 1, len(commitInfos))

	// Get logs from pipeline, using pipeline
	iter = c.GetLogs(pipelineName, "", nil, "", false, false, 0)
	var numLogs int
	var loglines []string
	for iter.Next() {
		if !iter.Message().User {
			continue
		}
		numLogs++
		require.True(t, iter.Message().Message != "")
		loglines = append(loglines, strings.TrimSuffix(iter.Message().Message, "\n"))
		require.False(t, strings.Contains(iter.Message().Message, "MISSING"), iter.Message().Message)
	}
	require.True(t, numLogs >= 2, "logs:\n%s", strings.Join(loglines, "\n"))
	require.NoError(t, iter.Err())

	// Get logs from pipeline, using pipeline (tailing the last two log lines)
	iter = c.GetLogs(pipelineName, "", nil, "", false, false, 2)
	numLogs = 0
	loglines = []string{}
	for iter.Next() {
		numLogs++
		require.True(t, iter.Message().Message != "")
		loglines = append(loglines, strings.TrimSuffix(iter.Message().Message, "\n"))
	}
	require.True(t, numLogs >= 2, "logs:\n%s", strings.Join(loglines, "\n"))
	require.NoError(t, iter.Err())

	// Get logs from pipeline, using a pipeline that doesn't exist. There should
	// be an error
	iter = c.GetLogs("__DOES_NOT_EXIST__", "", nil, "", false, false, 0)
	require.False(t, iter.Next())
	require.YesError(t, iter.Err())
	require.Matches(t, "could not get", iter.Err().Error())

	// Get logs from pipeline, using job
	// (1) Get job ID, from pipeline that just ran
	jobInfos, err := c.ListJob(pipelineName, nil, nil)
	require.NoError(t, err)
	require.True(t, len(jobInfos) == 1)
	// (2) Get logs using extracted job ID
	// wait for logs to be collected
	time.Sleep(10 * time.Second)
	iter = c.GetLogs("", jobInfos[0].Job.ID, nil, "", false, false, 0)
	numLogs = 0
	for iter.Next() {
		numLogs++
		require.True(t, iter.Message().Message != "")
	}
	// Make sure that we've seen some logs
	require.NoError(t, iter.Err())
	require.True(t, numLogs > 0)

	// Get logs for datums but don't specify pipeline or job. These should error
	iter = c.GetLogs("", "", []string{"/foo"}, "", false, false, 0)
	require.False(t, iter.Next())
	require.YesError(t, iter.Err())

	resp, err := c.ListDatum(jobInfos[0].Job.ID, 0, 0)
	require.NoError(t, err)
	require.True(t, len(resp.DatumInfos) > 0)
	iter = c.GetLogs("", "", nil, resp.DatumInfos[0].Datum.ID, false, false, 0)
	require.False(t, iter.Next())
	require.YesError(t, iter.Err())

	// Get logs from pipeline, using a job that doesn't exist. There should
	// be an error
	iter = c.GetLogs("", "__DOES_NOT_EXIST__", nil, "", false, false, 0)
	require.False(t, iter.Next())
	require.YesError(t, iter.Err())
	require.Matches(t, "could not get", iter.Err().Error())

	// Filter logs based on input (using file that exists). Get logs using file
	// path, hex hash, and base64 hash, and make sure you get the same log lines
	fileInfo, err := c.InspectFile(dataRepo, commit.ID, "/file")
	require.NoError(t, err)

	// TODO(msteffen) This code shouldn't be wrapped in a backoff, but for some
	// reason GetLogs is not yet 100% consistent. This reduces flakes in testing.
	require.NoError(t, backoff.Retry(func() error {
		pathLog := c.GetLogs("", jobInfos[0].Job.ID, []string{"/file"}, "", false, false, 0)

		hexHash := "19fdf57bdf9eb5a9602bfa9c0e6dd7ed3835f8fd431d915003ea82747707be66"
		require.Equal(t, hexHash, hex.EncodeToString(fileInfo.Hash)) // sanity-check test
		hexLog := c.GetLogs("", jobInfos[0].Job.ID, []string{hexHash}, "", false, false, 0)

		base64Hash := "Gf31e9+etalgK/qcDm3X7Tg1+P1DHZFQA+qCdHcHvmY="
		require.Equal(t, base64Hash, base64.StdEncoding.EncodeToString(fileInfo.Hash))
		base64Log := c.GetLogs("", jobInfos[0].Job.ID, []string{base64Hash}, "", false, false, 0)

		numLogs = 0
		for {
			havePathLog, haveHexLog, haveBase64Log := pathLog.Next(), hexLog.Next(), base64Log.Next()
			if havePathLog != haveHexLog || haveHexLog != haveBase64Log {
				return fmt.Errorf("Unequal log lengths")
			}
			if !havePathLog {
				break
			}
			numLogs++
			if pathLog.Message().Message != hexLog.Message().Message ||
				hexLog.Message().Message != base64Log.Message().Message {
				return fmt.Errorf(
					"unequal logs, pathLogs: \"%s\" hexLog: \"%s\" base64Log: \"%s\"",
					pathLog.Message().Message,
					hexLog.Message().Message,
					base64Log.Message().Message)
			}
		}
		for _, logsiter := range []*client.LogsIter{pathLog, hexLog, base64Log} {
			if logsiter.Err() != nil {
				return logsiter.Err()
			}
		}
		if numLogs == 0 {
			return fmt.Errorf("no logs found")
		}
		return nil
	}, backoff.NewTestingBackOff()))

	// Filter logs based on input (using file that doesn't exist). There should
	// be no logs
	iter = c.GetLogs("", jobInfos[0].Job.ID, []string{"__DOES_NOT_EXIST__"}, "", false, false, 0)
	require.False(t, iter.Next())
	require.NoError(t, iter.Err())

	ctx, cancel := context.WithTimeout(context.Background(), time.Minute)
	defer cancel()
	iter = c.WithCtx(ctx).GetLogs(pipelineName, "", nil, "", false, false, 0)
	numLogs = 0
	for iter.Next() {
		numLogs++
		if numLogs == 8 {
			// Do another commit so there's logs to receive with follow
			_, err = c.StartCommit(dataRepo, "master")
			require.NoError(t, err)
			_, err = c.PutFile(dataRepo, "master", "file", strings.NewReader("bar\n"))
			require.NoError(t, err)
			require.NoError(t, c.FinishCommit(dataRepo, "master"))
		}
		require.True(t, iter.Message().Message != "")
		if numLogs == 16 {
			break
		}
	}
	require.NoError(t, iter.Err())
}

func TestPfsPutFile(t *testing.T) {
	if testing.Short() {
		t.Skip("Skipping integration tests in short mode")
	}

	c := getPachClient(t)
	defer require.NoError(t, c.DeleteAll())
	// create repos
	repo1 := tu.UniqueString("TestPfsPutFile1")
	require.NoError(t, c.CreateRepo(repo1))
	repo2 := tu.UniqueString("TestPfsPutFile2")
	require.NoError(t, c.CreateRepo(repo2))

	commit1, err := c.StartCommit(repo1, "")
	require.NoError(t, err)
	_, err = c.PutFile(repo1, commit1.ID, "file1", strings.NewReader("foo\n"))
	require.NoError(t, err)
	_, err = c.PutFile(repo1, commit1.ID, "file2", strings.NewReader("bar\n"))
	require.NoError(t, err)
	_, err = c.PutFile(repo1, commit1.ID, "dir1/file3", strings.NewReader("fizz\n"))
	require.NoError(t, err)
	for i := 0; i < 100; i++ {
		_, err = c.PutFile(repo1, commit1.ID, fmt.Sprintf("dir1/dir2/file%d", i), strings.NewReader(fmt.Sprintf("content%d\n", i)))
		require.NoError(t, err)
	}
	require.NoError(t, c.FinishCommit(repo1, commit1.ID))

	commit2, err := c.StartCommit(repo2, "")
	require.NoError(t, err)
	err = c.PutFileURL(repo2, commit2.ID, "file", fmt.Sprintf("pfs://0.0.0.0:650/%s/%s/file1", repo1, commit1.ID), false, false)
	require.NoError(t, err)
	require.NoError(t, c.FinishCommit(repo2, commit2.ID))
	var buf bytes.Buffer
	require.NoError(t, c.GetFile(repo2, commit2.ID, "file", 0, 0, &buf))
	require.Equal(t, "foo\n", buf.String())

	commit3, err := c.StartCommit(repo2, "")
	require.NoError(t, err)
	err = c.PutFileURL(repo2, commit3.ID, "", fmt.Sprintf("pfs://0.0.0.0:650/%s/%s", repo1, commit1.ID), true, false)
	require.NoError(t, err)
	require.NoError(t, c.FinishCommit(repo2, commit3.ID))
	buf = bytes.Buffer{}
	require.NoError(t, c.GetFile(repo2, commit3.ID, "file1", 0, 0, &buf))
	require.Equal(t, "foo\n", buf.String())
	buf = bytes.Buffer{}
	require.NoError(t, c.GetFile(repo2, commit3.ID, "file2", 0, 0, &buf))
	require.Equal(t, "bar\n", buf.String())
	buf = bytes.Buffer{}
	require.NoError(t, c.GetFile(repo2, commit3.ID, "dir1/file3", 0, 0, &buf))
	require.Equal(t, "fizz\n", buf.String())
	for i := 0; i < 100; i++ {
		buf = bytes.Buffer{}
		require.NoError(t, c.GetFile(repo2, commit3.ID, fmt.Sprintf("dir1/dir2/file%d", i), 0, 0, &buf))
		require.Equal(t, fmt.Sprintf("content%d\n", i), buf.String())
	}
}

func TestAllDatumsAreProcessed(t *testing.T) {
	if testing.Short() {
		t.Skip("Skipping integration tests in short mode")
	}

	c := getPachClient(t)
	defer require.NoError(t, c.DeleteAll())

	dataRepo1 := tu.UniqueString("TestAllDatumsAreProcessed_data1")
	require.NoError(t, c.CreateRepo(dataRepo1))
	dataRepo2 := tu.UniqueString("TestAllDatumsAreProcessed_data2")
	require.NoError(t, c.CreateRepo(dataRepo2))

	commit1, err := c.StartCommit(dataRepo1, "master")
	require.NoError(t, err)
	_, err = c.PutFile(dataRepo1, "master", "file1", strings.NewReader("foo\n"))
	require.NoError(t, err)
	_, err = c.PutFile(dataRepo1, "master", "file2", strings.NewReader("foo\n"))
	require.NoError(t, err)
	require.NoError(t, c.FinishCommit(dataRepo1, "master"))

	commit2, err := c.StartCommit(dataRepo2, "master")
	require.NoError(t, err)
	_, err = c.PutFile(dataRepo2, "master", "file1", strings.NewReader("foo\n"))
	require.NoError(t, err)
	_, err = c.PutFile(dataRepo2, "master", "file2", strings.NewReader("foo\n"))
	require.NoError(t, err)
	require.NoError(t, c.FinishCommit(dataRepo2, "master"))

	require.NoError(t, c.CreatePipeline(
		tu.UniqueString("TestAllDatumsAreProcessed_pipelines"),
		"",
		[]string{"bash"},
		[]string{
			fmt.Sprintf("cat /pfs/%s/* /pfs/%s/* > /pfs/out/file", dataRepo1, dataRepo2),
		},
		nil,
		client.NewCrossInput(
			client.NewAtomInput(dataRepo1, "/*"),
			client.NewAtomInput(dataRepo2, "/*"),
		),
		"",
		false,
	))

	commitIter, err := c.FlushCommit([]*pfs.Commit{commit1, commit2}, nil)
	require.NoError(t, err)
	commitInfos := collectCommitInfos(t, commitIter)
	require.Equal(t, 1, len(commitInfos))

	var buf bytes.Buffer
	require.NoError(t, c.GetFile(commitInfos[0].Commit.Repo.Name, commitInfos[0].Commit.ID, "file", 0, 0, &buf))
	// should be 8 because each file gets copied twice due to cross product
	require.Equal(t, strings.Repeat("foo\n", 8), buf.String())
}

func TestDatumStatusRestart(t *testing.T) {
	if testing.Short() {
		t.Skip("Skipping integration tests in short mode")
	}

	c := getPachClient(t)
	defer require.NoError(t, c.DeleteAll())

	dataRepo := tu.UniqueString("TestDatumDedup_data")
	require.NoError(t, c.CreateRepo(dataRepo))

	commit1, err := c.StartCommit(dataRepo, "master")
	require.NoError(t, err)
	_, err = c.PutFile(dataRepo, commit1.ID, "file", strings.NewReader("foo"))
	require.NoError(t, err)
	require.NoError(t, c.FinishCommit(dataRepo, commit1.ID))

	pipeline := tu.UniqueString("pipeline")
	// This pipeline sleeps for 20 secs per datum
	require.NoError(t, c.CreatePipeline(
		pipeline,
		"",
		[]string{"bash"},
		[]string{
			"sleep 20",
		},
		nil,
		client.NewAtomInput(dataRepo, "/*"),
		"",
		false,
	))
	var jobID string
	var datumStarted time.Time
	// checkStatus waits for 'pipeline' to start and makes sure that each time
	// it's called, the datum being processes was started at a new and later time
	// (than the last time checkStatus was called)
	checkStatus := func() {
		require.NoError(t, backoff.Retry(func() error {
			// get the
			jobs, err := c.ListJob(pipeline, nil, nil)
			require.NoError(t, err)
			if len(jobs) == 0 {
				return fmt.Errorf("no jobs found")
			}

			jobID = jobs[0].Job.ID
			jobInfo, err := c.InspectJob(jobs[0].Job.ID, false)
			require.NoError(t, err)
			if len(jobInfo.WorkerStatus) == 0 {
				return fmt.Errorf("no worker statuses")
			}
			if jobInfo.WorkerStatus[0].JobID == jobInfo.Job.ID {
				// The first time this function is called, datumStarted is zero
				// so `Before` is true for any non-zero time.
				_datumStarted, err := types.TimestampFromProto(jobInfo.WorkerStatus[0].Started)
				require.NoError(t, err)
				require.True(t, datumStarted.Before(_datumStarted))
				datumStarted = _datumStarted
				return nil
			}
			return fmt.Errorf("worker status from wrong job")
		}, backoff.RetryEvery(time.Second).For(30*time.Second)))
	}
	checkStatus()
	require.NoError(t, c.RestartDatum(jobID, []string{"/file"}))
	checkStatus()

	commitIter, err := c.FlushCommit([]*pfs.Commit{commit1}, nil)
	require.NoError(t, err)
	commitInfos := collectCommitInfos(t, commitIter)
	require.Equal(t, 1, len(commitInfos))
}

func TestUseMultipleWorkers(t *testing.T) {
	t.Skip("flaky")
	if testing.Short() {
		t.Skip("Skipping integration tests in short mode")
	}

	c := getPachClient(t)
	defer require.NoError(t, c.DeleteAll())

	dataRepo := tu.UniqueString("TestUseMultipleWorkers_data")
	require.NoError(t, c.CreateRepo(dataRepo))

	commit1, err := c.StartCommit(dataRepo, "master")
	require.NoError(t, err)
	for i := 0; i < 20; i++ {
		_, err = c.PutFile(dataRepo, commit1.ID, fmt.Sprintf("file%d", i), strings.NewReader("foo"))
		require.NoError(t, err)
	}
	require.NoError(t, c.FinishCommit(dataRepo, commit1.ID))

	pipeline := tu.UniqueString("pipeline")
	// This pipeline sleeps for 10 secs per datum
	require.NoError(t, c.CreatePipeline(
		pipeline,
		"",
		[]string{"bash"},
		[]string{
			"sleep 10",
		},
		&pps.ParallelismSpec{
			Constant: 2,
		},
		client.NewAtomInput(dataRepo, "/*"),
		"",
		false,
	))
	// Get job info 2x/sec for 20s until we confirm two workers for the current job
	require.NoError(t, backoff.Retry(func() error {
		jobs, err := c.ListJob(pipeline, nil, nil)
		if err != nil {
			return fmt.Errorf("could not list job: %s", err.Error())
		}
		if len(jobs) == 0 {
			return fmt.Errorf("failed to find job")
		}
		jobInfo, err := c.InspectJob(jobs[0].Job.ID, false)
		if err != nil {
			return fmt.Errorf("could not inspect job: %s", err.Error())
		}
		if len(jobInfo.WorkerStatus) != 2 {
			return fmt.Errorf("incorrect number of statuses: %v", len(jobInfo.WorkerStatus))
		}
		return nil
	}, backoff.RetryEvery(500*time.Millisecond).For(20*time.Second)))
}

// TestSystemResourceRequest doesn't create any jobs or pipelines, it
// just makes sure that when pachyderm is deployed, we give rethinkdb, pachd,
// and etcd default resource requests. This prevents them from overloading
// nodes and getting evicted, which can slow down or break a cluster.
func TestSystemResourceRequests(t *testing.T) {
	if testing.Short() {
		t.Skip("Skipping integration tests in short mode")
	}
	kubeClient := getKubeClient(t)

	// Expected resource requests for pachyderm system pods:
	defaultLocalMem := map[string]string{
		"pachd": "512M",
		"etcd":  "256M",
	}
	defaultLocalCPU := map[string]string{
		"pachd": "250m",
		"etcd":  "250m",
	}
	defaultCloudMem := map[string]string{
		"pachd": "3G",
		"etcd":  "2G",
	}
	defaultCloudCPU := map[string]string{
		"pachd": "1",
		"etcd":  "1",
	}
	// Get Pod info for 'app' from k8s
	var c v1.Container
	for _, app := range []string{"pachd", "etcd"} {
		err := backoff.Retry(func() error {
			podList, err := kubeClient.CoreV1().Pods(v1.NamespaceDefault).List(
				metav1.ListOptions{
					LabelSelector: metav1.FormatLabelSelector(metav1.SetAsLabelSelector(
						map[string]string{"app": app, "suite": "pachyderm"},
					)),
				})
			if err != nil {
				return err
			}
			if len(podList.Items) < 1 {
				return fmt.Errorf("could not find pod for %s", app) // retry
			}
			c = podList.Items[0].Spec.Containers[0]
			return nil
		}, backoff.NewTestingBackOff())
		require.NoError(t, err)

		// Make sure the pod's container has resource requests
		cpu, ok := c.Resources.Requests[v1.ResourceCPU]
		require.True(t, ok, "could not get CPU request for "+app)
		require.True(t, cpu.String() == defaultLocalCPU[app] ||
			cpu.String() == defaultCloudCPU[app])
		mem, ok := c.Resources.Requests[v1.ResourceMemory]
		require.True(t, ok, "could not get memory request for "+app)
		require.True(t, mem.String() == defaultLocalMem[app] ||
			mem.String() == defaultCloudMem[app])
	}
}

// TestPipelineResourceRequest creates a pipeline with a resource request, and
// makes sure that's passed to k8s (by inspecting the pipeline's pods)
func TestPipelineResourceRequest(t *testing.T) {
	if testing.Short() {
		t.Skip("Skipping integration tests in short mode")
	}

	c := getPachClient(t)
	defer require.NoError(t, c.DeleteAll())
	// create repos
	dataRepo := tu.UniqueString("TestPipelineResourceRequest")
	pipelineName := tu.UniqueString("TestPipelineResourceRequest_Pipeline")
	require.NoError(t, c.CreateRepo(dataRepo))
	// Resources are not yet in client.CreatePipeline() (we may add them later)
	_, err := c.PpsAPIClient.CreatePipeline(
		context.Background(),
		&pps.CreatePipelineRequest{
			Pipeline: &pps.Pipeline{pipelineName},
			Transform: &pps.Transform{
				Cmd: []string{"cp", path.Join("/pfs", dataRepo, "file"), "/pfs/out/file"},
			},
			ParallelismSpec: &pps.ParallelismSpec{
				Constant: 1,
			},
			ResourceRequests: &pps.ResourceSpec{
				Memory: "100M",
				Cpu:    0.5,
			},
			Input: &pps.Input{
				Atom: &pps.AtomInput{
					Repo:   dataRepo,
					Branch: "master",
					Glob:   "/*",
				},
			},
		})
	require.NoError(t, err)

	// Get info about the pipeline pods from k8s & check for resources
	pipelineInfo, err := c.InspectPipeline(pipelineName)
	require.NoError(t, err)

	var container v1.Container
	rcName := ppsutil.PipelineRcName(pipelineInfo.Pipeline.Name, pipelineInfo.Version)
	kubeClient := getKubeClient(t)
	err = backoff.Retry(func() error {
		podList, err := kubeClient.CoreV1().Pods(v1.NamespaceDefault).List(
			metav1.ListOptions{
				LabelSelector: metav1.FormatLabelSelector(metav1.SetAsLabelSelector(
					map[string]string{"app": rcName},
				)),
			})
		if err != nil {
			return err // retry
		}
		if len(podList.Items) != 1 || len(podList.Items[0].Spec.Containers) == 0 {
			return fmt.Errorf("could not find single container for pipeline %s", pipelineInfo.Pipeline.Name)
		}
		container = podList.Items[0].Spec.Containers[0]
		return nil // no more retries
	}, backoff.NewTestingBackOff())
	require.NoError(t, err)
	// Make sure a CPU and Memory request are both set
	cpu, ok := container.Resources.Requests[v1.ResourceCPU]
	require.True(t, ok)
	require.Equal(t, "500m", cpu.String())
	mem, ok := container.Resources.Requests[v1.ResourceMemory]
	require.True(t, ok)
	require.Equal(t, "100M", mem.String())
	_, ok = container.Resources.Requests[v1.ResourceNvidiaGPU]
	require.False(t, ok)
}

func TestPipelineResourceLimit(t *testing.T) {
	if testing.Short() {
		t.Skip("Skipping integration tests in short mode")
	}

	c := getPachClient(t)
	defer require.NoError(t, c.DeleteAll())
	// create repos
	dataRepo := tu.UniqueString("TestPipelineResourceLimit")
	pipelineName := tu.UniqueString("TestPipelineResourceLimit_Pipeline")
	require.NoError(t, c.CreateRepo(dataRepo))
	// Resources are not yet in client.CreatePipeline() (we may add them later)
	_, err := c.PpsAPIClient.CreatePipeline(
		context.Background(),
		&pps.CreatePipelineRequest{
			Pipeline: &pps.Pipeline{pipelineName},
			Transform: &pps.Transform{
				Cmd: []string{"cp", path.Join("/pfs", dataRepo, "file"), "/pfs/out/file"},
			},
			ParallelismSpec: &pps.ParallelismSpec{
				Constant: 1,
			},
			ResourceLimits: &pps.ResourceSpec{
				Memory: "100M",
				Cpu:    0.5,
			},
			Input: &pps.Input{
				Atom: &pps.AtomInput{
					Repo:   dataRepo,
					Branch: "master",
					Glob:   "/*",
				},
			},
		})
	require.NoError(t, err)

	// Get info about the pipeline pods from k8s & check for resources
	pipelineInfo, err := c.InspectPipeline(pipelineName)
	require.NoError(t, err)

	var container v1.Container
	rcName := ppsutil.PipelineRcName(pipelineInfo.Pipeline.Name, pipelineInfo.Version)
	kubeClient := getKubeClient(t)
	err = backoff.Retry(func() error {
		podList, err := kubeClient.CoreV1().Pods(v1.NamespaceDefault).List(metav1.ListOptions{
			LabelSelector: metav1.FormatLabelSelector(metav1.SetAsLabelSelector(
				map[string]string{"app": rcName, "suite": "pachyderm"},
			)),
		})
		if err != nil {
			return err // retry
		}
		if len(podList.Items) != 1 || len(podList.Items[0].Spec.Containers) == 0 {
			return fmt.Errorf("could not find single container for pipeline %s", pipelineInfo.Pipeline.Name)
		}
		container = podList.Items[0].Spec.Containers[0]
		return nil // no more retries
	}, backoff.NewTestingBackOff())
	require.NoError(t, err)
	// Make sure a CPU and Memory request are both set
	cpu, ok := container.Resources.Limits[v1.ResourceCPU]
	require.True(t, ok)
	require.Equal(t, "500m", cpu.String())
	mem, ok := container.Resources.Limits[v1.ResourceMemory]
	require.True(t, ok)
	require.Equal(t, "100M", mem.String())
	_, ok = container.Resources.Requests[v1.ResourceNvidiaGPU]
	require.False(t, ok)
}

func TestPipelineResourceLimitDefaults(t *testing.T) {
	// We need to make sure GPU is set to 0 for k8s 1.8
	if testing.Short() {
		t.Skip("Skipping integration tests in short mode")
	}

	c := getPachClient(t)
	defer require.NoError(t, c.DeleteAll())
	// create repos
	dataRepo := tu.UniqueString("TestPipelineResourceLimit")
	pipelineName := tu.UniqueString("TestPipelineResourceLimit_Pipeline")
	require.NoError(t, c.CreateRepo(dataRepo))
	// Resources are not yet in client.CreatePipeline() (we may add them later)
	_, err := c.PpsAPIClient.CreatePipeline(
		context.Background(),
		&pps.CreatePipelineRequest{
			Pipeline: &pps.Pipeline{pipelineName},
			Transform: &pps.Transform{
				Cmd: []string{"cp", path.Join("/pfs", dataRepo, "file"), "/pfs/out/file"},
			},
			ParallelismSpec: &pps.ParallelismSpec{
				Constant: 1,
			},
			Input: &pps.Input{
				Atom: &pps.AtomInput{
					Repo:   dataRepo,
					Branch: "master",
					Glob:   "/*",
				},
			},
		})
	require.NoError(t, err)

	// Get info about the pipeline pods from k8s & check for resources
	pipelineInfo, err := c.InspectPipeline(pipelineName)
	require.NoError(t, err)

	var container v1.Container
	rcName := ppsutil.PipelineRcName(pipelineInfo.Pipeline.Name, pipelineInfo.Version)
	kubeClient := getKubeClient(t)
	err = backoff.Retry(func() error {
		podList, err := kubeClient.CoreV1().Pods(v1.NamespaceDefault).List(metav1.ListOptions{
			LabelSelector: metav1.FormatLabelSelector(metav1.SetAsLabelSelector(
				map[string]string{"app": rcName, "suite": "pachyderm"},
			)),
		})
		if err != nil {
			return err // retry
		}
		if len(podList.Items) != 1 || len(podList.Items[0].Spec.Containers) == 0 {
			return fmt.Errorf("could not find single container for pipeline %s", pipelineInfo.Pipeline.Name)
		}
		container = podList.Items[0].Spec.Containers[0]
		return nil // no more retries
	}, backoff.NewTestingBackOff())
	require.NoError(t, err)
	_, ok := container.Resources.Requests[v1.ResourceNvidiaGPU]
	require.False(t, ok)
}

func TestPipelinePartialResourceRequest(t *testing.T) {
	if testing.Short() {
		t.Skip("Skipping integration tests in short mode")
	}

	c := getPachClient(t)
	defer require.NoError(t, c.DeleteAll())
	// create repos
	dataRepo := tu.UniqueString("TestPipelinePartialResourceRequest")
	pipelineName := tu.UniqueString("pipeline")
	require.NoError(t, c.CreateRepo(dataRepo))
	// Resources are not yet in client.CreatePipeline() (we may add them later)
	_, err := c.PpsAPIClient.CreatePipeline(
		context.Background(),
		&pps.CreatePipelineRequest{
			Pipeline: &pps.Pipeline{fmt.Sprintf("%s-%d", pipelineName, 0)},
			Transform: &pps.Transform{
				Cmd: []string{"true"},
			},
			ResourceRequests: &pps.ResourceSpec{
				Cpu:    0.5,
				Memory: "100M",
			},
			Input: &pps.Input{
				Atom: &pps.AtomInput{
					Repo:   dataRepo,
					Branch: "master",
					Glob:   "/*",
				},
			},
		})
	require.NoError(t, err)
	_, err = c.PpsAPIClient.CreatePipeline(
		context.Background(),
		&pps.CreatePipelineRequest{
			Pipeline: &pps.Pipeline{fmt.Sprintf("%s-%d", pipelineName, 1)},
			Transform: &pps.Transform{
				Cmd: []string{"true"},
			},
			ResourceRequests: &pps.ResourceSpec{
				Memory: "100M",
			},
			Input: &pps.Input{
				Atom: &pps.AtomInput{
					Repo:   dataRepo,
					Branch: "master",
					Glob:   "/*",
				},
			},
		})
	require.NoError(t, err)
	_, err = c.PpsAPIClient.CreatePipeline(
		context.Background(),
		&pps.CreatePipelineRequest{
			Pipeline: &pps.Pipeline{fmt.Sprintf("%s-%d", pipelineName, 2)},
			Transform: &pps.Transform{
				Cmd: []string{"true"},
			},
			ResourceRequests: &pps.ResourceSpec{},
			Input: &pps.Input{
				Atom: &pps.AtomInput{
					Repo:   dataRepo,
					Branch: "master",
					Glob:   "/*",
				},
			},
		})
	require.NoError(t, err)
	require.NoError(t, backoff.Retry(func() error {
		for i := 0; i < 3; i++ {
			pipelineInfo, err := c.InspectPipeline(fmt.Sprintf("%s-%d", pipelineName, i))
			require.NoError(t, err)
			if pipelineInfo.State != pps.PipelineState_PIPELINE_RUNNING {
				return fmt.Errorf("pipeline not in running state")
			}
		}
		return nil
	}, backoff.NewTestingBackOff()))
}

func TestPipelineLargeOutput(t *testing.T) {
	if testing.Short() {
		t.Skip("Skipping integration tests in short mode")
	}

	c := getPachClient(t)
	defer require.NoError(t, c.DeleteAll())

	dataRepo := tu.UniqueString("TestPipelineInputDataModification_data")
	require.NoError(t, c.CreateRepo(dataRepo))

	numFiles := 100
	commit1, err := c.StartCommit(dataRepo, "master")
	require.NoError(t, err)
	for i := 0; i < numFiles; i++ {
		_, err = c.PutFile(dataRepo, commit1.ID, fmt.Sprintf("file-%d", i), strings.NewReader(""))
	}
	require.NoError(t, c.FinishCommit(dataRepo, commit1.ID))

	pipeline := tu.UniqueString("pipeline")
	require.NoError(t, c.CreatePipeline(
		pipeline,
		"",
		[]string{"bash"},
		[]string{
			"for i in `seq 1 100`; do touch /pfs/out/$RANDOM; done",
		},
		&pps.ParallelismSpec{
			Constant: 4,
		},
		client.NewAtomInput(dataRepo, "/*"),
		"",
		false,
	))

	commitIter, err := c.FlushCommit([]*pfs.Commit{commit1}, nil)
	require.NoError(t, err)
	commitInfos := collectCommitInfos(t, commitIter)
	require.Equal(t, 1, len(commitInfos))
}

func TestUnionInput(t *testing.T) {
	if testing.Short() {
		t.Skip("Skipping integration tests in short mode")
	}

	c := getPachClient(t)
	defer require.NoError(t, c.DeleteAll())

	var repos []string
	for i := 0; i < 4; i++ {
		repos = append(repos, tu.UniqueString("TestUnionInput"))
		require.NoError(t, c.CreateRepo(repos[i]))
	}

	numFiles := 2
	var commits []*pfs.Commit
	for _, repo := range repos {
		commit, err := c.StartCommit(repo, "master")
		require.NoError(t, err)
		commits = append(commits, commit)
		for i := 0; i < numFiles; i++ {
			_, err = c.PutFile(repo, "master", fmt.Sprintf("file-%d", i), strings.NewReader(fmt.Sprintf("%d", i)))
		}
		require.NoError(t, c.FinishCommit(repo, "master"))
	}

	t.Run("union all", func(t *testing.T) {
		pipeline := tu.UniqueString("pipeline")
		require.NoError(t, c.CreatePipeline(
			pipeline,
			"",
			[]string{"bash"},
			[]string{
				"cp /pfs/*/* /pfs/out",
			},
			&pps.ParallelismSpec{
				Constant: 1,
			},
			client.NewUnionInput(
				client.NewAtomInput(repos[0], "/*"),
				client.NewAtomInput(repos[1], "/*"),
				client.NewAtomInput(repos[2], "/*"),
				client.NewAtomInput(repos[3], "/*"),
			),
			"",
			false,
		))

		commitIter, err := c.FlushCommit(commits, []*pfs.Repo{client.NewRepo(pipeline)})
		require.NoError(t, err)
		commitInfos := collectCommitInfos(t, commitIter)
		require.Equal(t, 1, len(commitInfos))
		outCommit := commitInfos[0].Commit
		fileInfos, err := c.ListFile(outCommit.Repo.Name, outCommit.ID, "")
		require.NoError(t, err)
		require.Equal(t, 2, len(fileInfos))
		for _, fi := range fileInfos {
			// 1 byte per repo
			require.Equal(t, uint64(len(repos)), fi.SizeBytes)
		}
	})

	t.Run("union crosses", func(t *testing.T) {
		pipeline := tu.UniqueString("pipeline")
		require.NoError(t, c.CreatePipeline(
			pipeline,
			"",
			[]string{"bash"},
			[]string{
				"cp -r /pfs/TestUnionInput* /pfs/out",
			},
			&pps.ParallelismSpec{
				Constant: 1,
			},
			client.NewUnionInput(
				client.NewCrossInput(
					client.NewAtomInput(repos[0], "/*"),
					client.NewAtomInput(repos[1], "/*"),
				),
				client.NewCrossInput(
					client.NewAtomInput(repos[2], "/*"),
					client.NewAtomInput(repos[3], "/*"),
				),
			),
			"",
			false,
		))

		commitIter, err := c.FlushCommit(commits, []*pfs.Repo{client.NewRepo(pipeline)})
		require.NoError(t, err)
		commitInfos := collectCommitInfos(t, commitIter)
		require.Equal(t, 1, len(commitInfos))
		outCommit := commitInfos[0].Commit
		for _, repo := range repos {
			fileInfos, err := c.ListFile(outCommit.Repo.Name, outCommit.ID, repo)
			require.NoError(t, err)
			require.Equal(t, 2, len(fileInfos))
			for _, fi := range fileInfos {
				// each file should be seen twice
				require.Equal(t, uint64(2), fi.SizeBytes)
			}
		}
	})

	t.Run("cross unions", func(t *testing.T) {
		pipeline := tu.UniqueString("pipeline")
		require.NoError(t, c.CreatePipeline(
			pipeline,
			"",
			[]string{"bash"},
			[]string{
				"cp -r /pfs/TestUnionInput* /pfs/out",
			},
			&pps.ParallelismSpec{
				Constant: 1,
			},
			client.NewCrossInput(
				client.NewUnionInput(
					client.NewAtomInput(repos[0], "/*"),
					client.NewAtomInput(repos[1], "/*"),
				),
				client.NewUnionInput(
					client.NewAtomInput(repos[2], "/*"),
					client.NewAtomInput(repos[3], "/*"),
				),
			),
			"",
			false,
		))

		commitIter, err := c.FlushCommit(commits, []*pfs.Repo{client.NewRepo(pipeline)})
		require.NoError(t, err)
		commitInfos := collectCommitInfos(t, commitIter)
		require.Equal(t, 1, len(commitInfos))
		outCommit := commitInfos[0].Commit
		for _, repo := range repos {
			fileInfos, err := c.ListFile(outCommit.Repo.Name, outCommit.ID, repo)
			require.NoError(t, err)
			require.Equal(t, 2, len(fileInfos))
			for _, fi := range fileInfos {
				// each file should be seen twice
				require.Equal(t, uint64(4), fi.SizeBytes)
			}
		}
	})

	t.Run("union alias", func(t *testing.T) {
		pipeline := tu.UniqueString("pipeline")
		require.NoError(t, c.CreatePipeline(
			pipeline,
			"",
			[]string{"bash"},
			[]string{
				"cp -r /pfs/in /pfs/out",
			},
			&pps.ParallelismSpec{
				Constant: 1,
			},
			client.NewUnionInput(
				client.NewAtomInputOpts("in", repos[0], "", "/*", false),
				client.NewAtomInputOpts("in", repos[1], "", "/*", false),
				client.NewAtomInputOpts("in", repos[2], "", "/*", false),
				client.NewAtomInputOpts("in", repos[3], "", "/*", false),
			),
			"",
			false,
		))

		commitIter, err := c.FlushCommit(commits, []*pfs.Repo{client.NewRepo(pipeline)})
		require.NoError(t, err)
		commitInfos := collectCommitInfos(t, commitIter)
		require.Equal(t, 1, len(commitInfos))
		outCommit := commitInfos[0].Commit
		fileInfos, err := c.ListFile(outCommit.Repo.Name, outCommit.ID, "in")
		require.NoError(t, err)
		require.Equal(t, 2, len(fileInfos))
		for _, fi := range fileInfos {
			require.Equal(t, uint64(4), fi.SizeBytes)
		}
	})

	t.Run("union cross alias", func(t *testing.T) {
		pipeline := tu.UniqueString("pipeline")
		require.YesError(t, c.CreatePipeline(
			pipeline,
			"",
			[]string{"bash"},
			[]string{
				"cp -r /pfs/in* /pfs/out",
			},
			&pps.ParallelismSpec{
				Constant: 1,
			},
			client.NewUnionInput(
				client.NewCrossInput(
					client.NewAtomInputOpts("in1", repos[0], "", "/*", false),
					client.NewAtomInputOpts("in1", repos[1], "", "/*", false),
				),
				client.NewCrossInput(
					client.NewAtomInputOpts("in2", repos[2], "", "/*", false),
					client.NewAtomInputOpts("in2", repos[3], "", "/*", false),
				),
			),
			"",
			false,
		))
		require.NoError(t, c.CreatePipeline(
			pipeline,
			"",
			[]string{"bash"},
			[]string{
				"cp -r /pfs/in* /pfs/out",
			},
			&pps.ParallelismSpec{
				Constant: 1,
			},
			client.NewUnionInput(
				client.NewCrossInput(
					client.NewAtomInputOpts("in1", repos[0], "", "/*", false),
					client.NewAtomInputOpts("in2", repos[1], "", "/*", false),
				),
				client.NewCrossInput(
					client.NewAtomInputOpts("in1", repos[2], "", "/*", false),
					client.NewAtomInputOpts("in2", repos[3], "", "/*", false),
				),
			),
			"",
			false,
		))

		commitIter, err := c.FlushCommit(commits, []*pfs.Repo{client.NewRepo(pipeline)})
		require.NoError(t, err)
		commitInfos := collectCommitInfos(t, commitIter)
		require.Equal(t, 1, len(commitInfos))
		outCommit := commitInfos[0].Commit
		for _, dir := range []string{"in1", "in2"} {
			fileInfos, err := c.ListFile(outCommit.Repo.Name, outCommit.ID, dir)
			require.NoError(t, err)
			require.Equal(t, 2, len(fileInfos))
			for _, fi := range fileInfos {
				// each file should be seen twice
				require.Equal(t, uint64(4), fi.SizeBytes)
			}
		}
	})
	t.Run("cross union alias", func(t *testing.T) {
		pipeline := tu.UniqueString("pipeline")
		require.YesError(t, c.CreatePipeline(
			pipeline,
			"",
			[]string{"bash"},
			[]string{
				"cp -r /pfs/in* /pfs/out",
			},
			&pps.ParallelismSpec{
				Constant: 1,
			},
			client.NewCrossInput(
				client.NewUnionInput(
					client.NewAtomInputOpts("in1", repos[0], "", "/*", false),
					client.NewAtomInputOpts("in2", repos[1], "", "/*", false),
				),
				client.NewUnionInput(
					client.NewAtomInputOpts("in1", repos[2], "", "/*", false),
					client.NewAtomInputOpts("in2", repos[3], "", "/*", false),
				),
			),
			"",
			false,
		))
		require.NoError(t, c.CreatePipeline(
			pipeline,
			"",
			[]string{"bash"},
			[]string{
				"cp -r /pfs/in* /pfs/out",
			},
			&pps.ParallelismSpec{
				Constant: 1,
			},
			client.NewCrossInput(
				client.NewUnionInput(
					client.NewAtomInputOpts("in1", repos[0], "", "/*", false),
					client.NewAtomInputOpts("in1", repos[1], "", "/*", false),
				),
				client.NewUnionInput(
					client.NewAtomInputOpts("in2", repos[2], "", "/*", false),
					client.NewAtomInputOpts("in2", repos[3], "", "/*", false),
				),
			),
			"",
			false,
		))

		commitIter, err := c.FlushCommit(commits, []*pfs.Repo{client.NewRepo(pipeline)})
		require.NoError(t, err)
		commitInfos := collectCommitInfos(t, commitIter)
		require.Equal(t, 1, len(commitInfos))
		outCommit := commitInfos[0].Commit
		for _, dir := range []string{"in1", "in2"} {
			fileInfos, err := c.ListFile(outCommit.Repo.Name, outCommit.ID, dir)
			require.NoError(t, err)
			require.Equal(t, 2, len(fileInfos))
			for _, fi := range fileInfos {
				// each file should be seen twice
				require.Equal(t, uint64(8), fi.SizeBytes)
			}
		}
	})
}

func TestIncrementalOverwritePipeline(t *testing.T) {
	if testing.Short() {
		t.Skip("Skipping integration tests in short mode")
	}

	c := getPachClient(t)
	defer require.NoError(t, c.DeleteAll())

	dataRepo := tu.UniqueString("TestIncrementalOverwritePipeline_data")
	require.NoError(t, c.CreateRepo(dataRepo))

	pipeline := tu.UniqueString("pipeline")
	_, err := c.PpsAPIClient.CreatePipeline(
		context.Background(),
		&pps.CreatePipelineRequest{
			Pipeline: client.NewPipeline(pipeline),
			Transform: &pps.Transform{
				Cmd: []string{"bash"},
				Stdin: []string{
					"touch /pfs/out/sum",
					fmt.Sprintf("SUM=`cat /pfs/%s/data /pfs/out/sum | awk '{sum+=$1} END {print sum}'`", dataRepo),
					"echo $SUM > /pfs/out/sum",
				},
			},
			ParallelismSpec: &pps.ParallelismSpec{
				Constant: 1,
			},
			Input:       client.NewAtomInput(dataRepo, "/"),
			Incremental: true,
		})
	require.NoError(t, err)
	expectedValue := 0
	for i := 0; i <= 150; i++ {
		_, err := c.StartCommit(dataRepo, "master")
		require.NoError(t, err)
		require.NoError(t, c.DeleteFile(dataRepo, "master", "data"))
		_, err = c.PutFile(dataRepo, "master", "data", strings.NewReader(fmt.Sprintf("%d\n", i)))
		require.NoError(t, err)
		require.NoError(t, c.FinishCommit(dataRepo, "master"))
		expectedValue += i
	}

	commitIter, err := c.FlushCommit([]*pfs.Commit{client.NewCommit(dataRepo, "master")}, nil)
	require.NoError(t, err)
	commitInfos := collectCommitInfos(t, commitIter)
	require.Equal(t, 1, len(commitInfos))
	var buf bytes.Buffer
	require.NoError(t, c.GetFile(pipeline, "master", "sum", 0, 0, &buf))
	require.Equal(t, fmt.Sprintf("%d\n", expectedValue), buf.String())
}

func TestIncrementalAppendPipeline(t *testing.T) {
	if testing.Short() {
		t.Skip("Skipping integration tests in short mode")
	}

	c := getPachClient(t)
	defer require.NoError(t, c.DeleteAll())

	dataRepo := tu.UniqueString("TestIncrementalAppendPipeline_data")
	require.NoError(t, c.CreateRepo(dataRepo))

	pipeline := tu.UniqueString("pipeline")
	_, err := c.PpsAPIClient.CreatePipeline(
		context.Background(),
		&pps.CreatePipelineRequest{
			Pipeline: client.NewPipeline(pipeline),
			Transform: &pps.Transform{
				Cmd: []string{"bash"},
				Stdin: []string{
					"touch /pfs/out/sum",
					fmt.Sprintf("SUM=`cat /pfs/%s/data/* /pfs/out/sum | awk '{sum+=$1} END {print sum}'`", dataRepo),
					"echo $SUM > /pfs/out/sum",
				},
			},
			ParallelismSpec: &pps.ParallelismSpec{
				Constant: 1,
			},
			Input:       client.NewAtomInput(dataRepo, "/"),
			Incremental: true,
		})
	require.NoError(t, err)
	expectedValue := 0
	for i := 0; i <= 150; i++ {
		_, err := c.StartCommit(dataRepo, "master")
		require.NoError(t, err)
		w, err := c.PutFileSplitWriter(dataRepo, "master", "data", pfs.Delimiter_LINE, 0, 0, false)
		require.NoError(t, err)
		_, err = w.Write([]byte(fmt.Sprintf("%d\n", i)))
		require.NoError(t, err)
		require.NoError(t, w.Close())
		require.NoError(t, c.FinishCommit(dataRepo, "master"))
		expectedValue += i
	}

	commitIter, err := c.FlushCommit([]*pfs.Commit{client.NewCommit(dataRepo, "master")}, nil)
	require.NoError(t, err)
	commitInfos := collectCommitInfos(t, commitIter)
	require.Equal(t, 1, len(commitInfos))
	var buf bytes.Buffer
	require.NoError(t, c.GetFile(pipeline, "master", "sum", 0, 0, &buf))
	require.Equal(t, fmt.Sprintf("%d\n", expectedValue), buf.String())
}

func TestIncrementalOneFile(t *testing.T) {
	if testing.Short() {
		t.Skip("Skipping integration tests in short mode")
	}

	c := getPachClient(t)
	defer require.NoError(t, c.DeleteAll())

	dataRepo := tu.UniqueString("TestIncrementalOneFile")
	require.NoError(t, c.CreateRepo(dataRepo))

	pipeline := tu.UniqueString("pipeline")
	_, err := c.PpsAPIClient.CreatePipeline(
		context.Background(),
		&pps.CreatePipelineRequest{
			Pipeline: client.NewPipeline(pipeline),
			Transform: &pps.Transform{
				Cmd: []string{"bash"},
				Stdin: []string{
					"find /pfs",
					fmt.Sprintf("cp /pfs/%s/dir/file /pfs/out/file", dataRepo),
				},
			},
			ParallelismSpec: &pps.ParallelismSpec{
				Constant: 1,
			},
			Input:       client.NewAtomInput(dataRepo, "/dir/file"),
			Incremental: true,
		})
	require.NoError(t, err)
	_, err = c.StartCommit(dataRepo, "master")
	require.NoError(t, err)
	_, err = c.PutFile(dataRepo, "master", "/dir/file", strings.NewReader("foo\n"))
	require.NoError(t, err)
	require.NoError(t, c.FinishCommit(dataRepo, "master"))
	_, err = c.StartCommit(dataRepo, "master")
	require.NoError(t, err)
	_, err = c.PutFile(dataRepo, "master", "/dir/file", strings.NewReader("bar\n"))
	require.NoError(t, err)
	require.NoError(t, c.FinishCommit(dataRepo, "master"))

	commitIter, err := c.FlushCommit([]*pfs.Commit{client.NewCommit(dataRepo, "master")}, nil)
	require.NoError(t, err)
	commitInfos := collectCommitInfos(t, commitIter)
	require.Equal(t, 1, len(commitInfos))
	var buf bytes.Buffer
	require.NoError(t, c.GetFile(pipeline, "master", "file", 0, 0, &buf))
	require.Equal(t, "foo\nbar\n", buf.String())
}

func TestIncrementalFailure(t *testing.T) {
	if testing.Short() {
		t.Skip("Skipping integration tests in short mode")
	}

	c := getPachClient(t)
	defer require.NoError(t, c.DeleteAll())

	dataRepo := tu.UniqueString("TestIncrementalFailure_data")
	require.NoError(t, c.CreateRepo(dataRepo))

	pipeline := tu.UniqueString("TestIncrementalFailure")
	_, err := c.PpsAPIClient.CreatePipeline(
		context.Background(),
		&pps.CreatePipelineRequest{
			Pipeline: client.NewPipeline(pipeline),
			Transform: &pps.Transform{
				Cmd: []string{"bash"},
				Stdin: []string{
					fmt.Sprintf("cp /pfs/%s/file /pfs/out/file", dataRepo),
				},
			},
			ParallelismSpec: &pps.ParallelismSpec{
				Constant: 1,
			},
			Input:       client.NewAtomInput(dataRepo, "/"),
			Incremental: true,
		})
	require.NoError(t, err)
	_, err = c.StartCommit(dataRepo, "master")
	require.NoError(t, err)
	require.NoError(t, c.FinishCommit(dataRepo, "master"))
	require.NoError(t, err)

	_, err = c.StartCommit(dataRepo, "master")
	require.NoError(t, err)
	_, err = c.PutFile(dataRepo, "master", "/file", strings.NewReader("foo\n"))
	require.NoError(t, err)
	require.NoError(t, c.FinishCommit(dataRepo, "master"))

	commitIter, err := c.FlushCommit([]*pfs.Commit{client.NewCommit(dataRepo, "master")}, nil)
	require.NoError(t, err)
	commitInfos := collectCommitInfos(t, commitIter)
	require.Equal(t, 1, len(commitInfos))
	var buf bytes.Buffer
	require.NoError(t, c.GetFile(pipeline, "master", "file", 0, 0, &buf))
	require.Equal(t, "foo\n", buf.String())
}

func TestGarbageCollection(t *testing.T) {
	if testing.Short() {
		t.Skip("Skipping integration tests in short mode")
	}

	if os.Getenv(InCloudEnv) == "" {
		t.Skip("Skipping this test as it can only be run in the cloud.")
	}

	c := getPachClient(t)
	defer require.NoError(t, c.DeleteAll())

	// The objects/tags that are there originally.  We run GC
	// first so that later GC runs doesn't collect objects created
	// by other tests.
	require.NoError(t, c.GarbageCollect())
	originalObjects := getAllObjects(t, c)
	originalTags := getAllTags(t, c)

	dataRepo := tu.UniqueString("TestGarbageCollection")
	pipeline := tu.UniqueString("TestGarbageCollectionPipeline")

	var commit *pfs.Commit
	var err error
	createInputAndPipeline := func() {
		require.NoError(t, c.CreateRepo(dataRepo))

		commit, err = c.StartCommit(dataRepo, "master")
		require.NoError(t, err)
		_, err = c.PutFile(dataRepo, commit.ID, "foo", strings.NewReader("foo"))
		require.NoError(t, err)
		_, err = c.PutFile(dataRepo, commit.ID, "bar", strings.NewReader("bar"))
		require.NoError(t, err)
		require.NoError(t, c.FinishCommit(dataRepo, "master"))

		// This pipeline copies foo and modifies bar
		require.NoError(t, c.CreatePipeline(
			pipeline,
			"",
			[]string{"bash"},
			[]string{
				fmt.Sprintf("cp /pfs/%s/foo /pfs/out/foo", dataRepo),
				fmt.Sprintf("cp /pfs/%s/bar /pfs/out/bar", dataRepo),
				"echo bar >> /pfs/out/bar",
			},
			nil,
			client.NewAtomInput(dataRepo, "/"),
			"",
			false,
		))
		commitIter, err := c.FlushCommit([]*pfs.Commit{commit}, nil)
		require.NoError(t, err)
		commitInfos := collectCommitInfos(t, commitIter)
		require.Equal(t, 1, len(commitInfos))
	}
	createInputAndPipeline()

	objectsBefore := getAllObjects(t, c)
	tagsBefore := getAllTags(t, c)

	// Now delete the output repo and GC
	require.NoError(t, c.DeleteRepo(pipeline, false))
	require.NoError(t, c.GarbageCollect())

	// Check that data still exists in the input repo
	var buf bytes.Buffer
	require.NoError(t, c.GetFile(dataRepo, commit.ID, "foo", 0, 0, &buf))
	require.Equal(t, "foo", buf.String())
	buf.Reset()
	require.NoError(t, c.GetFile(dataRepo, commit.ID, "bar", 0, 0, &buf))
	require.Equal(t, "bar", buf.String())

	// Check that the objects that should be removed have been removed.
	// We should've deleted precisely one object: the tree for the output
	// commit.
	objectsAfter := getAllObjects(t, c)
	tagsAfter := getAllTags(t, c)

	require.Equal(t, len(tagsBefore), len(tagsAfter))
	require.Equal(t, len(objectsBefore), len(objectsAfter)+1)
	objectsBefore = objectsAfter
	tagsBefore = tagsAfter

	// Now delete the pipeline and GC
	require.NoError(t, c.DeletePipeline(pipeline))
	require.NoError(t, c.GarbageCollect())

	// We should've deleted one tag since the pipeline has only processed
	// one datum.
	// We should've deleted two objects: one is the object referenced by
	// the tag, and another is the modified "bar" file.
	objectsAfter = getAllObjects(t, c)
	tagsAfter = getAllTags(t, c)

	require.Equal(t, len(tagsBefore), len(tagsAfter)+1)
	require.Equal(t, len(objectsBefore), len(objectsAfter)+2)

	// Now we delete the input repo.
	require.NoError(t, c.DeleteRepo(dataRepo, false))
	require.NoError(t, c.GarbageCollect())

	// Since we've now deleted everything that we created in this test,
	// the tag count and object count should be back to the originals.
	objectsAfter = getAllObjects(t, c)
	tagsAfter = getAllTags(t, c)
	require.Equal(t, len(originalTags), len(tagsAfter))
	require.Equal(t, len(originalObjects), len(objectsAfter))

	// Now we create the pipeline again and check that all data is
	// accessible.  This is important because there used to be a bug
	// where we failed to invalidate the cache such that the objects in
	// the cache were referencing blocks that had been GC-ed.
	createInputAndPipeline()
	buf.Reset()
	require.NoError(t, c.GetFile(dataRepo, commit.ID, "foo", 0, 0, &buf))
	require.Equal(t, "foo", buf.String())
	buf.Reset()
	require.NoError(t, c.GetFile(dataRepo, commit.ID, "bar", 0, 0, &buf))
	require.Equal(t, "bar", buf.String())
	buf.Reset()
	require.NoError(t, c.GetFile(pipeline, "master", "foo", 0, 0, &buf))
	require.Equal(t, "foo", buf.String())
	buf.Reset()
	require.NoError(t, c.GetFile(pipeline, "master", "bar", 0, 0, &buf))
	require.Equal(t, "barbar\n", buf.String())
}

func TestPipelineWithStats(t *testing.T) {
	if testing.Short() {
		t.Skip("Skipping integration tests in short mode")
	}

	c := getPachClient(t)
	defer require.NoError(t, c.DeleteAll())

	dataRepo := tu.UniqueString("TestPipelineWithStats_data")
	require.NoError(t, c.CreateRepo(dataRepo))

	numFiles := 500
	commit1, err := c.StartCommit(dataRepo, "master")
	require.NoError(t, err)
	for i := 0; i < numFiles; i++ {
		_, err = c.PutFile(dataRepo, commit1.ID, fmt.Sprintf("file-%d", i), strings.NewReader(strings.Repeat("foo\n", 100)))
	}
	require.NoError(t, c.FinishCommit(dataRepo, commit1.ID))

	pipeline := tu.UniqueString("pipeline")
	_, err = c.PpsAPIClient.CreatePipeline(context.Background(),
		&pps.CreatePipelineRequest{
			Pipeline: client.NewPipeline(pipeline),
			Transform: &pps.Transform{
				Cmd: []string{"bash"},
				Stdin: []string{
					fmt.Sprintf("cp /pfs/%s/* /pfs/out/", dataRepo),
				},
			},
			Input:       client.NewAtomInput(dataRepo, "/*"),
			EnableStats: true,
			ParallelismSpec: &pps.ParallelismSpec{
				Constant: 4,
			},
		})

	commitIter, err := c.FlushCommit([]*pfs.Commit{commit1}, nil)
	require.NoError(t, err)
	commitInfos := collectCommitInfos(t, commitIter)
	require.Equal(t, 1, len(commitInfos))

	jobs, err := c.ListJob(pipeline, nil, nil)
	require.NoError(t, err)
	require.Equal(t, 1, len(jobs))

	// Check we can list datums before job completion
	resp, err := c.ListDatum(jobs[0].Job.ID, 0, 0)
	require.NoError(t, err)
	require.Equal(t, numFiles, len(resp.DatumInfos))
	require.Equal(t, 1, len(resp.DatumInfos[0].Data))

	// Check we can list datums before job completion w pagination
	resp, err = c.ListDatum(jobs[0].Job.ID, 100, 0)
	require.NoError(t, err)
	require.Equal(t, 100, len(resp.DatumInfos))
	require.Equal(t, int64(numFiles/100), resp.TotalPages)
	require.Equal(t, int64(0), resp.Page)

	// Block on the job being complete before we call ListDatum again so we're
	// sure the datums have actually been processed.
	_, err = c.InspectJob(jobs[0].Job.ID, true)
	require.NoError(t, err)

	resp, err = c.ListDatum(jobs[0].Job.ID, 0, 0)
	require.NoError(t, err)
	require.Equal(t, numFiles, len(resp.DatumInfos))
	require.Equal(t, 1, len(resp.DatumInfos[0].Data))

	for _, datum := range resp.DatumInfos {
		require.NoError(t, err)
		require.Equal(t, pps.DatumState_SUCCESS, datum.State)
	}

	// Make sure inspect-datum works
	datum, err := c.InspectDatum(jobs[0].Job.ID, resp.DatumInfos[0].Datum.ID)
	require.NoError(t, err)
	require.Equal(t, pps.DatumState_SUCCESS, datum.State)
}

func TestPipelineWithStatsFailedDatums(t *testing.T) {
	if testing.Short() {
		t.Skip("Skipping integration tests in short mode")
	}

	c := getPachClient(t)
	defer require.NoError(t, c.DeleteAll())

	dataRepo := tu.UniqueString("TestPipelineWithStatsFailedDatums_data")
	require.NoError(t, c.CreateRepo(dataRepo))

	numFiles := 200
	commit1, err := c.StartCommit(dataRepo, "master")
	require.NoError(t, err)
	for i := 0; i < numFiles; i++ {
		_, err = c.PutFile(dataRepo, commit1.ID, fmt.Sprintf("file-%d", i), strings.NewReader(strings.Repeat("foo\n", 100)))
	}
	require.NoError(t, c.FinishCommit(dataRepo, commit1.ID))

	pipeline := tu.UniqueString("pipeline")
	_, err = c.PpsAPIClient.CreatePipeline(context.Background(),
		&pps.CreatePipelineRequest{
			Pipeline: client.NewPipeline(pipeline),
			Transform: &pps.Transform{
				Cmd: []string{"bash"},
				Stdin: []string{
					"if [ $RANDOM -gt 15000 ]; then exit 1; fi",
					fmt.Sprintf("cp /pfs/%s/* /pfs/out/", dataRepo),
				},
			},
			Input:       client.NewAtomInput(dataRepo, "/*"),
			EnableStats: true,
			ParallelismSpec: &pps.ParallelismSpec{
				Constant: 4,
			},
		})

	_, err = c.FlushCommit([]*pfs.Commit{commit1}, nil)
	require.NoError(t, err)

	// Without this sleep, I get no results from list-job
	// See issue: https://github.com/pachyderm/pachyderm/issues/2181
	time.Sleep(15 * time.Second)
	jobs, err := c.ListJob(pipeline, nil, nil)
	require.NoError(t, err)
	require.Equal(t, 1, len(jobs))
	// Block on the job being complete before we call ListDatum
	_, err = c.InspectJob(jobs[0].Job.ID, true)
	require.NoError(t, err)

	resp, err := c.ListDatum(jobs[0].Job.ID, 0, 0)
	require.NoError(t, err)
	require.Equal(t, numFiles, len(resp.DatumInfos))

	// First entry should be failed
	require.Equal(t, pps.DatumState_FAILED, resp.DatumInfos[0].State)
	// Last entry should be success
	require.Equal(t, pps.DatumState_SUCCESS, resp.DatumInfos[len(resp.DatumInfos)-1].State)

	// Make sure inspect-datum works for failed state
	datum, err := c.InspectDatum(jobs[0].Job.ID, resp.DatumInfos[0].Datum.ID)
	require.NoError(t, err)
	require.Equal(t, pps.DatumState_FAILED, datum.State)
}

func TestPipelineWithStatsPaginated(t *testing.T) {
	if testing.Short() {
		t.Skip("Skipping integration tests in short mode")
	}

	c := getPachClient(t)
	defer require.NoError(t, c.DeleteAll())

	dataRepo := tu.UniqueString("TestPipelineWithStatsPaginated_data")
	require.NoError(t, c.CreateRepo(dataRepo))

	numPages := int64(2)
	pageSize := int64(100)
	numFiles := int(numPages * pageSize)
	commit1, err := c.StartCommit(dataRepo, "master")
	require.NoError(t, err)
	for i := 0; i < numFiles; i++ {
		_, err = c.PutFile(dataRepo, commit1.ID, fmt.Sprintf("file-%d", i), strings.NewReader(strings.Repeat("foo\n", 100)))
	}
	require.NoError(t, c.FinishCommit(dataRepo, commit1.ID))

	pipeline := tu.UniqueString("pipeline")
	_, err = c.PpsAPIClient.CreatePipeline(context.Background(),
		&pps.CreatePipelineRequest{
			Pipeline: client.NewPipeline(pipeline),
			Transform: &pps.Transform{
				Cmd: []string{"bash"},
				Stdin: []string{
					"if [ $RANDOM -gt 15000 ]; then exit 1; fi",
					fmt.Sprintf("cp /pfs/%s/* /pfs/out/", dataRepo),
				},
			},
			Input:       client.NewAtomInput(dataRepo, "/*"),
			EnableStats: true,
			ParallelismSpec: &pps.ParallelismSpec{
				Constant: 4,
			},
		})

	_, err = c.FlushCommit([]*pfs.Commit{commit1}, nil)
	require.NoError(t, err)

	var jobs []*pps.JobInfo
	require.NoError(t, backoff.Retry(func() error {
		jobs, err = c.ListJob(pipeline, nil, nil)
		require.NoError(t, err)
		if len(jobs) != 1 {
			return fmt.Errorf("expected 1 jobs, got %d", len(jobs))
		}
		return nil
	}, backoff.NewTestingBackOff()))

	// Block on the job being complete before we call ListDatum
	_, err = c.InspectJob(jobs[0].Job.ID, true)
	require.NoError(t, err)

	resp, err := c.ListDatum(jobs[0].Job.ID, pageSize, 0)
	require.NoError(t, err)
	require.Equal(t, pageSize, int64(len(resp.DatumInfos)))
	require.Equal(t, int64(numFiles)/pageSize, resp.TotalPages)

	// First entry should be failed
	require.Equal(t, pps.DatumState_FAILED, resp.DatumInfos[0].State)

	resp, err = c.ListDatum(jobs[0].Job.ID, pageSize, int64(numPages-1))
	require.NoError(t, err)
	require.Equal(t, pageSize, int64(len(resp.DatumInfos)))
	require.Equal(t, int64(int64(numFiles)/pageSize-1), resp.Page)

	// Last entry should be success
	require.Equal(t, pps.DatumState_SUCCESS, resp.DatumInfos[len(resp.DatumInfos)-1].State)

	// Make sure we get error when requesting pages too high
	resp, err = c.ListDatum(jobs[0].Job.ID, pageSize, int64(numPages))
	require.YesError(t, err)
}

func TestPipelineWithStatsAcrossJobs(t *testing.T) {
	if testing.Short() {
		t.Skip("Skipping integration tests in short mode")
	}

	c := getPachClient(t)
	defer require.NoError(t, c.DeleteAll())

	dataRepo := tu.UniqueString("TestPipelineWithStatsAcrossJobs_data")
	require.NoError(t, c.CreateRepo(dataRepo))

	numFiles := 500
	commit1, err := c.StartCommit(dataRepo, "master")
	require.NoError(t, err)
	for i := 0; i < numFiles; i++ {
		_, err = c.PutFile(dataRepo, commit1.ID, fmt.Sprintf("foo-%d", i), strings.NewReader(strings.Repeat("foo\n", 100)))
	}
	require.NoError(t, c.FinishCommit(dataRepo, commit1.ID))

	pipeline := tu.UniqueString("StatsAcrossJobs")
	_, err = c.PpsAPIClient.CreatePipeline(context.Background(),
		&pps.CreatePipelineRequest{
			Pipeline: client.NewPipeline(pipeline),
			Transform: &pps.Transform{
				Cmd: []string{"bash"},
				Stdin: []string{
					fmt.Sprintf("cp /pfs/%s/* /pfs/out/", dataRepo),
				},
			},
			Input:       client.NewAtomInput(dataRepo, "/*"),
			EnableStats: true,
			ParallelismSpec: &pps.ParallelismSpec{
				Constant: 4,
			},
		})

	commitIter, err := c.FlushCommit([]*pfs.Commit{commit1}, nil)
	require.NoError(t, err)
	commitInfos := collectCommitInfos(t, commitIter)
	require.Equal(t, 1, len(commitInfos))

	jobs, err := c.ListJob(pipeline, nil, nil)
	require.NoError(t, err)
	require.Equal(t, 1, len(jobs))

	// Block on the job being complete before we call ListDatum
	_, err = c.InspectJob(jobs[0].Job.ID, true)
	require.NoError(t, err)

	resp, err := c.ListDatum(jobs[0].Job.ID, 0, 0)
	require.NoError(t, err)
	require.Equal(t, numFiles, len(resp.DatumInfos))

	datum, err := c.InspectDatum(jobs[0].Job.ID, resp.DatumInfos[0].Datum.ID)
	require.NoError(t, err)
	require.Equal(t, pps.DatumState_SUCCESS, datum.State)

	commit2, err := c.StartCommit(dataRepo, "master")
	require.NoError(t, err)
	for i := 0; i < numFiles; i++ {
		_, err = c.PutFile(dataRepo, commit2.ID, fmt.Sprintf("bar-%d", i), strings.NewReader(strings.Repeat("bar\n", 100)))
	}
	require.NoError(t, c.FinishCommit(dataRepo, commit2.ID))

	commitIter, err = c.FlushCommit([]*pfs.Commit{commit2}, nil)
	require.NoError(t, err)
	commitInfos = collectCommitInfos(t, commitIter)
	require.Equal(t, 1, len(commitInfos))

	jobs, err = c.ListJob(pipeline, nil, nil)
	require.NoError(t, err)
	require.Equal(t, 2, len(jobs))

	// Block on the job being complete before we call ListDatum
	_, err = c.InspectJob(jobs[0].Job.ID, true)
	require.NoError(t, err)

	resp, err = c.ListDatum(jobs[0].Job.ID, 0, 0)
	require.NoError(t, err)
	// we should see all the datums from the first job (which should be skipped)
	// in addition to all the new datums processed in this job
	require.Equal(t, numFiles*2, len(resp.DatumInfos))

	datum, err = c.InspectDatum(jobs[0].Job.ID, resp.DatumInfos[0].Datum.ID)
	require.NoError(t, err)
	require.Equal(t, pps.DatumState_SUCCESS, datum.State)
	// Test datums marked as skipped correctly
	// (also tests list datums are sorted by state)
	datum, err = c.InspectDatum(jobs[0].Job.ID, resp.DatumInfos[numFiles].Datum.ID)
	require.NoError(t, err)
	require.Equal(t, pps.DatumState_SKIPPED, datum.State)
}

func TestPipelineWithStatsSkippedEdgeCase(t *testing.T) {
	// If I add a file in commit1, delete it in commit2, add it again in commit 3 ...
	// the datum will be marked as success on the 3rd job, even though it should be marked as skipped
	if testing.Short() {
		t.Skip("Skipping integration tests in short mode")
	}

	c := getPachClient(t)
	defer require.NoError(t, c.DeleteAll())

	dataRepo := tu.UniqueString("TestPipelineWithStatsSkippedEdgeCase_data")
	require.NoError(t, c.CreateRepo(dataRepo))

	numFiles := 10
	commit1, err := c.StartCommit(dataRepo, "master")
	require.NoError(t, err)
	for i := 0; i < numFiles; i++ {
		_, err = c.PutFile(dataRepo, commit1.ID, fmt.Sprintf("file-%d", i), strings.NewReader(strings.Repeat("foo\n", 100)))
	}
	require.NoError(t, c.FinishCommit(dataRepo, commit1.ID))

	pipeline := tu.UniqueString("StatsEdgeCase")
	_, err = c.PpsAPIClient.CreatePipeline(context.Background(),
		&pps.CreatePipelineRequest{
			Pipeline: client.NewPipeline(pipeline),
			Transform: &pps.Transform{
				Cmd: []string{"bash"},
				Stdin: []string{
					fmt.Sprintf("cp /pfs/%s/* /pfs/out/", dataRepo),
				},
			},
			Input:       client.NewAtomInput(dataRepo, "/*"),
			EnableStats: true,
			ParallelismSpec: &pps.ParallelismSpec{
				Constant: 4,
			},
		})

	commitIter, err := c.FlushCommit([]*pfs.Commit{commit1}, nil)
	require.NoError(t, err)
	commitInfos := collectCommitInfos(t, commitIter)
	require.Equal(t, 1, len(commitInfos))

	jobs, err := c.ListJob(pipeline, nil, nil)
	require.NoError(t, err)
	require.Equal(t, 1, len(jobs))

	// Block on the job being complete before we call ListDatum
	_, err = c.InspectJob(jobs[0].Job.ID, true)
	require.NoError(t, err)
	resp, err := c.ListDatum(jobs[0].Job.ID, 0, 0)
	require.NoError(t, err)
	require.Equal(t, numFiles, len(resp.DatumInfos))

	for _, datum := range resp.DatumInfos {
		require.NoError(t, err)
		require.Equal(t, pps.DatumState_SUCCESS, datum.State)
	}

	// Make sure inspect-datum works
	datum, err := c.InspectDatum(jobs[0].Job.ID, resp.DatumInfos[0].Datum.ID)
	require.NoError(t, err)
	require.Equal(t, pps.DatumState_SUCCESS, datum.State)

	// Create a second commit that deletes a file in commit1
	commit2, err := c.StartCommit(dataRepo, "master")
	require.NoError(t, err)
	err = c.DeleteFile(dataRepo, commit2.ID, "file-0")
	require.NoError(t, c.FinishCommit(dataRepo, commit2.ID))

	// Create a third commit that re-adds the file removed in commit2
	commit3, err := c.StartCommit(dataRepo, "master")
	require.NoError(t, err)
	_, err = c.PutFile(dataRepo, commit3.ID, "file-0", strings.NewReader(strings.Repeat("foo\n", 100)))
	require.NoError(t, c.FinishCommit(dataRepo, commit3.ID))

	commitIter, err = c.FlushCommit([]*pfs.Commit{commit3}, nil)
	require.NoError(t, err)
	commitInfos = collectCommitInfos(t, commitIter)
	require.Equal(t, 1, len(commitInfos))

	jobs, err = c.ListJob(pipeline, nil, nil)
	require.NoError(t, err)
	require.Equal(t, 3, len(jobs))

	// Block on the job being complete before we call ListDatum
	_, err = c.InspectJob(jobs[0].Job.ID, true)
	require.NoError(t, err)
	resp, err = c.ListDatum(jobs[0].Job.ID, 0, 0)
	require.NoError(t, err)
	require.Equal(t, numFiles, len(resp.DatumInfos))

	var states []interface{}
	for _, datum := range resp.DatumInfos {
		require.Equal(t, pps.DatumState_SKIPPED, datum.State)
		states = append(states, datum.State)
	}
}

func TestIncrementalSharedProvenance(t *testing.T) {
	if testing.Short() {
		t.Skip("Skipping integration tests in short mode")
	}

	c := getPachClient(t)
	defer require.NoError(t, c.DeleteAll())

	dataRepo := tu.UniqueString("TestIncrementalSharedProvenance_data")
	require.NoError(t, c.CreateRepo(dataRepo))

	pipeline1 := tu.UniqueString("pipeline1")
	require.NoError(t, c.CreatePipeline(
		pipeline1,
		"",
		[]string{"true"},
		nil,
		&pps.ParallelismSpec{
			Constant: 1,
		},
		client.NewAtomInput(dataRepo, "/"),
		"",
		false,
	))
	pipeline2 := tu.UniqueString("pipeline2")
	_, err := c.PpsAPIClient.CreatePipeline(
		context.Background(),
		&pps.CreatePipelineRequest{
			Pipeline: client.NewPipeline(pipeline2),
			Transform: &pps.Transform{
				Cmd: []string{"true"},
			},
			ParallelismSpec: &pps.ParallelismSpec{
				Constant: 1,
			},
			Input: client.NewCrossInput(
				client.NewAtomInput(dataRepo, "/"),
				client.NewAtomInput(pipeline1, "/"),
			),
			Incremental: true,
		})
	require.YesError(t, err)
	pipeline3 := tu.UniqueString("pipeline3")
	require.NoError(t, c.CreatePipeline(
		pipeline3,
		"",
		[]string{"true"},
		nil,
		&pps.ParallelismSpec{
			Constant: 1,
		},
		client.NewAtomInput(dataRepo, "/"),
		"",
		false,
	))
	pipeline4 := tu.UniqueString("pipeline4")
	_, err = c.PpsAPIClient.CreatePipeline(
		context.Background(),
		&pps.CreatePipelineRequest{
			Pipeline: client.NewPipeline(pipeline4),
			Transform: &pps.Transform{
				Cmd: []string{"true"},
			},
			ParallelismSpec: &pps.ParallelismSpec{
				Constant: 1,
			},
			Input: client.NewCrossInput(
				client.NewAtomInput(pipeline1, "/"),
				client.NewAtomInput(pipeline3, "/"),
			),
			Incremental: true,
		})
	require.YesError(t, err)
}

func TestSkippedDatums(t *testing.T) {
	if testing.Short() {
		t.Skip("Skipping integration tests in short mode")
	}

	c := getPachClient(t)
	defer require.NoError(t, c.DeleteAll())
	// create repos
	dataRepo := tu.UniqueString("TestPipeline_data")
	require.NoError(t, c.CreateRepo(dataRepo))
	// create pipeline
	pipelineName := tu.UniqueString("pipeline")
	//	require.NoError(t, c.CreatePipeline(
	_, err := c.PpsAPIClient.CreatePipeline(context.Background(),
		&pps.CreatePipelineRequest{
			Pipeline: client.NewPipeline(pipelineName),
			Transform: &pps.Transform{
				Cmd: []string{"bash"},
				Stdin: []string{
					fmt.Sprintf("cp /pfs/%s/* /pfs/out/", dataRepo),
				},
			},
			ParallelismSpec: &pps.ParallelismSpec{
				Constant: 1,
			},
			Input:       client.NewAtomInput(dataRepo, "/*"),
			EnableStats: true,
		})
	require.NoError(t, err)
	// Do first commit to repo
	commit1, err := c.StartCommit(dataRepo, "master")
	require.NoError(t, err)
	_, err = c.PutFile(dataRepo, commit1.ID, "file", strings.NewReader("foo\n"))
	require.NoError(t, err)
	require.NoError(t, c.FinishCommit(dataRepo, commit1.ID))
	commitInfoIter, err := c.FlushCommit([]*pfs.Commit{client.NewCommit(dataRepo, commit1.ID)}, nil)
	require.NoError(t, err)
	commitInfos := collectCommitInfos(t, commitInfoIter)
	require.Equal(t, 1, len(commitInfos))
	var buffer bytes.Buffer
	require.NoError(t, c.GetFile(commitInfos[0].Commit.Repo.Name, commitInfos[0].Commit.ID, "file", 0, 0, &buffer))
	require.Equal(t, "foo\n", buffer.String())
	// Do second commit to repo
	commit2, err := c.StartCommit(dataRepo, "master")
	require.NoError(t, err)
	_, err = c.PutFile(dataRepo, commit2.ID, "file2", strings.NewReader("bar\n"))
	require.NoError(t, err)
	require.NoError(t, c.FinishCommit(dataRepo, commit2.ID))
	commitInfoIter, err = c.FlushCommit([]*pfs.Commit{client.NewCommit(dataRepo, "master")}, nil)
	require.NoError(t, err)
	commitInfos = collectCommitInfos(t, commitInfoIter)
	require.Equal(t, 1, len(commitInfos))
	/*
		jobs, err := c.ListJob(pipelineName, nil, nil)
		require.NoError(t, err)
		require.Equal(t, 2, len(jobs))

		datums, err := c.ListDatum(jobs[1].Job.ID)
		fmt.Printf("got datums: %v\n", datums)
		require.NoError(t, err)
		require.Equal(t, 2, len(datums))

		datum, err := c.InspectDatum(jobs[1].Job.ID, datums[0].ID)
		require.NoError(t, err)
		require.Equal(t, pps.DatumState_SUCCESS, datum.State)
	*/
}

func TestOpencvDemo(t *testing.T) {
	t.Skip("flaky")
	if testing.Short() {
		t.Skip("Skipping integration tests in short mode")
	}

	c := getPachClient(t)
	defer require.NoError(t, c.DeleteAll())
	require.NoError(t, c.CreateRepo("images"))
	commit, err := c.StartCommit("images", "master")
	require.NoError(t, err)
	require.NoError(t, c.PutFileURL("images", "master", "46Q8nDz.jpg", "http://imgur.com/46Q8nDz.jpg", false, false))
	require.NoError(t, c.FinishCommit("images", "master"))
	bytes, err := ioutil.ReadFile("../../doc/examples/opencv/edges.json")
	require.NoError(t, err)
	createPipelineRequest := &pps.CreatePipelineRequest{}
	require.NoError(t, json.Unmarshal(bytes, createPipelineRequest))
	_, err = c.PpsAPIClient.CreatePipeline(context.Background(), createPipelineRequest)
	require.NoError(t, err)
	bytes, err = ioutil.ReadFile("../../doc/examples/opencv/montage.json")
	require.NoError(t, err)
	createPipelineRequest = &pps.CreatePipelineRequest{}
	require.NoError(t, json.Unmarshal(bytes, createPipelineRequest))
	_, err = c.PpsAPIClient.CreatePipeline(context.Background(), createPipelineRequest)
	require.NoError(t, err)
	commitIter, err := c.FlushCommit([]*pfs.Commit{commit}, nil)
	require.NoError(t, err)
	commitInfos := collectCommitInfos(t, commitIter)
	require.Equal(t, 2, len(commitInfos))
}

func TestCronPipeline(t *testing.T) {
	if testing.Short() {
		t.Skip("Skipping integration tests in short mode")
	}

	c := getPachClient(t)
	defer require.NoError(t, c.DeleteAll())
	t.Run("SimpleCron", func(t *testing.T) {
		pipeline1 := tu.UniqueString("cron1-")
		require.NoError(t, c.CreatePipeline(
			pipeline1,
			"",
			[]string{"cp", "/pfs/time/time", "/pfs/out/time"},
			nil,
			nil,
			client.NewCronInput("time", "@every 20s"),
			"",
			false,
		))
		pipeline2 := tu.UniqueString("cron2-")
		require.NoError(t, c.CreatePipeline(
			pipeline2,
			"",
			[]string{"cp", fmt.Sprintf("/pfs/%s/time", pipeline1), "/pfs/out/time"},
			nil,
			nil,
			client.NewAtomInput(pipeline1, "/*"),
			"",
			false,
		))

<<<<<<< HEAD
	// subscribe to the pipeline1 cron repo and wait for inputs
	repo := fmt.Sprintf("%s_%s", pipeline1, "time")
	ctx, cancel := context.WithTimeout(context.Background(), time.Second*120)
	defer cancel() //cleanup resources
	iter, err := c.WithCtx(ctx).SubscribeCommit(repo, "master", "", pfs.CommitState_STARTED)
	require.NoError(t, err)
	commitInfo, err := iter.Next()
	require.NoError(t, err)
=======
		// subscribe to the pipeline1 cron repo and wait for inputs
		repo := fmt.Sprintf("%s_%s", pipeline1, "time")
		ctx, cancel := context.WithTimeout(context.Background(), time.Second*120)
		defer cancel() //cleanup resources
		iter, err := c.WithCtx(ctx).SubscribeCommit(repo, "master", "")
		require.NoError(t, err)
		commitInfo, err := iter.Next()
		require.NoError(t, err)
>>>>>>> 93085a28

		commitIter, err := c.FlushCommit([]*pfs.Commit{commitInfo.Commit}, nil)
		require.NoError(t, err)
		commitInfos := collectCommitInfos(t, commitIter)
		require.Equal(t, 2, len(commitInfos))
	})

	// Create a non-cron input repo, and test a pipeline with a cross of cron and
	// non-cron inputs
	t.Run("CronAtomCross", func(t *testing.T) {
		dataRepo := tu.UniqueString("TestCronPipeline_data")
		require.NoError(t, c.CreateRepo(dataRepo))
		pipeline3 := tu.UniqueString("cron3-")
		require.NoError(t, c.CreatePipeline(
			pipeline3,
			"",
			[]string{"bash"},
			[]string{
				"cp /pfs/time/time /pfs/out/time",
				fmt.Sprintf("cp /pfs/%s/file /pfs/out/file", dataRepo),
			},
			nil,
			client.NewCrossInput(
				client.NewCronInput("time", "@every 20s"),
				client.NewAtomInput(dataRepo, "/"),
			),
			"",
			false,
		))
		dataCommit, err := c.StartCommit(dataRepo, "master")
		require.NoError(t, err)
		_, err = c.PutFile(dataRepo, "master", "file", strings.NewReader("file"))
		require.NoError(t, c.FinishCommit(dataRepo, "master"))

<<<<<<< HEAD
	repo = fmt.Sprintf("%s_%s", pipeline3, "time")
	ctx, cancel = context.WithTimeout(context.Background(), time.Second*30)
	defer cancel() //cleanup resources
	iter, err = c.WithCtx(ctx).SubscribeCommit(repo, "master", "", pfs.CommitState_STARTED)
	require.NoError(t, err)
	commitInfo, err = iter.Next()
	require.NoError(t, err)
=======
		repo := fmt.Sprintf("%s_%s", pipeline3, "time")
		ctx, cancel := context.WithTimeout(context.Background(), time.Second*30)
		defer cancel() //cleanup resources
		iter, err := c.WithCtx(ctx).SubscribeCommit(repo, "master", "")
		require.NoError(t, err)
		commitInfo, err := iter.Next()
		require.NoError(t, err)
>>>>>>> 93085a28

		commitIter, err := c.FlushCommit([]*pfs.Commit{dataCommit, commitInfo.Commit}, nil)
		require.NoError(t, err)
		commitInfos := collectCommitInfos(t, commitIter)
		require.Equal(t, 1, len(commitInfos))
	})

	t.Run("CronIncremental", func(t *testing.T) {
		pipeline := tu.UniqueString("CronIncremental-")
		req := &pps.CreatePipelineRequest{
			Pipeline: &pps.Pipeline{Name: pipeline},
			Transform: &pps.Transform{
				Cmd: []string{"bash"},
				Stdin: []string{
					"cat /pfs/time/time >> /pfs/out/time",
					"echo \"\" >> /pfs/out/time",
				},
			},
			Input:       client.NewCronInput("time", "@every 10s"),
			Incremental: true,
		}
		_, err := c.PpsAPIClient.CreatePipeline(c.Ctx(), req)
		require.NoError(t, err)

		// subscribe to the pipeline1 cron repo and wait for inputs
		ctx, cancel := context.WithTimeout(context.Background(), time.Second*120)
		defer cancel() //cleanup resources
		iter, err := c.WithCtx(ctx).SubscribeCommit(pipeline, "master", "")
		require.NoError(t, err)
		for i := 0; i < 5; i++ {
			commitInfo, err := iter.Next()
			require.NoError(t, err)
			_, err = c.BlockCommit(commitInfo.Commit.Repo.Name, commitInfo.Commit.ID)
			require.NoError(t, err)
			var buf bytes.Buffer
			require.NoError(t, c.GetFile(commitInfo.Commit.Repo.Name, commitInfo.Commit.ID, "time", 0, 0, &buf))
			require.Equal(t, i+2, len(strings.Split(buf.String(), "\n")))
		}
	})

	t.Run("CronIncrementalFailures", func(t *testing.T) {
		pipeline := tu.UniqueString("CronIncremental-")
		req := &pps.CreatePipelineRequest{
			Pipeline: &pps.Pipeline{Name: pipeline},
			Transform: &pps.Transform{
				Cmd: []string{"bash"},
				Stdin: []string{
					"FLIP=$(($(($RANDOM%10))%2))",
					"if [ $FLIP -eq 0 ]; then exit 1; fi",
					"cat /pfs/time/time >> /pfs/out/time",
					"echo \"\" >> /pfs/out/time",
				},
			},
			Input:       client.NewCronInput("time", "@every 10s"),
			Incremental: true,
		}
		_, err := c.PpsAPIClient.CreatePipeline(c.Ctx(), req)
		require.NoError(t, err)

		// subscribe to the pipeline1 cron repo and wait for inputs
		ctx, cancel := context.WithTimeout(context.Background(), time.Second*120)
		defer cancel() //cleanup resources
		iter, err := c.WithCtx(ctx).SubscribeCommit(pipeline, "master", "")
		require.NoError(t, err)
		for i := 0; i < 5; i++ {
			commitInfo, err := iter.Next()
			require.NoError(t, err)
			_, err = c.BlockCommit(commitInfo.Commit.Repo.Name, commitInfo.Commit.ID)
		}
	})
}

func TestSelfReferentialPipeline(t *testing.T) {
	if testing.Short() {
		t.Skip("Skipping integration tests in short mode")
	}

	c := getPachClient(t)
	defer require.NoError(t, c.DeleteAll())
	pipeline := tu.UniqueString("pipeline")
	require.YesError(t, c.CreatePipeline(
		pipeline,
		"",
		[]string{"true"},
		nil,
		nil,
		client.NewAtomInput(pipeline, "/"),
		"",
		false,
	))
}

func TestPipelineBadImage(t *testing.T) {
	if testing.Short() {
		t.Skip("Skipping integration tests in short mode")
	}

	c := getPachClient(t)
	defer require.NoError(t, c.DeleteAll())
	pipeline1 := tu.UniqueString("bad_pipeline")
	require.NoError(t, c.CreatePipeline(
		pipeline1,
		"BadImage",
		[]string{"true"},
		nil,
		nil,
		client.NewCronInput("time", "@every 20s"),
		"",
		false,
	))
	pipeline2 := tu.UniqueString("bad_pipeline")
	require.NoError(t, c.CreatePipeline(
		pipeline2,
		"bs/badimage:vcrap",
		[]string{"true"},
		nil,
		nil,
		client.NewCronInput("time", "@every 20s"),
		"",
		false,
	))
	require.NoError(t, backoff.Retry(func() error {
		for _, pipeline := range []string{pipeline1, pipeline2} {
			pipelineInfo, err := c.InspectPipeline(pipeline)
			if err != nil {
				return err
			}
			if pipelineInfo.State != pps.PipelineState_PIPELINE_FAILURE {
				return fmt.Errorf("pipeline %s should have failed", pipeline)
			}
			require.True(t, pipelineInfo.Reason != "")
		}
		return nil
	}, backoff.NewTestingBackOff()))
}

func TestFixPipeline(t *testing.T) {
	if testing.Short() {
		t.Skip("Skipping integration tests in short mode")
	}

	c := getPachClient(t)
	defer require.NoError(t, c.DeleteAll())
	// create repos
	dataRepo := tu.UniqueString("TestFixPipeline_data")
	require.NoError(t, c.CreateRepo(dataRepo))
	_, err := c.StartCommit(dataRepo, "master")
	require.NoError(t, err)
	_, err = c.PutFile(dataRepo, "master", "file", strings.NewReader("1"))
	require.NoError(t, err)
	require.NoError(t, c.FinishCommit(dataRepo, "master"))
	pipelineName := tu.UniqueString("TestFixPipeline_pipeline")
	require.NoError(t, c.CreatePipeline(
		pipelineName,
		"",
		[]string{"exit 1"},
		nil,
		&pps.ParallelismSpec{
			Constant: 1,
		},
		client.NewAtomInput(dataRepo, "/*"),
		"",
		false,
	))

	require.NoError(t, backoff.Retry(func() error {
		jobInfos, err := c.ListJob(pipelineName, nil, nil)
		require.NoError(t, err)
		if len(jobInfos) != 1 {
			return fmt.Errorf("expected 1 jobs, got %d", len(jobInfos))
		}
		jobInfo, err := c.InspectJob(jobInfos[0].Job.ID, true)
		require.NoError(t, err)
		require.Equal(t, pps.JobState_JOB_FAILURE, jobInfo.State)
		return nil
	}, backoff.NewTestingBackOff()))

	// Update the pipeline, this will not create a new pipeline as reprocess
	// isn't set to true.
	require.NoError(t, c.CreatePipeline(
		pipelineName,
		"",
		[]string{"bash"},
		[]string{"echo bar >/pfs/out/file"},
		&pps.ParallelismSpec{
			Constant: 1,
		},
		client.NewAtomInput(dataRepo, "/*"),
		"",
		true,
	))

	require.NoError(t, backoff.Retry(func() error {
		jobInfos, err := c.ListJob(pipelineName, nil, nil)
		require.NoError(t, err)
		if len(jobInfos) != 2 {
			return fmt.Errorf("expected 2 jobs, got %d", len(jobInfos))
		}
		jobInfo, err := c.InspectJob(jobInfos[0].Job.ID, true)
		require.NoError(t, err)
		require.Equal(t, pps.JobState_JOB_SUCCESS, jobInfo.State)
		return nil
	}, backoff.NewTestingBackOff()))
}

func TestListJobOutput(t *testing.T) {
	if testing.Short() {
		t.Skip("Skipping integration tests in short mode")
	}
	c := getPachClient(t)

	dataRepo := tu.UniqueString("TestListJobOutput_data")
	require.NoError(t, c.CreateRepo(dataRepo))

	commit1, err := c.StartCommit(dataRepo, "master")
	require.NoError(t, err)
	_, err = c.PutFile(dataRepo, commit1.ID, "file", strings.NewReader("foo"))
	require.NoError(t, err)
	require.NoError(t, c.FinishCommit(dataRepo, commit1.ID))

	pipeline := tu.UniqueString("pipeline")
	require.NoError(t, c.CreatePipeline(
		pipeline,
		"",
		[]string{"bash"},
		[]string{
			fmt.Sprintf("cp /pfs/%s/* /pfs/out/", dataRepo),
		},
		&pps.ParallelismSpec{
			Constant: 4,
		},
		client.NewAtomInput(dataRepo, "/*"),
		"",
		false,
	))

	commitIter, err := c.FlushCommit([]*pfs.Commit{commit1}, nil)
	require.NoError(t, err)
	commitInfos := collectCommitInfos(t, commitIter)
	require.Equal(t, 1, len(commitInfos))

	require.NoError(t, backoff.Retry(func() error {
		jobInfos, err := c.ListJob("", nil, commitInfos[0].Commit)
		if err != nil {
			return err
		}
		if len(jobInfos) != 1 {
			return fmt.Errorf("expected 1 job")
		}
		jobInfos, err = c.ListJob("", nil, client.NewCommit(pipeline, "master"))
		if err != nil {
			return err
		}
		if len(jobInfos) != 1 {
			return fmt.Errorf("expected 1 job")
		}
		return nil
	}, backoff.NewTestingBackOff()))
}

func TestPipelineEnvVarAlias(t *testing.T) {
	if testing.Short() {
		t.Skip("Skipping integration tests in short mode")
	}

	c := getPachClient(t)
	defer require.NoError(t, c.DeleteAll())

	dataRepo := tu.UniqueString("TestPipelineEnvVarAlias_data")
	require.NoError(t, c.CreateRepo(dataRepo))

	numFiles := 10
	commit1, err := c.StartCommit(dataRepo, "master")
	require.NoError(t, err)
	for i := 0; i < numFiles; i++ {
		_, err = c.PutFile(dataRepo, commit1.ID, fmt.Sprintf("file-%d", i), strings.NewReader(fmt.Sprintf("%d", i)))
	}
	require.NoError(t, c.FinishCommit(dataRepo, commit1.ID))

	pipeline := tu.UniqueString("pipeline")
	require.NoError(t, c.CreatePipeline(
		pipeline,
		"",
		[]string{"bash"},
		[]string{
			"env",
			fmt.Sprintf("cp $%s /pfs/out/", dataRepo),
		},
		nil,
		client.NewAtomInput(dataRepo, "/*"),
		"",
		false,
	))

	commitIter, err := c.FlushCommit([]*pfs.Commit{commit1}, nil)
	require.NoError(t, err)
	commitInfos := collectCommitInfos(t, commitIter)
	require.Equal(t, 1, len(commitInfos))

	for i := 0; i < numFiles; i++ {
		var buf bytes.Buffer
		require.NoError(t, c.GetFile(commitInfos[0].Commit.Repo.Name, commitInfos[0].Commit.ID, fmt.Sprintf("file-%d", i), 0, 0, &buf))
		require.Equal(t, fmt.Sprintf("%d", i), buf.String())
	}
}

func TestMaxQueueSize(t *testing.T) {
	t.Skip("flaky")
	if testing.Short() {
		t.Skip("Skipping integration tests in short mode")
	}
	c := getPachClient(t)

	dataRepo := tu.UniqueString("TestMaxQueueSize_data")
	require.NoError(t, c.CreateRepo(dataRepo))

	commit1, err := c.StartCommit(dataRepo, "master")
	require.NoError(t, err)
	for i := 0; i < 20; i++ {
		_, err = c.PutFile(dataRepo, commit1.ID, fmt.Sprintf("file%d", i), strings.NewReader("foo"))
		require.NoError(t, err)
	}
	require.NoError(t, c.FinishCommit(dataRepo, commit1.ID))

	pipeline := tu.UniqueString("pipeline")
	// This pipeline sleeps for 10 secs per datum
	_, err = c.PpsAPIClient.CreatePipeline(
		context.Background(),
		&pps.CreatePipelineRequest{
			Pipeline: client.NewPipeline(pipeline),
			Transform: &pps.Transform{
				Cmd: []string{"bash"},
				Stdin: []string{
					"sleep 10",
				},
			},
			Input: client.NewAtomInput(dataRepo, "/*"),
			ParallelismSpec: &pps.ParallelismSpec{
				Constant: 2,
			},
			MaxQueueSize: 1,
		})
	require.NoError(t, err)
	// Get job info 2x/sec for 20s until we confirm two workers for the current job
	require.NoError(t, backoff.Retry(func() error {
		jobs, err := c.ListJob(pipeline, nil, nil)
		if err != nil {
			return fmt.Errorf("could not list job: %s", err.Error())
		}
		if len(jobs) == 0 {
			return fmt.Errorf("failed to find job")
		}
		jobInfo, err := c.InspectJob(jobs[0].Job.ID, false)
		if err != nil {
			return fmt.Errorf("could not inspect job: %s", err.Error())
		}
		if len(jobInfo.WorkerStatus) != 2 {
			return fmt.Errorf("incorrect number of statuses: %v", len(jobInfo.WorkerStatus))
		}
		for _, status := range jobInfo.WorkerStatus {
			if status.QueueSize > 1 {
				return fmt.Errorf("queue size too big")
			}
		}
		return nil
	}, backoff.RetryEvery(500*time.Millisecond).For(20*time.Second)))
}

func TestHTTPAuth(t *testing.T) {
	if testing.Short() {
		t.Skip("Skipping integration tests in short mode")
	}
	c := getPachClient(t)

	clientAddr := c.GetAddress()
	host, _, err := net.SplitHostPort(clientAddr)
	port, ok := os.LookupEnv("PACHD_SERVICE_PORT_API_HTTP_PORT")
	if !ok {
		port = "30652" // default NodePort port for Pachd's HTTP API
	}
	httpAPIAddr := net.JoinHostPort(host, port)

	// Try to login
	token := "abbazabbadoo"
	form := url.Values{}
	form.Add("Token", token)
	req, err := http.NewRequest("POST", fmt.Sprintf("http://%s/v1/auth/login", httpAPIAddr), strings.NewReader(form.Encode()))
	req.Header.Add("Content-Type", "application/x-www-form-urlencoded")
	require.NoError(t, err)
	httpClient := &http.Client{}
	resp, err := httpClient.Do(req)
	require.NoError(t, err)
	defer resp.Body.Close()
	require.Equal(t, 1, len(resp.Cookies()))
	require.Equal(t, auth.ContextTokenKey, resp.Cookies()[0].Name)
	require.Equal(t, "*", resp.Header.Get("Access-Control-Allow-Origin"))
	require.Equal(t, token, resp.Cookies()[0].Value)

	// Try to logout
	req, err = http.NewRequest("POST", fmt.Sprintf("http://%s/v1/auth/logout", httpAPIAddr), nil)
	require.NoError(t, err)
	resp, err = httpClient.Do(req)
	require.NoError(t, err)
	defer resp.Body.Close()
	require.Equal(t, 1, len(resp.Cookies()))
	require.Equal(t, auth.ContextTokenKey, resp.Cookies()[0].Name)
	require.Equal(t, "*", resp.Header.Get("Access-Control-Allow-Origin"))
	// The cookie should be unset now
	require.Equal(t, "", resp.Cookies()[0].Value)

	// Make sure we get 404s for non existent routes
	req, err = http.NewRequest("POST", fmt.Sprintf("http://%s/v1/auth/logoutzz", httpAPIAddr), nil)
	require.NoError(t, err)
	resp, err = httpClient.Do(req)
	require.NoError(t, err)
	require.Equal(t, 404, resp.StatusCode)
}

func TestHTTPGetFile(t *testing.T) {
	if testing.Short() {
		t.Skip("Skipping integration tests in short mode")
	}
	c := getPachClient(t)

	dataRepo := tu.UniqueString("TestHTTPGetFile_data")
	require.NoError(t, c.CreateRepo(dataRepo))

	commit1, err := c.StartCommit(dataRepo, "master")
	require.NoError(t, err)
	_, err = c.PutFile(dataRepo, commit1.ID, "file", strings.NewReader("foo"))
	f, err := os.Open("../../etc/testing/artifacts/giphy.gif")
	require.NoError(t, err)
	_, err = c.PutFile(dataRepo, commit1.ID, "giphy.gif", f)
	require.NoError(t, err)
	require.NoError(t, c.FinishCommit(dataRepo, commit1.ID))

	clientAddr := c.GetAddress()
	host, _, err := net.SplitHostPort(clientAddr)
	port, ok := os.LookupEnv("PACHD_SERVICE_PORT_API_HTTP_PORT")
	if !ok {
		port = "30652" // default NodePort port for Pachd's HTTP API
	}
	httpAPIAddr := net.JoinHostPort(host, port)

	// Try to get raw contents
	resp, err := http.Get(fmt.Sprintf("http://%s/v1/pfs/repos/%v/commits/%v/files/file", httpAPIAddr, dataRepo, commit1.ID))
	require.NoError(t, err)
	defer resp.Body.Close()
	contents, err := ioutil.ReadAll(resp.Body)
	require.NoError(t, err)
	require.Equal(t, "foo", string(contents))
	contentDisposition := resp.Header.Get("Content-Disposition")
	require.Equal(t, "", contentDisposition)

	// Try to get file for downloading
	resp, err = http.Get(fmt.Sprintf("http://%s/v1/pfs/repos/%v/commits/%v/files/file?download=true", httpAPIAddr, dataRepo, commit1.ID))
	require.NoError(t, err)
	defer resp.Body.Close()
	contents, err = ioutil.ReadAll(resp.Body)
	require.NoError(t, err)
	require.Equal(t, "foo", string(contents))
	contentDisposition = resp.Header.Get("Content-Disposition")
	require.Equal(t, "attachment; filename=\"file\"", contentDisposition)

	// Make sure MIME type is set
	resp, err = http.Get(fmt.Sprintf("http://%s/v1/pfs/repos/%v/commits/%v/files/giphy.gif", httpAPIAddr, dataRepo, commit1.ID))
	require.NoError(t, err)
	defer resp.Body.Close()
	contentDisposition = resp.Header.Get("Content-Type")
	require.Equal(t, "image/gif", contentDisposition)
}

func TestService(t *testing.T) {
	if testing.Short() {
		t.Skip("Skipping integration tests in short mode")
	}
	c := getPachClient(t)
	require.NoError(t, c.DeleteAll())

	dataRepo := tu.UniqueString("TestService_data")
	require.NoError(t, c.CreateRepo(dataRepo))

	commit1, err := c.StartCommit(dataRepo, "master")
	_, err = c.PutFile(dataRepo, commit1.ID, "file1", strings.NewReader("foo"))
	require.NoError(t, err)
	require.NoError(t, c.FinishCommit(dataRepo, commit1.ID))

	pipeline := tu.UniqueString("pipelineservice")
	// This pipeline sleeps for 10 secs per datum
	require.NoError(t, c.CreatePipelineService(
		pipeline,
		"trinitronx/python-simplehttpserver",
		[]string{"sh"},
		[]string{
			"cd /pfs",
			"exec python -m SimpleHTTPServer 8000",
		},
		&pps.ParallelismSpec{
			Constant: 1,
		},
		client.NewAtomInput(dataRepo, "/"),
		false,
		8000,
		31800,
	))
	time.Sleep(10 * time.Second)

	// Lookup the address for 'pipelineservice' (different inside vs outside k8s)
	serviceAddr := func() string {
		// Hack: detect if running inside the cluster by looking for this env var
		if _, ok := os.LookupEnv("KUBERNETES_PORT"); !ok {
			// Outside cluster: Re-use external IP and external port defined above
			clientAddr := c.GetAddress()
			host, _, err := net.SplitHostPort(clientAddr)
			require.NoError(t, err)
			return net.JoinHostPort(host, "31800")
		}
		// Get k8s service corresponding to pachyderm service above--must access
		// via internal cluster IP, but we don't know what that is
		var address string
		kubeClient := getKubeClient(t)
		backoff.Retry(func() error {
			svcs, err := kubeClient.CoreV1().Services("default").List(metav1.ListOptions{})
			require.NoError(t, err)
			for _, svc := range svcs.Items {
				// Pachyderm actually generates two services for pipelineservice: one
				// for pachyderm (a ClusterIP service) and one for the user container
				// (a NodePort service, which is the one we want)
				rightName := strings.Contains(svc.Name, "pipelineservice")
				rightType := svc.Spec.Type == v1.ServiceTypeNodePort
				if !rightName || !rightType {
					continue
				}
				host := svc.Spec.ClusterIP
				port := fmt.Sprintf("%d", svc.Spec.Ports[0].Port)
				address = net.JoinHostPort(host, port)
				return nil
			}
			return fmt.Errorf("no matching k8s service found")
		}, backoff.NewTestingBackOff())

		require.NotEqual(t, "", address)
		return address
	}()

	require.NoError(t, backoff.Retry(func() error {
		resp, err := http.Get(fmt.Sprintf("http://%s/%s/file1", serviceAddr, dataRepo))
		if err != nil {
			return err
		}
		if resp.StatusCode != 200 {
			return fmt.Errorf("GET returned %d", resp.StatusCode)
		}
		content, err := ioutil.ReadAll(resp.Body)
		if err != nil {
			return err
		}
		if string(content) != "foo" {
			return fmt.Errorf("wrong content for file1: expected foo, got %s", string(content))
		}
		return nil
	}, backoff.NewTestingBackOff()))

	clientAddr := c.GetAddress()
	host, _, err := net.SplitHostPort(clientAddr)
	port, ok := os.LookupEnv("PACHD_SERVICE_PORT_API_HTTP_PORT")
	if !ok {
		port = "30652" // default NodePort port for Pachd's HTTP API
	}
	httpAPIAddr := net.JoinHostPort(host, port)
	url := fmt.Sprintf("http://%s/v1/pps/services/%s/%s/file1", httpAPIAddr, pipeline, dataRepo)
	require.NoError(t, backoff.Retry(func() error {
		resp, err := http.Get(url)
		if err != nil {
			return err
		}
		if resp.StatusCode != 200 {
			return fmt.Errorf("GET returned %d", resp.StatusCode)
		}
		content, err := ioutil.ReadAll(resp.Body)
		if err != nil {
			return err
		}
		if string(content) != "foo" {
			return fmt.Errorf("wrong content for file1: expected foo, got %s", string(content))
		}
		return nil
	}, backoff.NewTestingBackOff()))

	commit2, err := c.StartCommit(dataRepo, "master")
	_, err = c.PutFile(dataRepo, commit2.ID, "file2", strings.NewReader("bar"))
	require.NoError(t, err)
	require.NoError(t, c.FinishCommit(dataRepo, commit2.ID))

	require.NoError(t, backoff.Retry(func() error {
		resp, err := http.Get(fmt.Sprintf("http://%s/%s/file2", serviceAddr, dataRepo))
		if err != nil {
			return err
		}
		if resp.StatusCode != 200 {
			return fmt.Errorf("GET returned %d", resp.StatusCode)
		}
		content, err := ioutil.ReadAll(resp.Body)
		if err != nil {
			return err
		}
		if string(content) != "bar" {
			return fmt.Errorf("wrong content for file2: expected bar, got %s", string(content))
		}
		return nil
	}, backoff.NewTestingBackOff()))
}

func TestChunkSpec(t *testing.T) {
	if testing.Short() {
		t.Skip("Skipping integration tests in short mode")
	}

	c := getPachClient(t)
	defer require.NoError(t, c.DeleteAll())

	dataRepo := tu.UniqueString("TestChunkSpec_data")
	require.NoError(t, c.CreateRepo(dataRepo))

	commit1, err := c.StartCommit(dataRepo, "master")
	require.NoError(t, err)
	numFiles := 101
	for i := 0; i < numFiles; i++ {
		_, err = c.PutFile(dataRepo, commit1.ID, fmt.Sprintf("file%d", i), strings.NewReader("foo"))
		require.NoError(t, err)
	}
	require.NoError(t, c.FinishCommit(dataRepo, commit1.ID))

	t.Run("number", func(t *testing.T) {
		pipeline := tu.UniqueString("TestChunkSpec")
		c.PpsAPIClient.CreatePipeline(context.Background(),
			&pps.CreatePipelineRequest{
				Pipeline: client.NewPipeline(pipeline),
				Transform: &pps.Transform{
					Cmd: []string{"bash"},
					Stdin: []string{
						fmt.Sprintf("cp /pfs/%s/* /pfs/out/", dataRepo),
					},
				},
				Input:     client.NewAtomInput(dataRepo, "/*"),
				ChunkSpec: &pps.ChunkSpec{Number: 1},
			})

		commitIter, err := c.FlushCommit([]*pfs.Commit{commit1}, []*pfs.Repo{client.NewRepo(pipeline)})
		require.NoError(t, err)
		commitInfos := collectCommitInfos(t, commitIter)
		require.Equal(t, 1, len(commitInfos))

		for i := 0; i < numFiles; i++ {
			var buf bytes.Buffer
			require.NoError(t, c.GetFile(commitInfos[0].Commit.Repo.Name, commitInfos[0].Commit.ID, fmt.Sprintf("file%d", i), 0, 0, &buf))
			require.Equal(t, "foo", buf.String())
		}
	})
	t.Run("size", func(t *testing.T) {
		pipeline := tu.UniqueString("TestChunkSpec")
		c.PpsAPIClient.CreatePipeline(context.Background(),
			&pps.CreatePipelineRequest{
				Pipeline: client.NewPipeline(pipeline),
				Transform: &pps.Transform{
					Cmd: []string{"bash"},
					Stdin: []string{
						fmt.Sprintf("cp /pfs/%s/* /pfs/out/", dataRepo),
					},
				},
				Input:     client.NewAtomInput(dataRepo, "/*"),
				ChunkSpec: &pps.ChunkSpec{SizeBytes: 5},
			})

		commitIter, err := c.FlushCommit([]*pfs.Commit{commit1}, []*pfs.Repo{client.NewRepo(pipeline)})
		require.NoError(t, err)
		commitInfos := collectCommitInfos(t, commitIter)
		require.Equal(t, 1, len(commitInfos))

		for i := 0; i < numFiles; i++ {
			var buf bytes.Buffer
			require.NoError(t, c.GetFile(commitInfos[0].Commit.Repo.Name, commitInfos[0].Commit.ID, fmt.Sprintf("file%d", i), 0, 0, &buf))
			require.Equal(t, "foo", buf.String())
		}
	})
}

func TestLongDatums(t *testing.T) {
	if testing.Short() {
		t.Skip("Skipping integration tests in short mode")
	}

	c := getPachClient(t)
	defer require.NoError(t, c.DeleteAll())

	dataRepo := tu.UniqueString("TestLongDatums_data")
	require.NoError(t, c.CreateRepo(dataRepo))

	commit1, err := c.StartCommit(dataRepo, "master")
	require.NoError(t, err)
	numFiles := 8
	for i := 0; i < numFiles; i++ {
		_, err = c.PutFile(dataRepo, commit1.ID, fmt.Sprintf("file%d", i), strings.NewReader("foo"))
		require.NoError(t, err)
	}
	require.NoError(t, c.FinishCommit(dataRepo, commit1.ID))

	pipeline := tu.UniqueString("TestLongDatums")
	require.NoError(t, c.CreatePipeline(
		pipeline,
		"",
		[]string{"bash"},
		[]string{
			"sleep 1m",
			fmt.Sprintf("cp /pfs/%s/* /pfs/out/", dataRepo),
		},
		&pps.ParallelismSpec{
			Constant: 4,
		},
		client.NewAtomInput(dataRepo, "/*"),
		"",
		false,
	))

	commitIter, err := c.FlushCommit([]*pfs.Commit{commit1}, nil)
	require.NoError(t, err)
	commitInfos := collectCommitInfos(t, commitIter)
	require.Equal(t, 1, len(commitInfos))

	for i := 0; i < numFiles; i++ {
		var buf bytes.Buffer
		require.NoError(t, c.GetFile(commitInfos[0].Commit.Repo.Name, commitInfos[0].Commit.ID, fmt.Sprintf("file%d", i), 0, 0, &buf))
		require.Equal(t, "foo", buf.String())
	}
}

func TestPipelineWithGitInputInvalidURLs(t *testing.T) {
	if testing.Short() {
		t.Skip("Skipping integration tests in short mode")
	}

	c := getPachClient(t)
	defer require.NoError(t, c.DeleteAll())

	outputFilename := "commitSHA"
	pipeline := tu.UniqueString("github_pipeline")
	// Of the common git URL types (listed below), only the 'clone' url is supported RN
	// (for several reasons, one of which is that we can't assume we have SSH / an ssh env setup on the user container)
	//git_url: "git://github.com/sjezewski/testgithook.git",
	//ssh_url: "git@github.com:sjezewski/testgithook.git",
	//svn_url: "https://github.com/sjezewski/testgithook",
	//clone_url: "https://github.com/sjezewski/testgithook.git",
	require.YesError(t, c.CreatePipeline(
		pipeline,
		"",
		[]string{"bash"},
		[]string{
			fmt.Sprintf("cat /pfs/test-artifacts/.git/HEAD > /pfs/out/%v", outputFilename),
		},
		nil,
		&pps.Input{
			Git: &pps.GitInput{
				URL: "git://github.com/pachyderm/test-artifacts.git",
			},
		},
		"",
		false,
	))
	require.YesError(t, c.CreatePipeline(
		pipeline,
		"",
		[]string{"bash"},
		[]string{
			fmt.Sprintf("cat /pfs/test-artifacts/.git/HEAD > /pfs/out/%v", outputFilename),
		},
		nil,
		&pps.Input{
			Git: &pps.GitInput{
				URL: "git@github.com:pachyderm/test-artifacts.git",
			},
		},
		"",
		false,
	))
	require.YesError(t, c.CreatePipeline(
		pipeline,
		"",
		[]string{"bash"},
		[]string{
			fmt.Sprintf("cat /pfs/test-artifacts/.git/HEAD > /pfs/out/%v", outputFilename),
		},
		nil,
		&pps.Input{
			Git: &pps.GitInput{
				URL: "https://github.com:pachyderm/test-artifacts",
			},
		},
		"",
		false,
	))
}

func TestPipelineWithGitInputPrivateGHRepo(t *testing.T) {
	if testing.Short() {
		t.Skip("Skipping integration tests in short mode")
	}

	c := getPachClient(t)
	defer require.NoError(t, c.DeleteAll())

	outputFilename := "commitSHA"
	pipeline := tu.UniqueString("github_pipeline")
	repoName := "pachyderm-dummy"
	require.NoError(t, c.CreatePipeline(
		pipeline,
		"",
		[]string{"bash"},
		[]string{
			fmt.Sprintf("cat /pfs/%v/.git/HEAD > /pfs/out/%v", repoName, outputFilename),
		},
		nil,
		&pps.Input{
			Git: &pps.GitInput{
				URL: fmt.Sprintf("https://github.com/pachyderm/%v.git", repoName),
			},
		},
		"",
		false,
	))
	// There should be a pachyderm repo created w no commits:
	repos, err := c.ListRepo()
	require.NoError(t, err)
	found := false
	for _, repo := range repos {
		if repo.Repo.Name == repoName {
			found = true
		}
	}
	require.Equal(t, true, found)

	// To trigger the pipeline, we'll need to simulate the webhook by pushing a POST payload to the githook server
	simulateGitPush(t, "../../etc/testing/artifacts/githook-payloads/private.json")
	// Need to sleep since the webhook http handler is non blocking
	time.Sleep(2 * time.Second)

	// Now there should NOT be a new commit on the pachyderm repo
	commits, err := c.ListCommit(repoName, "master", "", 0)
	require.NoError(t, err)
	require.Equal(t, 0, len(commits))

	// We should see that the pipeline has failed
	pipelineInfo, err := c.InspectPipeline(pipeline)
	require.NoError(t, err)
	require.Equal(t, pps.PipelineState_PIPELINE_FAILURE, pipelineInfo.State)
	require.Equal(t, fmt.Sprintf("unable to clone private github repo (https://github.com/pachyderm/%v.git)", repoName), pipelineInfo.Reason)
}

func TestPipelineWithGitInputDuplicateNames(t *testing.T) {
	if testing.Short() {
		t.Skip("Skipping integration tests in short mode")
	}

	c := getPachClient(t)
	defer require.NoError(t, c.DeleteAll())

	outputFilename := "commitSHA"
	pipeline := tu.UniqueString("github_pipeline")
	//Test same name on one pipeline
	require.YesError(t, c.CreatePipeline(
		pipeline,
		"",
		[]string{"bash"},
		[]string{
			fmt.Sprintf("cat /pfs/pachyderm/.git/HEAD > /pfs/out/%v", outputFilename),
		},
		nil,
		&pps.Input{
			Cross: []*pps.Input{
				&pps.Input{
					Git: &pps.GitInput{
						URL:  "https://github.com/pachyderm/test-artifacts.git",
						Name: "foo",
					},
				},
				&pps.Input{
					Git: &pps.GitInput{
						URL:  "https://github.com/pachyderm/test-artifacts.git",
						Name: "foo",
					},
				},
			},
		},
		"",
		false,
	))
	//Test same URL on one pipeline
	require.YesError(t, c.CreatePipeline(
		pipeline,
		"",
		[]string{"bash"},
		[]string{
			fmt.Sprintf("cat /pfs/pachyderm/.git/HEAD > /pfs/out/%v", outputFilename),
		},
		nil,
		&pps.Input{
			Cross: []*pps.Input{
				&pps.Input{
					Git: &pps.GitInput{
						URL: "https://github.com/pachyderm/test-artifacts.git",
					},
				},
				&pps.Input{
					Git: &pps.GitInput{
						URL: "https://github.com/pachyderm/test-artifacts.git",
					},
				},
			},
		},
		"",
		false,
	))
	// Test same URL but different names
	require.NoError(t, c.CreatePipeline(
		pipeline,
		"",
		[]string{"bash"},
		[]string{
			fmt.Sprintf("cat /pfs/pachyderm/.git/HEAD > /pfs/out/%v", outputFilename),
		},
		nil,
		&pps.Input{
			Cross: []*pps.Input{
				&pps.Input{
					Git: &pps.GitInput{
						URL:  "https://github.com/pachyderm/test-artifacts.git",
						Name: "foo",
					},
				},
				&pps.Input{
					Git: &pps.GitInput{
						URL: "https://github.com/pachyderm/test-artifacts.git",
					},
				},
			},
		},
		"",
		false,
	))
}

func TestPipelineWithGitInput(t *testing.T) {
	if testing.Short() {
		t.Skip("Skipping integration tests in short mode")
	}

	c := getPachClient(t)
	defer require.NoError(t, c.DeleteAll())

	outputFilename := "commitSHA"
	pipeline := tu.UniqueString("github_pipeline")
	require.NoError(t, c.CreatePipeline(
		pipeline,
		"",
		[]string{"bash"},
		[]string{
			fmt.Sprintf("cat /pfs/test-artifacts/.git/HEAD > /pfs/out/%v", outputFilename),
		},
		nil,
		&pps.Input{
			Git: &pps.GitInput{
				URL: "https://github.com/pachyderm/test-artifacts.git",
			},
		},
		"",
		false,
	))
	// There should be a pachyderm repo created w no commits:
	_, err := c.InspectRepo("test-artifacts")
	require.NoError(t, err)

	commits, err := c.ListCommit("test-artifacts", "master", "", 0)
	require.NoError(t, err)
	require.Equal(t, 0, len(commits))

	// To trigger the pipeline, we'll need to simulate the webhook by pushing a POST payload to the githook server
	simulateGitPush(t, "../../etc/testing/artifacts/githook-payloads/master.json")
	// Need to sleep since the webhook http handler is non blocking
	time.Sleep(2 * time.Second)

	// Now there should be a new commit on the pachyderm repo / master branch
	branches, err := c.ListBranch("test-artifacts")
	require.NoError(t, err)
	require.Equal(t, 1, len(branches))
	require.Equal(t, "master", branches[0].Name)
	commit := branches[0].Head

	// Now wait for the pipeline complete as normal
	outputRepo := &pfs.Repo{Name: pipeline}
	commitIter, err := c.FlushCommit([]*pfs.Commit{commit}, []*pfs.Repo{outputRepo})
	require.NoError(t, err)
	commitInfos := collectCommitInfos(t, commitIter)
	require.Equal(t, 1, len(commitInfos))

	commit = commitInfos[0].Commit

	var buf bytes.Buffer

	require.NoError(t, c.GetFile(commit.Repo.Name, commit.ID, outputFilename, 0, 0, &buf))
	require.Equal(t, "9047fbfc251e7412ef3300868f743f2c24852539", strings.TrimSpace(buf.String()))
}

func TestPipelineWithGitInputSequentialPushes(t *testing.T) {
	if testing.Short() {
		t.Skip("Skipping integration tests in short mode")
	}

	c := getPachClient(t)
	defer require.NoError(t, c.DeleteAll())

	outputFilename := "commitSHA"
	pipeline := tu.UniqueString("github_pipeline")
	require.NoError(t, c.CreatePipeline(
		pipeline,
		"",
		[]string{"bash"},
		[]string{
			fmt.Sprintf("cat /pfs/test-artifacts/.git/HEAD > /pfs/out/%v", outputFilename),
		},
		nil,
		&pps.Input{
			Git: &pps.GitInput{
				URL: "https://github.com/pachyderm/test-artifacts.git",
			},
		},
		"",
		false,
	))
	// There should be a pachyderm repo created w no commits:
	_, err := c.InspectRepo("test-artifacts")
	require.NoError(t, err)

	commits, err := c.ListCommit("test-artifacts", "master", "", 0)
	require.NoError(t, err)
	require.Equal(t, 0, len(commits))

	// To trigger the pipeline, we'll need to simulate the webhook by pushing a POST payload to the githook server
	simulateGitPush(t, "../../etc/testing/artifacts/githook-payloads/master.json")
	// Need to sleep since the webhook http handler is non blocking
	time.Sleep(2 * time.Second)

	// Now there should be a new commit on the pachyderm repo / master branch
	branches, err := c.ListBranch("test-artifacts")
	require.NoError(t, err)
	require.Equal(t, 1, len(branches))
	require.Equal(t, "master", branches[0].Name)
	commit := branches[0].Head

	// Now wait for the pipeline complete as normal
	commitIter, err := c.FlushCommit([]*pfs.Commit{commit}, nil)
	require.NoError(t, err)
	commitInfos := collectCommitInfos(t, commitIter)
	require.Equal(t, 1, len(commitInfos))

	commit = commitInfos[0].Commit

	var buf bytes.Buffer

	require.NoError(t, c.GetFile(commit.Repo.Name, commit.ID, outputFilename, 0, 0, &buf))
	require.Equal(t, "9047fbfc251e7412ef3300868f743f2c24852539", strings.TrimSpace(buf.String()))

	// To trigger the pipeline, we'll need to simulate the webhook by pushing a POST payload to the githook server
	simulateGitPush(t, "../../etc/testing/artifacts/githook-payloads/master-2.json")
	// Need to sleep since the webhook http handler is non blocking
	time.Sleep(2 * time.Second)

	// Now there should be a new commit on the pachyderm repo / master branch
	branches, err = c.ListBranch("test-artifacts")
	require.NoError(t, err)
	require.Equal(t, 1, len(branches))
	require.Equal(t, "master", branches[0].Name)
	commit = branches[0].Head

	// Now wait for the pipeline complete as normal
	commitIter, err = c.FlushCommit([]*pfs.Commit{commit}, nil)
	require.NoError(t, err)
	commitInfos = collectCommitInfos(t, commitIter)
	require.Equal(t, 1, len(commitInfos))

	commit = commitInfos[0].Commit

	buf.Reset()
	require.NoError(t, c.GetFile(commit.Repo.Name, commit.ID, outputFilename, 0, 0, &buf))
	require.Equal(t, "162963b4adf00cd378488abdedc085ba08e21674", strings.TrimSpace(buf.String()))
}

func TestPipelineWithGitInputCustomName(t *testing.T) {
	if testing.Short() {
		t.Skip("Skipping integration tests in short mode")
	}

	c := getPachClient(t)
	defer require.NoError(t, c.DeleteAll())

	outputFilename := "commitSHA"
	pipeline := tu.UniqueString("github_pipeline")
	repoName := "foo"
	require.NoError(t, c.CreatePipeline(
		pipeline,
		"",
		[]string{"bash"},
		[]string{
			fmt.Sprintf("cat /pfs/%v/.git/HEAD > /pfs/out/%v", repoName, outputFilename),
		},
		nil,
		&pps.Input{
			Git: &pps.GitInput{
				URL:  "https://github.com/pachyderm/test-artifacts.git",
				Name: repoName,
			},
		},
		"",
		false,
	))
	// There should be a pachyderm repo created w no commits:
	_, err := c.InspectRepo(repoName)
	require.NoError(t, err)

	commits, err := c.ListCommit(repoName, "", "", 0)
	require.NoError(t, err)
	require.Equal(t, 0, len(commits))

	// To trigger the pipeline, we'll need to simulate the webhook by pushing a POST payload to the githook server
	simulateGitPush(t, "../../etc/testing/artifacts/githook-payloads/master.json")
	// Need to sleep since the webhook http handler is non blocking
	time.Sleep(2 * time.Second)

	// Now there should be a new commit on the pachyderm repo / master branch
	branches, err := c.ListBranch(repoName)
	require.NoError(t, err)
	require.Equal(t, 1, len(branches))
	require.Equal(t, "master", branches[0].Name)
	commit := branches[0].Head

	// Now wait for the pipeline complete as normal
	outputRepo := &pfs.Repo{Name: pipeline}
	commitIter, err := c.FlushCommit([]*pfs.Commit{commit}, []*pfs.Repo{outputRepo})
	require.NoError(t, err)
	commitInfos := collectCommitInfos(t, commitIter)
	require.Equal(t, 1, len(commitInfos))

	commit = commitInfos[0].Commit

	var buf bytes.Buffer

	require.NoError(t, c.GetFile(commit.Repo.Name, commit.ID, outputFilename, 0, 0, &buf))
	require.Equal(t, "9047fbfc251e7412ef3300868f743f2c24852539", strings.TrimSpace(buf.String()))
}

func TestPipelineWithGitInputMultiPipelineSeparateInputs(t *testing.T) {
	if testing.Short() {
		t.Skip("Skipping integration tests in short mode")
	}

	c := getPachClient(t)
	defer require.NoError(t, c.DeleteAll())

	outputFilename := "commitSHA"
	repos := []string{"pachyderm", "foo"}
	pipelines := []string{
		tu.UniqueString("github_pipeline_a_"),
		tu.UniqueString("github_pipeline_b_"),
	}
	for i, repoName := range repos {
		require.NoError(t, c.CreatePipeline(
			pipelines[i],
			"",
			[]string{"bash"},
			[]string{
				fmt.Sprintf("cat /pfs/%v/.git/HEAD > /pfs/out/%v", repoName, outputFilename),
			},
			nil,
			&pps.Input{
				Git: &pps.GitInput{
					URL:  "https://github.com/pachyderm/test-artifacts.git",
					Name: repoName,
				},
			},
			"",
			false,
		))
		// There should be a pachyderm repo created w no commits:
		repos, err := c.ListRepo()
		require.NoError(t, err)
		found := false
		for _, repo := range repos {
			if repo.Repo.Name == repoName {
				found = true
			}
		}
		require.Equal(t, true, found)

		commits, err := c.ListCommit(repoName, "", "", 0)
		require.NoError(t, err)
		require.Equal(t, 0, len(commits))
	}

	// To trigger the pipeline, we'll need to simulate the webhook by pushing a POST payload to the githook server
	simulateGitPush(t, "../../etc/testing/artifacts/githook-payloads/master.json")
	// Need to sleep since the webhook http handler is non blocking
	time.Sleep(2 * time.Second)

	for i, repoName := range repos {
		// Now there should be a new commit on the pachyderm repo / master branch
		branches, err := c.ListBranch(repoName)
		require.NoError(t, err)
		require.Equal(t, 1, len(branches))
		require.Equal(t, "master", branches[0].Name)
		commit := branches[0].Head

		// Now wait for the pipeline complete as normal
		outputRepo := &pfs.Repo{Name: pipelines[i]}
		commitIter, err := c.FlushCommit([]*pfs.Commit{commit}, []*pfs.Repo{outputRepo})
		require.NoError(t, err)
		commitInfos := collectCommitInfos(t, commitIter)
		require.Equal(t, 1, len(commitInfos))

		commit = commitInfos[0].Commit

		var buf bytes.Buffer

		require.NoError(t, c.GetFile(commit.Repo.Name, commit.ID, outputFilename, 0, 0, &buf))
		require.Equal(t, "9047fbfc251e7412ef3300868f743f2c24852539", strings.TrimSpace(buf.String()))
	}
}

func TestPipelineWithGitInputMultiPipelineSameInput(t *testing.T) {
	if testing.Short() {
		t.Skip("Skipping integration tests in short mode")
	}

	c := getPachClient(t)
	defer require.NoError(t, c.DeleteAll())

	outputFilename := "commitSHA"
	repos := []string{"test-artifacts", "test-artifacts"}
	pipelines := []string{
		tu.UniqueString("github_pipeline_a_"),
		tu.UniqueString("github_pipeline_b_"),
	}
	for i, repoName := range repos {
		require.NoError(t, c.CreatePipeline(
			pipelines[i],
			"",
			[]string{"bash"},
			[]string{
				fmt.Sprintf("cat /pfs/%v/.git/HEAD > /pfs/out/%v", repoName, outputFilename),
			},
			nil,
			&pps.Input{
				Git: &pps.GitInput{
					URL: "https://github.com/pachyderm/test-artifacts.git",
				},
			},
			"",
			false,
		))
		// There should be a pachyderm repo created w no commits:
		repos, err := c.ListRepo()
		require.NoError(t, err)
		found := false
		for _, repo := range repos {
			if repo.Repo.Name == repoName {
				found = true
			}
		}
		require.Equal(t, true, found)

		commits, err := c.ListCommit(repoName, "", "", 0)
		require.NoError(t, err)
		require.Equal(t, 0, len(commits))
	}

	// To trigger the pipeline, we'll need to simulate the webhook by pushing a POST payload to the githook server
	simulateGitPush(t, "../../etc/testing/artifacts/githook-payloads/master.json")
	// Need to sleep since the webhook http handler is non blocking
	time.Sleep(2 * time.Second)

	// Now there should be a new commit on the pachyderm repo / master branch
	branches, err := c.ListBranch(repos[0])
	require.NoError(t, err)
	require.Equal(t, 1, len(branches))
	require.Equal(t, "master", branches[0].Name)
	commit := branches[0].Head

	// Now wait for the pipeline complete as normal
	commitIter, err := c.FlushCommit([]*pfs.Commit{commit}, nil)
	require.NoError(t, err)
	commitInfos := collectCommitInfos(t, commitIter)
	require.Equal(t, 2, len(commitInfos))

	commit = commitInfos[0].Commit

	for _, commitInfo := range commitInfos {
		commit = commitInfo.Commit
		var buf bytes.Buffer
		require.NoError(t, c.GetFile(commit.Repo.Name, commit.ID, outputFilename, 0, 0, &buf))
		require.Equal(t, "9047fbfc251e7412ef3300868f743f2c24852539", strings.TrimSpace(buf.String()))
	}
}

func TestPipelineWithGitInputAndBranch(t *testing.T) {
	if testing.Short() {
		t.Skip("Skipping integration tests in short mode")
	}

	c := getPachClient(t)
	defer require.NoError(t, c.DeleteAll())

	branchName := "foo"
	outputFilename := "commitSHA"
	pipeline := tu.UniqueString("github_pipeline")
	require.NoError(t, c.CreatePipeline(
		pipeline,
		"",
		[]string{"bash"},
		[]string{
			fmt.Sprintf("cat /pfs/test-artifacts/.git/HEAD > /pfs/out/%v", outputFilename),
		},
		nil,
		&pps.Input{
			Git: &pps.GitInput{
				URL:    "https://github.com/pachyderm/test-artifacts.git",
				Branch: branchName,
			},
		},
		"",
		false,
	))
	// There should be a pachyderm repo created w no commits:
	_, err := c.InspectRepo("test-artifacts")
	require.NoError(t, err)

	// Make sure a push to master does NOT trigger this pipeline
	simulateGitPush(t, "../../etc/testing/artifacts/githook-payloads/master.json")
	// Need to sleep since the webhook http handler is non blocking
	time.Sleep(5 * time.Second)
	// Now there should be a new commit on the pachyderm repo / master branch
	_, err = c.InspectBranch("test-artifacts", "master")
	require.YesError(t, err)

	// To trigger the pipeline, we'll need to simulate the webhook by pushing a POST payload to the githook server
	simulateGitPush(t, "../../etc/testing/artifacts/githook-payloads/branch.json")
	// Need to sleep since the webhook http handler is non blocking
	time.Sleep(5 * time.Second)
	// Now there should be a new commit on the pachyderm repo / master branch
	branches, err := c.ListBranch("test-artifacts")
	require.NoError(t, err)
	require.Equal(t, 1, len(branches))
	require.Equal(t, branchName, branches[0].Name)
	commit := branches[0].Head
	require.NotNil(t, commit)

	// Now wait for the pipeline complete as normal
	outputRepo := &pfs.Repo{Name: pipeline}
	commitIter, err := c.FlushCommit([]*pfs.Commit{commit}, []*pfs.Repo{outputRepo})
	require.NoError(t, err)
	commitInfos := collectCommitInfos(t, commitIter)
	require.Equal(t, 1, len(commitInfos))

	commit = commitInfos[0].Commit

	var buf bytes.Buffer

	require.NoError(t, c.GetFile(commit.Repo.Name, commit.ID, outputFilename, 0, 0, &buf))
	require.Equal(t, "81269575dcfc6ac2e2a463ad8016163f79c97f5c", strings.TrimSpace(buf.String()))
}

func TestPipelineWithDatumTimeout(t *testing.T) {
	if testing.Short() {
		t.Skip("Skipping integration tests in short mode")
	}

	c := getPachClient(t)
	defer require.NoError(t, c.DeleteAll())

	dataRepo := tu.UniqueString("TestPipelineWithDatumTimeout_data")
	require.NoError(t, c.CreateRepo(dataRepo))

	commit1, err := c.StartCommit(dataRepo, "master")
	require.NoError(t, err)
	_, err = c.PutFile(dataRepo, commit1.ID, "file",
		strings.NewReader("foo"))
	require.NoError(t, err)
	require.NoError(t, c.FinishCommit(dataRepo, commit1.ID))
	timeout := 20
	pipeline := tu.UniqueString("pipeline")
	duration, err := time.ParseDuration(fmt.Sprintf("%vs", timeout))
	require.NoError(t, err)
	_, err = c.PpsAPIClient.CreatePipeline(
		context.Background(),
		&pps.CreatePipelineRequest{
			Pipeline: client.NewPipeline(pipeline),
			Transform: &pps.Transform{
				Cmd: []string{"bash"},
				Stdin: []string{
					"while true; do sleep 1; date; done",
					fmt.Sprintf("cp /pfs/%s/* /pfs/out/", dataRepo),
				},
			},
			Input:        client.NewAtomInput(dataRepo, "/*"),
			EnableStats:  true,
			DatumTimeout: types.DurationProto(duration),
		},
	)
	require.NoError(t, err)

	commitIter, err := c.FlushCommit([]*pfs.Commit{commit1}, nil)
	require.NoError(t, err)
	commitInfos := collectCommitInfos(t, commitIter)
	require.Equal(t, 1, len(commitInfos))

	jobs, err := c.ListJob(pipeline, nil, nil)
	require.NoError(t, err)
	require.Equal(t, 1, len(jobs))
	// Block on the job being complete before we call ListDatum
	jobInfo, err := c.InspectJob(jobs[0].Job.ID, true)
	require.NoError(t, err)
	require.Equal(t, pps.JobState_JOB_FAILURE, jobInfo.State)

	// Now validate the datum timed out properly
	resp, err := c.ListDatum(jobs[0].Job.ID, 0, 0)
	require.NoError(t, err)
	require.Equal(t, 1, len(resp.DatumInfos))

	datum, err := c.InspectDatum(jobs[0].Job.ID, resp.DatumInfos[0].Datum.ID)
	require.NoError(t, err)
	require.Equal(t, pps.DatumState_FAILED, datum.State)
	// ProcessTime looks like "20 seconds"
	tokens := strings.Split(pretty.Duration(datum.Stats.ProcessTime), " ")
	require.Equal(t, 2, len(tokens))
	seconds, err := strconv.Atoi(tokens[0])
	require.NoError(t, err)
	require.Equal(t, timeout, seconds)
}

func TestPipelineWithDatumTimeoutControl(t *testing.T) {
	if testing.Short() {
		t.Skip("Skipping integration tests in short mode")
	}

	c := getPachClient(t)
	defer require.NoError(t, c.DeleteAll())

	dataRepo := tu.UniqueString("TestPipelineWithDatumTimeoutControl_data")
	require.NoError(t, c.CreateRepo(dataRepo))

	commit1, err := c.StartCommit(dataRepo, "master")
	require.NoError(t, err)
	_, err = c.PutFile(dataRepo, commit1.ID, "file",
		strings.NewReader("foo"))
	require.NoError(t, err)
	require.NoError(t, c.FinishCommit(dataRepo, commit1.ID))
	timeout := 20
	pipeline := tu.UniqueString("pipeline")
	duration, err := time.ParseDuration(fmt.Sprintf("%vs", timeout))
	require.NoError(t, err)
	_, err = c.PpsAPIClient.CreatePipeline(
		context.Background(),
		&pps.CreatePipelineRequest{
			Pipeline: client.NewPipeline(pipeline),
			Transform: &pps.Transform{
				Cmd: []string{"bash"},
				Stdin: []string{
					fmt.Sprintf("sleep %v", timeout-10),
					fmt.Sprintf("cp /pfs/%s/* /pfs/out/", dataRepo),
				},
			},
			Input:        client.NewAtomInput(dataRepo, "/*"),
			DatumTimeout: types.DurationProto(duration),
		},
	)
	require.NoError(t, err)

	commitIter, err := c.FlushCommit([]*pfs.Commit{commit1}, nil)
	require.NoError(t, err)
	commitInfos := collectCommitInfos(t, commitIter)
	require.Equal(t, 1, len(commitInfos))

	jobs, err := c.ListJob(pipeline, nil, nil)
	require.NoError(t, err)
	require.Equal(t, 1, len(jobs))
	// Block on the job being complete before we call ListDatum
	jobInfo, err := c.InspectJob(jobs[0].Job.ID, true)
	require.NoError(t, err)
	require.Equal(t, pps.JobState_JOB_SUCCESS, jobInfo.State)
}

func TestPipelineWithJobTimeout(t *testing.T) {
	if testing.Short() {
		t.Skip("Skipping integration tests in short mode")
	}

	c := getPachClient(t)
	defer require.NoError(t, c.DeleteAll())

	dataRepo := tu.UniqueString("TestPipelineWithDatumTimeout_data")
	require.NoError(t, c.CreateRepo(dataRepo))

	commit1, err := c.StartCommit(dataRepo, "master")
	require.NoError(t, err)
	numFiles := 2
	for i := 0; i < numFiles; i++ {
		_, err = c.PutFile(dataRepo, commit1.ID, fmt.Sprintf("file-%v", i),
			strings.NewReader("foo"))
		require.NoError(t, err)
	}
	require.NoError(t, c.FinishCommit(dataRepo, commit1.ID))
	timeout := 20
	pipeline := tu.UniqueString("pipeline")
	duration, err := time.ParseDuration(fmt.Sprintf("%vs", timeout))
	require.NoError(t, err)
	_, err = c.PpsAPIClient.CreatePipeline(
		context.Background(),
		&pps.CreatePipelineRequest{
			Pipeline: client.NewPipeline(pipeline),
			Transform: &pps.Transform{
				Cmd: []string{"bash"},
				Stdin: []string{
					fmt.Sprintf("sleep %v", timeout), // we have 2 datums, so the total exec time will more than double the timeout value
					fmt.Sprintf("cp /pfs/%s/* /pfs/out/", dataRepo),
				},
			},
			Input:       client.NewAtomInput(dataRepo, "/*"),
			EnableStats: true,
			JobTimeout:  types.DurationProto(duration),
		},
	)
	require.NoError(t, err)

	// Wait for the job to get scheduled / appear in listjob
	// A sleep of 15s is insufficient
	time.Sleep(25 * time.Second)
	jobs, err := c.ListJob(pipeline, nil, nil)
	require.NoError(t, err)
	require.Equal(t, 1, len(jobs))

	// Block on the job being complete before we call ListDatum
	jobInfo, err := c.InspectJob(jobs[0].Job.ID, true)
	require.NoError(t, err)
	require.Equal(t, pps.JobState_JOB_KILLED.String(), jobInfo.State.String())
	started, err := types.TimestampFromProto(jobInfo.Started)
	require.NoError(t, err)
	finished, err := types.TimestampFromProto(jobInfo.Finished)
	require.NoError(t, err)
	require.True(t, math.Abs((finished.Sub(started)-(time.Second*20)).Seconds()) <= 1.0)
}

func TestCommitDescription(t *testing.T) {
	if testing.Short() {
		t.Skip("Skipping integration tests in short mode")
	}

	c := getPachClient(t)
	defer require.NoError(t, c.DeleteAll())
	ctx, cancel := context.WithTimeout(context.Background(), 60*time.Second)
	defer cancel()

	dataRepo := tu.UniqueString("TestCommitDescription")
	require.NoError(t, c.CreateRepo(dataRepo))

	// Test putting a message in StartCommit
	commit, err := c.PfsAPIClient.StartCommit(ctx, &pfs.StartCommitRequest{
		Branch:      "master",
		Parent:      client.NewCommit(dataRepo, ""),
		Description: "test commit description in start-commit",
	})
	require.NoError(t, err)
	c.FinishCommit(dataRepo, commit.ID)
	commitInfo, err := c.InspectCommit(dataRepo, commit.ID)
	require.NoError(t, err)
	require.Equal(t, "test commit description in start-commit", commitInfo.Description)
	require.NoError(t, pfspretty.PrintDetailedCommitInfo(commitInfo))

	// Test putting a message in FinishCommit
	commit, err = c.StartCommit(dataRepo, "master")
	require.NoError(t, err)
	c.PfsAPIClient.FinishCommit(ctx, &pfs.FinishCommitRequest{
		Commit:      commit,
		Description: "test commit description in finish-commit",
	})
	commitInfo, err = c.InspectCommit(dataRepo, commit.ID)
	require.NoError(t, err)
	require.Equal(t, "test commit description in finish-commit", commitInfo.Description)
	require.NoError(t, pfspretty.PrintDetailedCommitInfo(commitInfo))

	// Test overwriting a commit message
	commit, err = c.PfsAPIClient.StartCommit(ctx, &pfs.StartCommitRequest{
		Branch:      "master",
		Parent:      client.NewCommit(dataRepo, ""),
		Description: "test commit description in start-commit",
	})
	require.NoError(t, err)
	c.PfsAPIClient.FinishCommit(ctx, &pfs.FinishCommitRequest{
		Commit:      commit,
		Description: "test commit description in finish-commit that overwrites",
	})
	commitInfo, err = c.InspectCommit(dataRepo, commit.ID)
	require.NoError(t, err)
	require.Equal(t, "test commit description in finish-commit that overwrites", commitInfo.Description)
	require.NoError(t, pfspretty.PrintDetailedCommitInfo(commitInfo))
}

func TestGetFileWithEmptyCommits(t *testing.T) {
	if testing.Short() {
		t.Skip("Skipping integration tests in short mode")
	}

	c := getPachClient(t)
	defer require.NoError(t, c.DeleteAll())
	ctx, cancel := context.WithTimeout(context.Background(), 60*time.Second)
	defer cancel()

	repoName := tu.UniqueString("TestGetFileWithEmptyCommits")
	require.NoError(t, c.CreateRepo(repoName))

	// Create a real commit in repoName/master
	commit, err := c.StartCommit(repoName, "master")
	require.NoError(t, err)
	_, err = c.PutFile(repoName, commit.ID, "/file", strings.NewReader("data contents"))
	require.NoError(t, err)
	require.NoError(t, c.FinishCommit(repoName, commit.ID))

	// Create an empty commit in repoName/master
	commit, err = c.StartCommit(repoName, "master")
	c.PfsAPIClient.FinishCommit(ctx, &pfs.FinishCommitRequest{
		Commit: commit,
		Empty:  true,
	})

	// We get a "file not found" error when we try to get a file from repoName/master
	buf := bytes.Buffer{}
	err = c.GetFile(repoName, "master", "/file", 0, 0, &buf)
	require.YesError(t, err)
	require.True(t, strings.Contains(err.Error(), "not found"))
}

func TestPipelineDescription(t *testing.T) {
	if testing.Short() {
		t.Skip("Skipping integration tests in short mode")
	}

	c := getPachClient(t)
	defer require.NoError(t, c.DeleteAll())

	dataRepo := tu.UniqueString("TestPipelineDescription_data")
	require.NoError(t, c.CreateRepo(dataRepo))

	description := "pipeline description"
	pipeline := tu.UniqueString("TestPipelineDescription")
	_, err := c.PpsAPIClient.CreatePipeline(
		context.Background(),
		&pps.CreatePipelineRequest{
			Pipeline:    client.NewPipeline(pipeline),
			Transform:   &pps.Transform{Cmd: []string{"true"}},
			Description: description,
			Input:       client.NewAtomInput(dataRepo, "/"),
		})
	require.NoError(t, err)
	pi, err := c.InspectPipeline(pipeline)
	require.NoError(t, err)
	require.Equal(t, description, pi.Description)
}

func TestListJobInputCommits(t *testing.T) {
	if testing.Short() {
		t.Skip("Skipping integration tests in short mode")
	}

	c := getPachClient(t)
	defer require.NoError(t, c.DeleteAll())

	aRepo := tu.UniqueString("TestListJobInputCommits_data_a")
	require.NoError(t, c.CreateRepo(aRepo))
	bRepo := tu.UniqueString("TestListJobInputCommits_data_b")
	require.NoError(t, c.CreateRepo(bRepo))

	pipeline := tu.UniqueString("TestListJobInputCommits")
	require.NoError(t, c.CreatePipeline(
		pipeline,
		"",
		[]string{"bash"},
		[]string{
			fmt.Sprintf("cp /pfs/%s/* /pfs/out/", aRepo),
			fmt.Sprintf("cp /pfs/%s/* /pfs/out/", bRepo),
		},
		&pps.ParallelismSpec{
			Constant: 1,
		},
		client.NewCrossInput(
			client.NewAtomInput(aRepo, "/*"),
			client.NewAtomInput(bRepo, "/*"),
		),
		"",
		false,
	))

	commita1, err := c.StartCommit(aRepo, "master")
	require.NoError(t, err)
	_, err = c.PutFile(aRepo, "master", "file", strings.NewReader("foo"))
	require.NoError(t, err)
	require.NoError(t, c.FinishCommit(aRepo, "master"))

	commitb1, err := c.StartCommit(bRepo, "master")
	require.NoError(t, err)
	_, err = c.PutFile(bRepo, "master", "file", strings.NewReader("foo"))
	require.NoError(t, err)
	require.NoError(t, c.FinishCommit(bRepo, "master"))

	commitIter, err := c.FlushCommit([]*pfs.Commit{commita1, commitb1}, nil)
	require.NoError(t, err)
	commitInfos := collectCommitInfos(t, commitIter)
	require.Equal(t, 1, len(commitInfos))

	commita2, err := c.StartCommit(aRepo, "master")
	require.NoError(t, err)
	_, err = c.PutFile(aRepo, "master", "file", strings.NewReader("bar"))
	require.NoError(t, err)
	require.NoError(t, c.FinishCommit(aRepo, "master"))

	commitIter, err = c.FlushCommit([]*pfs.Commit{commita2, commitb1}, nil)
	require.NoError(t, err)
	commitInfos = collectCommitInfos(t, commitIter)
	require.Equal(t, 1, len(commitInfos))

	commitb2, err := c.StartCommit(bRepo, "master")
	require.NoError(t, err)
	_, err = c.PutFile(bRepo, "master", "file", strings.NewReader("bar"))
	require.NoError(t, err)
	require.NoError(t, c.FinishCommit(bRepo, "master"))

	commitIter, err = c.FlushCommit([]*pfs.Commit{commita2, commitb2}, nil)
	require.NoError(t, err)
	commitInfos = collectCommitInfos(t, commitIter)
	require.Equal(t, 1, len(commitInfos))

	jobInfos, err := c.ListJob("", []*pfs.Commit{commita1}, nil)
	require.NoError(t, err)
	require.Equal(t, 2, len(jobInfos)) // a1 + nil and a1 + b1

	jobInfos, err = c.ListJob("", []*pfs.Commit{commitb1}, nil)
	require.NoError(t, err)
	require.Equal(t, 2, len(jobInfos)) // a1 + b1 and a2 + b1

	jobInfos, err = c.ListJob("", []*pfs.Commit{commita2}, nil)
	require.NoError(t, err)
	require.Equal(t, 2, len(jobInfos)) // a2 + b1 and a2 + b2

	jobInfos, err = c.ListJob("", []*pfs.Commit{commitb2}, nil)
	require.NoError(t, err)
	require.Equal(t, 1, len(jobInfos)) // a2 + b2

	jobInfos, err = c.ListJob("", []*pfs.Commit{commita1, commitb1}, nil)
	require.NoError(t, err)
	require.Equal(t, 1, len(jobInfos))

	jobInfos, err = c.ListJob("", []*pfs.Commit{commita2, commitb1}, nil)
	require.NoError(t, err)
	require.Equal(t, 1, len(jobInfos))

	jobInfos, err = c.ListJob("", []*pfs.Commit{commita2, commitb2}, nil)
	require.NoError(t, err)
	require.Equal(t, 1, len(jobInfos))

	jobInfos, err = c.ListJob("", []*pfs.Commit{client.NewCommit(aRepo, "master"), client.NewCommit(bRepo, "master")}, nil)
	require.NoError(t, err)
	require.Equal(t, 1, len(jobInfos))
}

func TestManyJobs(t *testing.T) {
	t.Skip("This test is too long to be run as part of CI")
	if testing.Short() {
		t.Skip("Skipping integration tests in short mode")
	}

	c := getPachClient(t)
	defer require.NoError(t, c.DeleteAll())

	dataRepo := tu.UniqueString("TestManyJobs_data")
	require.NoError(t, c.CreateRepo(dataRepo))

	numPipelines := 10
	for i := 0; i < numPipelines; i++ {
		pipeline := tu.UniqueString("TestManyJobs")
		require.NoError(t, c.CreatePipeline(
			pipeline,
			"",
			[]string{"true"},
			[]string{strings.Repeat("words ", 30), strings.Repeat("words ", 30), strings.Repeat("words ", 30), strings.Repeat("words ", 30), strings.Repeat("words ", 30), strings.Repeat("words ", 30)},
			&pps.ParallelismSpec{
				Constant: 1,
			},
			client.NewAtomInput(dataRepo, "/*"),
			"",
			false,
		))
	}

	numCommits := 5000
	for i := 0; i < numCommits; i++ {
		_, err := c.StartCommit(dataRepo, "master")
		require.NoError(t, err)
		require.NoError(t, c.FinishCommit(dataRepo, "master"))
	}

	commitIter, err := c.FlushCommit([]*pfs.Commit{client.NewCommit(dataRepo, "master")}, nil)
	require.NoError(t, err)
	commitInfos := collectCommitInfos(t, commitIter)
	require.Equal(t, 1, len(commitInfos))

	_, err = c.ListJob("", nil, nil)
	require.NoError(t, err)
}

func TestExtractRestore(t *testing.T) {
	if testing.Short() {
		t.Skip("Skipping integration tests in short mode")
	}

	c := getPachClient(t)
	defer require.NoError(t, c.DeleteAll())

	dataRepo := tu.UniqueString("TestExtractRestore_data")
	require.NoError(t, c.CreateRepo(dataRepo))

	nCommits := 5
	r := rand.New(rand.NewSource(45))
	fileContent := workload.RandString(r, 40*MB)
	for i := 0; i < nCommits; i++ {
		_, err := c.StartCommit(dataRepo, "master")
		require.NoError(t, err)
		_, err = c.PutFile(dataRepo, "master", fmt.Sprintf("file-%d", i), strings.NewReader(fileContent))
		require.NoError(t, err)
		require.NoError(t, c.FinishCommit(dataRepo, "master"))
	}

	numPipelines := 10
	input := dataRepo
	for i := 0; i < numPipelines; i++ {
		pipeline := tu.UniqueString(fmt.Sprintf("TestExtractRestore%d", i))
		require.NoError(t, c.CreatePipeline(
			pipeline,
			"",
			[]string{"bash"},
			[]string{
				fmt.Sprintf("cp /pfs/%s/* /pfs/out/", dataRepo),
			},
			&pps.ParallelismSpec{
				Constant: 1,
			},
			client.NewAtomInput(input, "/*"),
			"",
			false,
		))
		input = pipeline
	}

	commitIter, err := c.FlushCommit([]*pfs.Commit{client.NewCommit(dataRepo, "master")}, nil)
	require.NoError(t, err)
	commitInfos := collectCommitInfos(t, commitIter)
	require.Equal(t, numPipelines, len(commitInfos))

	ops, err := c.ExtractAll(false)
	require.NoError(t, err)
	require.NoError(t, c.DeleteAll())
	require.NoError(t, c.Restore(ops))

	commitIter, err = c.FlushCommit([]*pfs.Commit{client.NewCommit(dataRepo, "master")}, nil)
	require.NoError(t, err)
	commitInfos = collectCommitInfos(t, commitIter)
	require.Equal(t, numPipelines, len(commitInfos))
}

// TestCancelJob creates a long-running job and then kills it, testing that the
// user process is killed.
func TestCancelJob(t *testing.T) {
	if testing.Short() {
		t.Skip("Skipping integration tests in short mode")
	}

	c := getPachClient(t)
	defer require.NoError(t, c.DeleteAll())

	// Create an input repo
	repo := tu.UniqueString("TestCancelJob")
	require.NoError(t, c.CreateRepo(repo))

	// Create an input commit
	commit, err := c.StartCommit(repo, "master")
	require.NoError(t, err)
	_, err = c.PutFile(repo, commit.ID, "/time", strings.NewReader("600"))
	require.NoError(t, err)
	_, err = c.PutFile(repo, commit.ID, "/data", strings.NewReader("commit data"))
	require.NoError(t, err)
	require.NoError(t, c.FinishCommit(repo, commit.ID))

	// Create sleep + copy pipeline
	pipeline := tu.UniqueString("pipeline")
	require.NoError(t, c.CreatePipeline(
		pipeline,
		"",
		[]string{"bash"},
		[]string{
			"sleep `cat /pfs/*/time`",
			"cp /pfs/*/data /pfs/out/",
		},
		&pps.ParallelismSpec{
			Constant: 1,
		},
		client.NewAtomInput(repo, "/"),
		"",
		false,
	))

	// Wait until PPS has started processing commit
	var jobInfo *pps.JobInfo
	require.NoErrorWithinT(t, 30*time.Second, func() error {
		return backoff.Retry(func() error {
			jobInfos, err := c.ListJob(pipeline, []*pfs.Commit{commit}, nil)
			if err != nil {
				return err
			}
			if len(jobInfos) != 1 {
				return fmt.Errorf("Expected one job, but got %d: %v", len(jobInfos), jobInfos)
			}
			jobInfo = jobInfos[0]
			return nil
		}, backoff.NewTestingBackOff())
	})

	// stop the job
	require.NoError(t, c.StopJob(jobInfo.Job.ID))

	// Wait until the job is cancelled
	require.NoErrorWithinT(t, 30*time.Second, func() error {
		return backoff.Retry(func() error {
			updatedJobInfo, err := c.InspectJob(jobInfo.Job.ID, false)
			if err != nil {
				return err
			}
			if updatedJobInfo.State != pps.JobState_JOB_KILLED {
				return fmt.Errorf("job %s is still running, but should be KILLED", jobInfo.Job.ID)
			}
			return nil
		}, backoff.NewTestingBackOff())
	})

	// Create one more commit to make sure the pipeline can still process input
	// commits
	commit2, err := c.StartCommit(repo, "master")
	require.NoError(t, err)
	require.NoError(t, c.DeleteFile(repo, commit2.ID, "/time"))
	_, err = c.PutFile(repo, commit2.ID, "/time", strings.NewReader("1"))
	require.NoError(t, err)
	require.NoError(t, c.DeleteFile(repo, commit2.ID, "/data"))
	_, err = c.PutFile(repo, commit2.ID, "/data", strings.NewReader("commit 2 data"))
	require.NoError(t, err)
	require.NoError(t, c.FinishCommit(repo, commit2.ID))

	// Flush commit2, and make sure the output is as expected
	iter, err := c.FlushCommit([]*pfs.Commit{commit2}, []*pfs.Repo{client.NewRepo(pipeline)})
	require.NoError(t, err)
	commitInfos := collectCommitInfos(t, iter)
	require.Equal(t, 1, len(commitInfos))

	buf := bytes.Buffer{}
	err = c.GetFile(pipeline, commitInfos[0].Commit.ID, "/data", 0, 0, &buf)
	require.NoError(t, err)
	require.Equal(t, "commit 2 data", buf.String())
}

// TestCancelManyJobs creates many jobs to test that the handling of many
// incoming job events is correct. Each job comes up (which tests that that
// cancelling job 'a' does not cancel subsequent job 'b'), must be the only job
// running (which tests that only one job can run at a time), and then is
// cancelled.
func TestCancelManyJobs(t *testing.T) {
	if testing.Short() {
		t.Skip("Skipping integration tests in short mode")
	}

	c := getPachClient(t)
	defer require.NoError(t, c.DeleteAll())

	// Create an input repo
	repo := tu.UniqueString("TestCancelManyJobs")
	require.NoError(t, c.CreateRepo(repo))

	// Create sleep pipeline
	pipeline := tu.UniqueString("pipeline")
	require.NoError(t, c.CreatePipeline(
		pipeline,
		"",
		[]string{"sleep", "600"},
		nil,
		&pps.ParallelismSpec{
			Constant: 1,
		},
		client.NewAtomInput(repo, "/"),
		"",
		false,
	))

	// Create 10 input commits, to spawn 10 jobs
	var commits [10]*pfs.Commit
	var err error
	for i := 0; i < 10; i++ {
		commits[i], err = c.StartCommit(repo, "master")
		require.NoError(t, err)
		require.NoError(t, c.FinishCommit(repo, commits[i].ID))
	}

	// For each expected job: watch to make sure the input job comes up, make
	// sure that it's the only job running, then cancel it
	for _, commit := range commits {
		// Wait until PPS has started processing commit
		var jobInfo *pps.JobInfo
		require.NoErrorWithinT(t, 30*time.Second, func() error {
			return backoff.Retry(func() error {
				jobInfos, err := c.ListJob(pipeline, []*pfs.Commit{commit}, nil)
				if err != nil {
					return err
				}
				if len(jobInfos) != 1 {
					return fmt.Errorf("Expected one job, but got %d: %v", len(jobInfos), jobInfos)
				}
				jobInfo = jobInfos[0]
				return nil
			}, backoff.NewTestingBackOff())
		})

		// Stop the job
		require.NoError(t, c.StopJob(jobInfo.Job.ID))

		// Check that the job is now killed
		require.NoErrorWithinT(t, 30*time.Second, func() error {
			return backoff.Retry(func() error {
				// TODO(msteffen): once github.com/pachyderm/pachyderm/pull/2642 is
				// submitted, change ListJob here to filter on commit1 as the input commit,
				// rather than inspecting the input in the test
				updatedJobInfo, err := c.InspectJob(jobInfo.Job.ID, false)
				if err != nil {
					return err
				}
				if updatedJobInfo.State != pps.JobState_JOB_KILLED {
					return fmt.Errorf("job %s is still running, but should be KILLED", jobInfo.Job.ID)
				}
				return nil
			}, backoff.NewTestingBackOff())
		})
	}
}

// TestDeleteCommitPropagation deletes an input commit and makes sure all
// downstream commits are also deleted.
// DAG in this test: repo -> pipeline[0] -> pipeline[1]
func TestDeleteCommitPropagation(t *testing.T) {
	if testing.Short() {
		t.Skip("Skipping integration tests in short mode")
	}

	c := getPachClient(t)
	defer require.NoError(t, c.DeleteAll())

	// Create an input repo
	repo := tu.UniqueString("TestDeleteCommitPropagation")
	require.NoError(t, c.CreateRepo(repo))

	// Create two copy pipelines
	numPipelines, numCommits := 2, 2
	pipeline := make([]string, numPipelines)
	for i := 0; i < numPipelines; i++ {
		pipeline[i] = tu.UniqueString(fmt.Sprintf("pipeline%d_", i))
		input := []string{repo, pipeline[0]}[i]
		require.NoError(t, c.CreatePipeline(
			pipeline[i],
			"",
			[]string{"bash"},
			[]string{"cp /pfs/*/* /pfs/out/"},
			&pps.ParallelismSpec{
				Constant: 1,
			},
			client.NewAtomInput(input, "/*"),
			"",
			false,
		))
	}

	// Commit twice to the input repo, creating 4 jobs and 4 output commits
	commit := make([]*pfs.Commit, numCommits)
	var err error
	for i := 0; i < numCommits; i++ {
		commit[i], err = c.StartCommit(repo, "master")
		require.NoError(t, err)
		_, err = c.PutFile(repo, commit[i].ID, "file", strings.NewReader("foo"))
		require.NoError(t, err)
		require.NoError(t, c.FinishCommit(repo, commit[i].ID))
		commitIter, err := c.FlushCommit([]*pfs.Commit{commit[i]}, nil)
		require.NoError(t, err)
		commitInfos := collectCommitInfos(t, commitIter)
		require.Equal(t, 2, len(commitInfos))
	}

	// Delete the first commit in the input repo (not master, but its parent)
	// Make sure that 'repo' and all downstream repos only have one commit now.
	// This ensures that commits' parents are updated
	commits, err := c.ListCommit(repo, "master", "", 0)
	require.NoError(t, err)
	require.Equal(t, 2, len(commits))
	require.NoError(t, c.DeleteCommit(repo, commit[0].ID))
	for _, r := range []string{repo, pipeline[0], pipeline[1]} {
		commits, err := c.ListCommit(r, "master", "", 0)
		require.NoError(t, err)
		require.Equal(t, 1, len(commits))
		require.Nil(t, commits[0].ParentCommit)
	}

	jis, err := c.ListJob(pipeline[0], nil, nil)
	require.NoError(t, err)
	require.Equal(t, 1, len(jis))

	// Delete the second commit in the input repo (master)
	// Make sure that 'repo' and all downstream repos have no commits. This
	// ensures that branches are updated.
	require.NoError(t, c.DeleteCommit(repo, "master"))
	for _, r := range []string{repo, pipeline[0], pipeline[1]} {
		commits, err := c.ListCommit(r, "master", "", 0)
		require.NoError(t, err)
		require.Equal(t, 0, len(commits))
	}

	// Make one more input commit, to be sure that the branches are still
	// connected properly
	finalCommit, err := c.StartCommit(repo, "master")
	require.NoError(t, err)
	_, err = c.PutFile(repo, finalCommit.ID, "file", strings.NewReader("foo"))
	require.NoError(t, err)
	require.NoError(t, c.FinishCommit(repo, finalCommit.ID))
	commitIter, err := c.FlushCommit([]*pfs.Commit{finalCommit}, nil)
	require.NoError(t, err)
	commitInfos := collectCommitInfos(t, commitIter)
	require.Equal(t, 2, len(commitInfos))
}

// TestDeleteCommitRunsJob creates an input reo, commits several times, and then
// creates a pipeline. Creating the pipeline will spawn a job and while that
// job is running, this test deletes the HEAD commit of the input branch, which
// deletes the job's output commit and cancels the job. This should start
// another pipeline that processes the original input HEAD commit's parent.
func TestDeleteCommitRunsJob(t *testing.T) {
	if testing.Short() {
		t.Skip("Skipping integration tests in short mode")
	}

	c := getPachClient(t)
	defer require.NoError(t, c.DeleteAll())

	// Create an input repo
	repo := tu.UniqueString("TestDeleteCommitRunsJob")
	require.NoError(t, c.CreateRepo(repo))

	// Create two input commits. The input commit has two files: 'time' which
	// determines how long the processing job runs for, and 'data' which
	// determines the job's output. This ensures that the first job (processing
	// the second commit) runs for a long time, making it easy to cancel, while
	// the second job runs quickly, ensuring that the test finishes quickly
	commit1, err := c.StartCommit(repo, "master")
	require.NoError(t, err)
	_, err = c.PutFile(repo, commit1.ID, "/time", strings.NewReader("1"))
	require.NoError(t, err)
	_, err = c.PutFile(repo, commit1.ID, "/data", strings.NewReader("commit 1 data"))
	require.NoError(t, err)
	require.NoError(t, c.FinishCommit(repo, commit1.ID))

	commit2, err := c.StartCommit(repo, "master")
	require.NoError(t, err)
	require.NoError(t, c.DeleteFile(repo, commit2.ID, "/time"))
	_, err = c.PutFile(repo, commit2.ID, "/time", strings.NewReader("600"))
	require.NoError(t, err)
	require.NoError(t, c.DeleteFile(repo, commit2.ID, "/data"))
	_, err = c.PutFile(repo, commit2.ID, "/data", strings.NewReader("commit 2 data"))
	require.NoError(t, err)
	require.NoError(t, c.FinishCommit(repo, commit2.ID))

	// Create sleep + copy pipeline
	pipeline := tu.UniqueString("pipeline")
	require.NoError(t, c.CreatePipeline(
		pipeline,
		"",
		[]string{"bash"},
		[]string{
			"sleep `cat /pfs/*/time`",
			"cp /pfs/*/data /pfs/out/",
		},
		&pps.ParallelismSpec{
			Constant: 1,
		},
		client.NewAtomInput(repo, "/"),
		"",
		false,
	))

	// Wait until PPS has started processing commit2
	require.NoErrorWithinT(t, 30*time.Second, func() error {
		return backoff.Retry(func() error {
			// TODO(msteffen): once github.com/pachyderm/pachyderm/pull/2642 is
			// submitted, change ListJob here to filter on commit1 as the input commit,
			// rather than inspecting the input in the test
			jobInfos, err := c.ListJob(pipeline, nil, nil)
			if err != nil {
				return err
			}
			if len(jobInfos) != 1 {
				return fmt.Errorf("Expected one job, but got %d: %v", len(jobInfos), jobInfos)
			}
			pps.VisitInput(jobInfos[0].Input, func(input *pps.Input) {
				if input.Atom == nil {
					err = fmt.Errorf("expected a single atom input, but got: %v", jobInfos[0].Input)
					return
				}
				if input.Atom.Commit != commit2.ID {
					err = fmt.Errorf("expected job to process %s, but instead processed: %s", commit2.ID, jobInfos[0].Input)
					return
				}
			})
			return err
		}, backoff.NewTestingBackOff())
	})

	// Delete the first commit in the input repo
	require.NoError(t, c.DeleteCommit(repo, commit2.ID))

	// Wait until PPS has started processing commit1
	require.NoErrorWithinT(t, 30*time.Second, func() error {
		return backoff.Retry(func() error {
			// TODO(msteffen): as above, change ListJob here to filter on commit2 as
			// the input, rather than inspecting the input in the test
			jobInfos, err := c.ListJob(pipeline, nil, nil)
			if err != nil {
				return err
			}
			if len(jobInfos) != 1 {
				return fmt.Errorf("Expected one job, but got %d: %v", len(jobInfos), jobInfos)
			}
			pps.VisitInput(jobInfos[0].Input, func(input *pps.Input) {
				if input.Atom == nil {
					err = fmt.Errorf("expected a single atom input, but got: %v", jobInfos[0].Input)
					return
				}
				if input.Atom.Commit != commit1.ID {
					err = fmt.Errorf("expected job to process %s, but instead processed: %s", commit1.ID, jobInfos[0].Input)
					return
				}
			})
			return err
		}, backoff.NewTestingBackOff())
	})

	iter, err := c.FlushCommit([]*pfs.Commit{commit1}, []*pfs.Repo{client.NewRepo(pipeline)})
	require.NoError(t, err)
	commitInfos := collectCommitInfos(t, iter)
	require.Equal(t, 1, len(commitInfos))

	// Check that the job processed the right data
	buf := bytes.Buffer{}
	err = c.GetFile(repo, "master", "/data", 0, 0, &buf)
	require.NoError(t, err)
	require.Equal(t, "commit 1 data", buf.String())

	// Create one more commit to make sure the pipeline can still process input
	// commits
	commit3, err := c.StartCommit(repo, "master")
	require.NoError(t, err)
	require.NoError(t, c.DeleteFile(repo, commit3.ID, "/data"))
	_, err = c.PutFile(repo, commit3.ID, "/data", strings.NewReader("commit 3 data"))
	require.NoError(t, err)
	require.NoError(t, c.FinishCommit(repo, commit3.ID))

	// Flush commit3, and make sure the output is as expected
	iter, err = c.FlushCommit([]*pfs.Commit{commit3}, []*pfs.Repo{client.NewRepo(pipeline)})
	require.NoError(t, err)
	commitInfos = collectCommitInfos(t, iter)
	require.Equal(t, 1, len(commitInfos))

	buf.Reset()
	err = c.GetFile(pipeline, commitInfos[0].Commit.ID, "/data", 0, 0, &buf)
	require.NoError(t, err)
	require.Equal(t, "commit 3 data", buf.String())
}

func TestEntryPoint(t *testing.T) {
	if testing.Short() {
		t.Skip("Skipping integration tests in short mode")
	}

	c := getPachClient(t)
	defer require.NoError(t, c.DeleteAll())

	dataRepo := tu.UniqueString("TestEntryPoint_data")
	require.NoError(t, c.CreateRepo(dataRepo))

	commit1, err := c.StartCommit(dataRepo, "master")
	require.NoError(t, err)
	_, err = c.PutFile(dataRepo, commit1.ID, "file", strings.NewReader("foo"))
	require.NoError(t, err)
	require.NoError(t, c.FinishCommit(dataRepo, commit1.ID))

	pipeline := tu.UniqueString("TestSimplePipeline")
	require.NoError(t, c.CreatePipeline(
		pipeline,
		"pachyderm_entrypoint",
		nil,
		nil,
		&pps.ParallelismSpec{
			Constant: 1,
		},
		&pps.Input{
			Atom: &pps.AtomInput{
				Name: "in",
				Repo: dataRepo,
				Glob: "/*",
			},
		},
		"",
		false,
	))

	commitIter, err := c.FlushCommit([]*pfs.Commit{commit1}, nil)
	require.NoError(t, err)
	commitInfos := collectCommitInfos(t, commitIter)
	require.Equal(t, 1, len(commitInfos))

	var buf bytes.Buffer
	require.NoError(t, c.GetFile(commitInfos[0].Commit.Repo.Name, commitInfos[0].Commit.ID, "file", 0, 0, &buf))
	require.Equal(t, "foo", buf.String())
}

func TestDeleteSpecRepo(t *testing.T) {
	if testing.Short() {
		t.Skip("Skipping integration tests in short mode")
	}

	c := getPachClient(t)
	dataRepo := tu.UniqueString("TestDeleteSpecRepo_data")
	require.NoError(t, c.CreateRepo(dataRepo))

	pipeline := tu.UniqueString("TestSimplePipeline")
	require.NoError(t, c.CreatePipeline(
		pipeline,
		"pachyderm_entrypoint",
		[]string{"echo", "foo"},
		nil,
		&pps.ParallelismSpec{
			Constant: 1,
		},
		client.NewAtomInput(dataRepo, "/"),
		"",
		false,
	))
	require.YesError(t, c.DeleteRepo("spec", false))
}

func getAllObjects(t testing.TB, c *client.APIClient) []*pfs.Object {
	objectsClient, err := c.ListObjects(context.Background(), &pfs.ListObjectsRequest{})
	require.NoError(t, err)
	var objects []*pfs.Object
	for object, err := objectsClient.Recv(); err != io.EOF; object, err = objectsClient.Recv() {
		require.NoError(t, err)
		objects = append(objects, object)
	}
	return objects
}

func getAllTags(t testing.TB, c *client.APIClient) []string {
	tagsClient, err := c.ListTags(context.Background(), &pfs.ListTagsRequest{})
	require.NoError(t, err)
	var tags []string
	for resp, err := tagsClient.Recv(); err != io.EOF; resp, err = tagsClient.Recv() {
		require.NoError(t, err)
		tags = append(tags, resp.Tag.Name)
	}
	return tags
}

func restartAll(t *testing.T) {
	k := getKubeClient(t)
	podsInterface := k.CoreV1().Pods(v1.NamespaceDefault)
	podList, err := podsInterface.List(
		metav1.ListOptions{
			LabelSelector: "suite=pachyderm",
		})
	require.NoError(t, err)
	for _, pod := range podList.Items {
		require.NoError(t, podsInterface.Delete(pod.Name, &metav1.DeleteOptions{
			GracePeriodSeconds: new(int64),
		}))
	}
	waitForReadiness(t)
}

func restartOne(t *testing.T) {
	k := getKubeClient(t)
	podsInterface := k.CoreV1().Pods(v1.NamespaceDefault)
	podList, err := podsInterface.List(
		metav1.ListOptions{
			LabelSelector: "app=pachd",
		})
	require.NoError(t, err)
	require.NoError(t, podsInterface.Delete(
		podList.Items[rand.Intn(len(podList.Items))].Name,
		&metav1.DeleteOptions{GracePeriodSeconds: new(int64)}))
	waitForReadiness(t)
}

const (
	retries = 10
)

// getUsablePachClient is like getPachClient except it blocks until it gets a
// connection that actually works
func getUsablePachClient(t *testing.T) *client.APIClient {
	for i := 0; i < retries; i++ {
		client := getPachClient(t)
		ctx, cancel := context.WithTimeout(context.Background(), time.Second*30)
		defer cancel() //cleanup resources
		_, err := client.PfsAPIClient.ListRepo(ctx, &pfs.ListRepoRequest{})
		if err == nil {
			return client
		}
	}
	t.Fatalf("failed to connect after %d tries", retries)
	return nil
}

func podRunningAndReady(e watch.Event) (bool, error) {
	if e.Type == watch.Deleted {
		return false, errors.New("received DELETE while watching pods")
	}
	pod, ok := e.Object.(*v1.Pod)
	if !ok {
	}
	return pod.Status.Phase == v1.PodRunning, nil
}

func waitForReadiness(t testing.TB) {
	k := getKubeClient(t)
	deployment := pachdDeployment(t)
	for {
		newDeployment, err := k.Apps().Deployments(v1.NamespaceDefault).Get(deployment.Name, metav1.GetOptions{})
		require.NoError(t, err)
		if newDeployment.Status.ObservedGeneration >= deployment.Generation && newDeployment.Status.Replicas == *newDeployment.Spec.Replicas {
			break
		}
		time.Sleep(time.Second * 5)
	}
	watch, err := k.CoreV1().Pods(v1.NamespaceDefault).Watch(metav1.ListOptions{
		LabelSelector: "app=pachd",
	})
	defer watch.Stop()
	require.NoError(t, err)
	readyPods := make(map[string]bool)
	for event := range watch.ResultChan() {
		ready, err := podRunningAndReady(event)
		require.NoError(t, err)
		if ready {
			pod, ok := event.Object.(*v1.Pod)
			if !ok {
				t.Fatal("event.Object should be an object")
			}
			readyPods[pod.Name] = true
			if len(readyPods) == int(*deployment.Spec.Replicas) {
				break
			}
		}
	}
}

func simulateGitPush(t *testing.T, pathToPayload string) {
	payload, err := ioutil.ReadFile(pathToPayload)
	require.NoError(t, err)
	req, err := http.NewRequest(
		"POST",
		fmt.Sprintf("http://127.0.0.1:%v/v1/handle/push", githook.GitHookPort+30000),
		bytes.NewBuffer(payload),
	)
	req.Header.Set("X-Github-Delivery", "2984f5d0-c032-11e7-82d7-ed3ee54be25d")
	req.Header.Set("User-Agent", "GitHub-Hookshot/c1d08eb")
	req.Header.Set("X-Github-Event", "push")
	req.Header.Set("Content-Type", "application/json")

	client := &http.Client{}
	resp, err := client.Do(req)
	require.NoError(t, err)
	defer resp.Body.Close()

	require.Equal(t, 200, resp.StatusCode)
}

func pipelineRc(t testing.TB, pipelineInfo *pps.PipelineInfo) (*v1.ReplicationController, error) {
	k := getKubeClient(t)
	rc := k.CoreV1().ReplicationControllers(v1.NamespaceDefault)
	return rc.Get(
		ppsutil.PipelineRcName(pipelineInfo.Pipeline.Name, pipelineInfo.Version),
		metav1.GetOptions{})
}

func pachdDeployment(t testing.TB) *apps.Deployment {
	k := getKubeClient(t)
	result, err := k.Apps().Deployments(v1.NamespaceDefault).Get("pachd", metav1.GetOptions{})
	require.NoError(t, err)
	return result
}

// scalePachd scales the number of pachd nodes up or down.
// If up is true, then the number of nodes will be within (n, 2n]
// If up is false, then the number of nodes will be within [1, n)
func scalePachdRandom(t testing.TB, up bool) {
	pachdRc := pachdDeployment(t)
	originalReplicas := *pachdRc.Spec.Replicas
	for {
		if up {
			*pachdRc.Spec.Replicas = originalReplicas + int32(rand.Intn(int(originalReplicas))+1)
		} else {
			*pachdRc.Spec.Replicas = int32(rand.Intn(int(originalReplicas)-1) + 1)
		}

		if *pachdRc.Spec.Replicas != originalReplicas {
			break
		}
	}
	scalePachdN(t, int(*pachdRc.Spec.Replicas))
}

// scalePachdN scales the number of pachd nodes to N
func scalePachdN(t testing.TB, n int) {
	k := getKubeClient(t)
	// Modify the type metadata of the Deployment spec we read from k8s, so that
	// k8s will accept it if we're talking to a 1.7 cluster
	pachdDeployment := pachdDeployment(t)
	*pachdDeployment.Spec.Replicas = int32(n)
	pachdDeployment.TypeMeta.APIVersion = "apps/v1beta1"
	_, err := k.Apps().Deployments(v1.NamespaceDefault).Update(pachdDeployment)
	require.NoError(t, err)
	waitForReadiness(t)
	// Unfortunately, even when all pods are ready, the cluster membership
	// protocol might still be running, thus PFS API calls might fail.  So
	// we wait a little bit for membership to stablize.
	time.Sleep(15 * time.Second)
}

// scalePachd reads the number of pachd nodes from an env variable and
// scales pachd accordingly.
func scalePachd(t testing.TB) {
	nStr := os.Getenv("PACHD")
	if nStr == "" {
		return
	}
	n, err := strconv.Atoi(nStr)
	require.NoError(t, err)
	scalePachdN(t, n)
}

func getKubeClient(t testing.TB) *kube.Clientset {
	var config *rest.Config
	host := os.Getenv("KUBERNETES_SERVICE_HOST")
	if host != "" {
		var err error
		config, err = rest.InClusterConfig()
		require.NoError(t, err)
	} else {
		// Use kubectl binary to parse .kube/config and get address of current
		// cluster. Hopefully, once we upgrade to k8s.io/client-go, we will be able
		// to do this in-process with a library
		// First, figure out if we're talking to minikube or localhost
		cmd := exec.Command("kubectl", "config", "current-context")
		if context, err := cmd.Output(); err == nil {
			context = bytes.TrimSpace(context)
			// kubectl has a context -- not talking to localhost
			// Get cluster and user name from kubectl
			buf := &bytes.Buffer{}
			cmd := tu.BashCmd(strings.Join([]string{
				`kubectl config get-contexts "{{.context}}" | tail -n+2 | awk '{print $3}'`,
				`kubectl config get-contexts "{{.context}}" | tail -n+2 | awk '{print $4}'`,
			}, "\n"),
				"context", string(context))
			cmd.Stdout = buf
			require.NoError(t, cmd.Run(), "couldn't get kubernetes context info")
			lines := strings.Split(buf.String(), "\n")
			clustername, username := lines[0], lines[1]

			// Get user info
			buf.Reset()
			cmd = tu.BashCmd(strings.Join([]string{
				`cluster="$(kubectl config view -o json | jq -r '.users[] | select(.name == "{{.user}}") | .user' )"`,
				`echo "${cluster}" | jq -r '.["client-certificate"]'`,
				`echo "${cluster}" | jq -r '.["client-key"]'`,
			}, "\n"),
				"user", username)
			cmd.Stdout = buf
			require.NoError(t, cmd.Run(), "couldn't get kubernetes user info")
			lines = strings.Split(buf.String(), "\n")
			clientCert, clientKey := lines[0], lines[1]

			// Get cluster info
			buf.Reset()
			cmd = tu.BashCmd(strings.Join([]string{
				`cluster="$(kubectl config view -o json | jq -r '.clusters[] | select(.name == "{{.cluster}}") | .cluster')"`,
				`echo "${cluster}" | jq -r .server`,
				`echo "${cluster}" | jq -r '.["certificate-authority"]'`,
			}, "\n"),
				"cluster", clustername)
			cmd.Stdout = buf
			require.NoError(t, cmd.Run(), "couldn't get kubernetes cluster info: %s", buf.String())
			lines = strings.Split(buf.String(), "\n")
			address, CAKey := lines[0], lines[1]

			// Generate config
			config = &rest.Config{
				Host: address,
				TLSClientConfig: rest.TLSClientConfig{
					CertFile: clientCert,
					KeyFile:  clientKey,
					CAFile:   CAKey,
				},
			}
		} else {
			// no context -- talking to localhost
			config = &rest.Config{
				Host: "http://0.0.0.0:8080",
				TLSClientConfig: rest.TLSClientConfig{
					Insecure: false,
				},
			}
		}
	}
	k, err := kube.NewForConfig(config)
	require.NoError(t, err)
	return k
}

var pachClient *client.APIClient
var getPachClientOnce sync.Once

func getPachClient(t testing.TB) *client.APIClient {
	getPachClientOnce.Do(func() {
		var err error
		if addr := os.Getenv("PACHD_PORT_650_TCP_ADDR"); addr != "" {
			pachClient, err = client.NewInCluster()
		} else {
			pachClient, err = client.NewOnUserMachine(false, "user")
		}
		require.NoError(t, err)
	})
	return pachClient
}<|MERGE_RESOLUTION|>--- conflicted
+++ resolved
@@ -4956,25 +4956,14 @@
 			false,
 		))
 
-<<<<<<< HEAD
-	// subscribe to the pipeline1 cron repo and wait for inputs
-	repo := fmt.Sprintf("%s_%s", pipeline1, "time")
-	ctx, cancel := context.WithTimeout(context.Background(), time.Second*120)
-	defer cancel() //cleanup resources
-	iter, err := c.WithCtx(ctx).SubscribeCommit(repo, "master", "", pfs.CommitState_STARTED)
-	require.NoError(t, err)
-	commitInfo, err := iter.Next()
-	require.NoError(t, err)
-=======
 		// subscribe to the pipeline1 cron repo and wait for inputs
 		repo := fmt.Sprintf("%s_%s", pipeline1, "time")
 		ctx, cancel := context.WithTimeout(context.Background(), time.Second*120)
 		defer cancel() //cleanup resources
-		iter, err := c.WithCtx(ctx).SubscribeCommit(repo, "master", "")
+		iter, err := c.WithCtx(ctx).SubscribeCommit(repo, "master", "", pfs.CommitState_STARTED)
 		require.NoError(t, err)
 		commitInfo, err := iter.Next()
 		require.NoError(t, err)
->>>>>>> 93085a28
 
 		commitIter, err := c.FlushCommit([]*pfs.Commit{commitInfo.Commit}, nil)
 		require.NoError(t, err)
@@ -5009,23 +4998,13 @@
 		_, err = c.PutFile(dataRepo, "master", "file", strings.NewReader("file"))
 		require.NoError(t, c.FinishCommit(dataRepo, "master"))
 
-<<<<<<< HEAD
-	repo = fmt.Sprintf("%s_%s", pipeline3, "time")
-	ctx, cancel = context.WithTimeout(context.Background(), time.Second*30)
-	defer cancel() //cleanup resources
-	iter, err = c.WithCtx(ctx).SubscribeCommit(repo, "master", "", pfs.CommitState_STARTED)
-	require.NoError(t, err)
-	commitInfo, err = iter.Next()
-	require.NoError(t, err)
-=======
 		repo := fmt.Sprintf("%s_%s", pipeline3, "time")
 		ctx, cancel := context.WithTimeout(context.Background(), time.Second*30)
 		defer cancel() //cleanup resources
-		iter, err := c.WithCtx(ctx).SubscribeCommit(repo, "master", "")
+		iter, err := c.WithCtx(ctx).SubscribeCommit(repo, "master", "", pfs.CommitState_STARTED)
 		require.NoError(t, err)
 		commitInfo, err := iter.Next()
 		require.NoError(t, err)
->>>>>>> 93085a28
 
 		commitIter, err := c.FlushCommit([]*pfs.Commit{dataCommit, commitInfo.Commit}, nil)
 		require.NoError(t, err)
