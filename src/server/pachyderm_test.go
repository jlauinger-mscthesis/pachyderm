package server

import (
	"bytes"
	"fmt"
	"io/ioutil"
	"math/rand"
	"os"
	"os/exec"
	"path"
	"path/filepath"
	"strings"
	"sync"
	"testing"
	"time"

	"github.com/cenkalti/backoff"
	"github.com/gogo/protobuf/types"
	"github.com/pachyderm/pachyderm"
	"github.com/pachyderm/pachyderm/src/client"
	pfsclient "github.com/pachyderm/pachyderm/src/client/pfs"
	"github.com/pachyderm/pachyderm/src/client/pkg/require"
	"github.com/pachyderm/pachyderm/src/client/pkg/uuid"
	ppsclient "github.com/pachyderm/pachyderm/src/client/pps"
	pfspretty "github.com/pachyderm/pachyderm/src/server/pfs/pretty"
	"github.com/pachyderm/pachyderm/src/server/pkg/workload"
	ppsserver "github.com/pachyderm/pachyderm/src/server/pps"
	ppspretty "github.com/pachyderm/pachyderm/src/server/pps/pretty"
	pps_server "github.com/pachyderm/pachyderm/src/server/pps/server"
	"golang.org/x/net/context"
	"k8s.io/kubernetes/pkg/api"
	kube_client "k8s.io/kubernetes/pkg/client/restclient"
	kube "k8s.io/kubernetes/pkg/client/unversioned"
	"k8s.io/kubernetes/pkg/labels"
	kube_labels "k8s.io/kubernetes/pkg/labels"
)

const (
	NUMFILES = 25
	KB       = 1024
)

func TestJob(t *testing.T) {
	t.Parallel()
	testJob(t, 4)
}

func TestJobNoShard(t *testing.T) {
	t.Parallel()
	testJob(t, 0)
}

func testJob(t *testing.T, shards int) {
	if testing.Short() {
		t.Skip("Skipping integration tests in short mode")
	}
	c := getPachClient(t)
	dataRepo := uniqueString("TestJob_data")
	require.NoError(t, c.CreateRepo(dataRepo))
	commit, err := c.StartCommit(dataRepo, "master")
	require.NoError(t, err)
	fileContent := "foo\n"
	// We want to create lots of files so that each parallel job will be
	// started with some files
	numFiles := shards*100 + 100
	for i := 0; i < numFiles; i++ {
		_, err = c.PutFile(dataRepo, commit.ID, fmt.Sprintf("file-%d", i), strings.NewReader(fileContent))
		require.NoError(t, err)
	}
	require.NoError(t, c.FinishCommit(dataRepo, commit.ID))
	job, err := c.CreateJob(
		"",
		[]string{"bash"},
		[]string{fmt.Sprintf("cp %s %s", path.Join("/pfs", dataRepo, "*"), "/pfs/out")},
		&ppsclient.ParallelismSpec{
			Strategy: ppsclient.ParallelismSpec_CONSTANT,
			Constant: uint64(shards),
		},
		[]*ppsclient.JobInput{{
			Commit: commit,
			Method: client.ReduceMethod,
		}},
		"",
		0,
		0,
	)
	require.NoError(t, err)
	inspectJobRequest := &ppsclient.InspectJobRequest{
		Job:        job,
		BlockState: true,
	}
	ctx, cancel := context.WithTimeout(context.Background(), time.Second*120)
	defer cancel() //cleanup resources
	jobInfo, err := c.PpsAPIClient.InspectJob(ctx, inspectJobRequest)
	tFin, _ := types.TimestampFromProto(jobInfo.Finished)
	tStart, _ := types.TimestampFromProto(jobInfo.Started)

	require.NoError(t, err)
	require.Equal(t, ppsclient.JobState_JOB_SUCCESS.String(), jobInfo.State.String())
	parellelism, err := pps_server.GetExpectedNumWorkers(getKubeClient(t), jobInfo.ParallelismSpec)
	require.NoError(t, err)
	require.True(t, parellelism > 0)
	commitInfo, err := c.InspectCommit(jobInfo.OutputCommit.Repo.Name, jobInfo.OutputCommit.ID)
	require.NoError(t, err)
	require.Equal(t, pfsclient.CommitType_COMMIT_TYPE_READ, commitInfo.CommitType)
	require.NotNil(t, jobInfo.Started)
	require.NotNil(t, jobInfo.Finished)
	require.True(t, tFin.After(tStart))
	for i := 0; i < numFiles; i++ {
		var buffer bytes.Buffer
		require.NoError(t, c.GetFile(jobInfo.OutputCommit.Repo.Name, jobInfo.OutputCommit.ID, fmt.Sprintf("file-%d", i), 0, 0, "", false, nil, &buffer))
		require.Equal(t, fileContent, buffer.String())
	}
}

func TestPachCommitIdEnvVarInJob(t *testing.T) {
	if testing.Short() {
		t.Skip("Skipping integration tests in short mode")
	}
	t.Parallel()

	shards := 0
	c := getPachClient(t)
	repos := []string{
		uniqueString("TestJob_FriarTuck"),
		uniqueString("TestJob_RobinHood"),
	}

	var commits []*pfsclient.Commit

	for _, repo := range repos {
		require.NoError(t, c.CreateRepo(repo))
		commit, err := c.StartCommit(repo, "master")
		require.NoError(t, err)
		fileContent := "foo\n"

		_, err = c.PutFile(repo, commit.ID, "file", strings.NewReader(fileContent))
		require.NoError(t, err)

		require.NoError(t, c.FinishCommit(repo, commit.ID))
		commits = append(commits, commit)
	}

	job, err := c.CreateJob(
		"",
		[]string{"bash"},
		[]string{
			fmt.Sprintf("echo $PACH_%v_COMMIT_ID > /pfs/out/input-id-%v", pps_server.RepoNameToEnvString(repos[0]), repos[0]),
			fmt.Sprintf("echo $PACH_%v_COMMIT_ID > /pfs/out/input-id-%v", pps_server.RepoNameToEnvString(repos[1]), repos[1]),
		},
		&ppsclient.ParallelismSpec{
			Strategy: ppsclient.ParallelismSpec_CONSTANT,
			Constant: uint64(shards),
		},
		[]*ppsclient.JobInput{
			{
				Commit: commits[0],
				Method: client.ReduceMethod,
			},
			{
				Commit: commits[1],
				Method: client.ReduceMethod,
			},
		},
		"",
		0,
		0,
	)
	require.NoError(t, err)
	inspectJobRequest := &ppsclient.InspectJobRequest{
		Job:        job,
		BlockState: true,
	}

	ctx, cancel := context.WithTimeout(context.Background(), time.Second*30)
	defer cancel() //cleanup resources
	jobInfo, err := c.PpsAPIClient.InspectJob(ctx, inspectJobRequest)
	require.NoError(t, err)
	require.Equal(t, ppsclient.JobState_JOB_SUCCESS.String(), jobInfo.State.String())
	parallelism, err := pps_server.GetExpectedNumWorkers(getKubeClient(t), jobInfo.ParallelismSpec)
	require.NoError(t, err)
	require.True(t, parallelism > 0)
	commitInfo, err := c.InspectCommit(jobInfo.OutputCommit.Repo.Name, jobInfo.OutputCommit.ID)
	require.NoError(t, err)
	require.Equal(t, pfsclient.CommitType_COMMIT_TYPE_READ, commitInfo.CommitType)

	var buffer bytes.Buffer
	require.NoError(t, c.GetFile(jobInfo.OutputCommit.Repo.Name, jobInfo.OutputCommit.ID, fmt.Sprintf("input-id-%v", repos[0]), 0, 0, "", false, nil, &buffer))
	require.Equal(t, jobInfo.Inputs[0].Commit.ID, strings.TrimSpace(buffer.String()))

	buffer.Reset()
	require.NoError(t, c.GetFile(jobInfo.OutputCommit.Repo.Name, jobInfo.OutputCommit.ID, fmt.Sprintf("input-id-%v", repos[1]), 0, 0, "", false, nil, &buffer))
	require.Equal(t, jobInfo.Inputs[1].Commit.ID, strings.TrimSpace(buffer.String()))
}

// TestDuplicatedJob tests that PPS never runs two jobs that have the same
// inputs and transforms
func TestDuplicatedJob(t *testing.T) {
	if testing.Short() {
		t.Skip("Skipping integration tests in short mode")
	}
	t.Parallel()
	c := getPachClient(t)

	dataRepo := uniqueString("TestDuplicatedJob_data")
	require.NoError(t, c.CreateRepo(dataRepo))

	commit, err := c.StartCommit(dataRepo, "master")
	require.NoError(t, err)

	fileContent := "foo\n"
	_, err = c.PutFile(dataRepo, commit.ID, "file", strings.NewReader(fileContent))
	require.NoError(t, err)

	require.NoError(t, c.FinishCommit(dataRepo, commit.ID))

	pipelineName := uniqueString("TestDuplicatedJob_pipeline")
	cmd := []string{"cp", path.Join("/pfs", dataRepo, "file"), "/pfs/out/file"}
	require.NoError(t, c.CreatePipeline(
		pipelineName,
		"",
		cmd,
		nil,
		&ppsclient.ParallelismSpec{
			Strategy: ppsclient.ParallelismSpec_CONSTANT,
			Constant: 1,
		},
		[]*ppsclient.PipelineInput{{
			Repo:   &pfsclient.Repo{Name: dataRepo},
			Method: client.MapMethod,
		}},
		false,
	))
	_, err = c.FlushCommit([]*pfsclient.Commit{client.NewCommit(dataRepo, commit.ID)}, nil)
	require.NoError(t, err)

	jobInfos, err := c.ListJob(pipelineName, nil)
	require.NoError(t, err)
	require.Equal(t, 1, len(jobInfos))
	job1 := jobInfos[0].Job

	// Now we manually create the same job
	req := &ppsclient.CreateJobRequest{
		Transform: &ppsclient.Transform{
			Cmd: cmd,
		},
		Pipeline: &ppsclient.Pipeline{
			Name: pipelineName,
		},
		Inputs: []*ppsclient.JobInput{{
			Commit: commit,
		}},
	}

	job2, err := c.PpsAPIClient.CreateJob(context.Background(), req)
	require.NoError(t, err)

	// the job should be the same one as before
	require.Equal(t, job1, job2)

	// with the Force flag, the job should be different
	req.Force = true
	job3, err := c.PpsAPIClient.CreateJob(context.Background(), req)
	require.NoError(t, err)
	require.NotEqual(t, job1, job3)

	inspectJobRequest := &ppsclient.InspectJobRequest{
		Job:        job1,
		BlockState: true,
	}
	ctx, cancel := context.WithTimeout(context.Background(), time.Second*30)
	defer cancel() //cleanup resources
	jobInfo, err := c.PpsAPIClient.InspectJob(ctx, inspectJobRequest)
	require.NoError(t, err)

	var buffer bytes.Buffer
	require.NoError(t, c.GetFile(jobInfo.OutputCommit.Repo.Name, jobInfo.OutputCommit.ID, "file", 0, 0, "", false, nil, &buffer))
	require.Equal(t, fileContent, buffer.String())
}

func TestLogs(t *testing.T) {
	if testing.Short() {
		t.Skip("Skipping integration tests in short mode")
	}
	t.Parallel()
	c := getPachClient(t)

	job, err := c.CreateJob(
		"",
		[]string{"echo", "foo"},
		nil,
		&ppsclient.ParallelismSpec{
			Strategy: ppsclient.ParallelismSpec_CONSTANT,
			Constant: 4,
		},
		[]*ppsclient.JobInput{},
		"",
		0,
		0,
	)
	require.NoError(t, err)
	inspectJobRequest := &ppsclient.InspectJobRequest{
		Job:        job,
		BlockState: true,
	}
	ctx, cancel := context.WithTimeout(context.Background(), time.Second*30)
	defer cancel() //cleanup resources
	_, err = c.PpsAPIClient.InspectJob(ctx, inspectJobRequest)
	require.NoError(t, err)
	// TODO we Sleep here because even though the job has completed kubernetes
	// might not have even noticed the container was created yet
	time.Sleep(10 * time.Second)
	var buffer bytes.Buffer
	require.NoError(t, c.GetLogs(job.ID, &buffer))
	require.Equal(t, "0 | foo\n1 | foo\n2 | foo\n3 | foo\n", buffer.String())

	// Should get an error if the job does not exist
	require.YesError(t, c.GetLogs("nonexistent", &buffer))
}

func TestGrep(t *testing.T) {
	if testing.Short() {
		t.Skip("Skipping integration tests in short mode")
	}
	t.Parallel()

	dataRepo := uniqueString("TestGrep_data")
	c := getPachClient(t)
	require.NoError(t, c.CreateRepo(dataRepo))
	commit, err := c.StartCommit(dataRepo, "master")
	require.NoError(t, err)
	for i := 0; i < 100; i++ {
		_, err = c.PutFile(dataRepo, commit.ID, fmt.Sprintf("file%d", i), strings.NewReader("foo\nbar\nfizz\nbuzz\n"))
		require.NoError(t, err)
	}
	require.NoError(t, c.FinishCommit(dataRepo, commit.ID))
	job1, err := c.CreateJob(
		"",
		[]string{"bash"},
		[]string{fmt.Sprintf("grep foo /pfs/%s/* >/pfs/out/foo", dataRepo)},
		&ppsclient.ParallelismSpec{
			Strategy: ppsclient.ParallelismSpec_CONSTANT,
			Constant: 1,
		},
		[]*ppsclient.JobInput{{Commit: commit}},
		"",
		0,
		0,
	)
	require.NoError(t, err)
	job2, err := c.CreateJob(
		"",
		[]string{"bash"},
		[]string{fmt.Sprintf("grep foo /pfs/%s/* >/pfs/out/foo", dataRepo)},
		&ppsclient.ParallelismSpec{
			Strategy: ppsclient.ParallelismSpec_CONSTANT,
			Constant: 4,
		},
		[]*ppsclient.JobInput{{Commit: commit}},
		"",
		0,
		0,
	)
	require.NoError(t, err)
	inspectJobRequest := &ppsclient.InspectJobRequest{
		Job:        job1,
		BlockState: true,
	}
	ctx, cancel := context.WithTimeout(context.Background(), time.Second*30)
	defer cancel() //cleanup resources
	job1Info, err := c.PpsAPIClient.InspectJob(ctx, inspectJobRequest)
	require.NoError(t, err)
	inspectJobRequest.Job = job2
	job2Info, err := c.PpsAPIClient.InspectJob(ctx, inspectJobRequest)
	require.NoError(t, err)
	repo1Info, err := c.InspectRepo(job1Info.OutputCommit.Repo.Name)
	require.NoError(t, err)
	repo2Info, err := c.InspectRepo(job2Info.OutputCommit.Repo.Name)
	require.NoError(t, err)
	require.Equal(t, repo1Info.SizeBytes, repo2Info.SizeBytes)
}

func TestJobLongOutputLine(t *testing.T) {
	if testing.Short() {
		t.Skip("Skipping integration tests in short mode")
	}
	t.Parallel()
	c := getPachClient(t)
	job, err := c.CreateJob(
		"",
		[]string{"sh"},
		[]string{"yes | tr -d '\\n' | head -c 1000000 > /pfs/out/file"},
		&ppsclient.ParallelismSpec{
			Strategy: ppsclient.ParallelismSpec_CONSTANT,
			Constant: 1,
		},
		[]*ppsclient.JobInput{},
		"",
		0,
		0,
	)
	require.NoError(t, err)
	inspectJobRequest := &ppsclient.InspectJobRequest{
		Job:        job,
		BlockState: true,
	}
	jobInfo, err := c.PpsAPIClient.InspectJob(context.Background(), inspectJobRequest)
	require.NoError(t, err)
	require.Equal(t, ppsclient.JobState_JOB_SUCCESS.String(), jobInfo.State.String())
}

func TestPipeline(t *testing.T) {
	if testing.Short() {
		t.Skip("Skipping integration tests in short mode")
	}
	t.Parallel()

	c := getPachClient(t)
	// create repos
	dataRepo := uniqueString("TestPipeline_data")
	require.NoError(t, c.CreateRepo(dataRepo))
	// create pipeline
	pipelineName := uniqueString("pipeline")
	outRepo := ppsserver.PipelineRepo(client.NewPipeline(pipelineName))
	require.NoError(t, c.CreatePipeline(
		pipelineName,
		"",
		[]string{"cp", path.Join("/pfs", dataRepo, "file"), "/pfs/out/file"},
		nil,
		&ppsclient.ParallelismSpec{
			Strategy: ppsclient.ParallelismSpec_CONSTANT,
			Constant: 1,
		},
		[]*ppsclient.PipelineInput{{
			Repo:   &pfsclient.Repo{Name: dataRepo},
			Method: client.MapMethod,
		}},
		false,
	))
	// Do first commit to repo
	commit1, err := c.StartCommit(dataRepo, "master")
	require.NoError(t, err)
	_, err = c.PutFile(dataRepo, commit1.ID, "file", strings.NewReader("foo\n"))
	require.NoError(t, err)
	require.NoError(t, c.FinishCommit(dataRepo, commit1.ID))
	listCommitRequest := &pfsclient.ListCommitRequest{
		Include: []*pfsclient.Commit{&pfsclient.Commit{
			Repo: outRepo,
		}},
		CommitType: pfsclient.CommitType_COMMIT_TYPE_READ,
		Block:      true,
	}
	listCommitResponse, err := c.PfsAPIClient.ListCommit(
		context.Background(),
		listCommitRequest,
	)
	require.NoError(t, err)
	outCommits := listCommitResponse.CommitInfo
	require.Equal(t, 1, len(outCommits))
	var buffer bytes.Buffer
	require.NoError(t, c.GetFile(outRepo.Name, outCommits[0].Commit.ID, "file", 0, 0, "", false, nil, &buffer))
	require.Equal(t, "foo\n", buffer.String())
	// Do second commit to repo
	commit2, err := c.StartCommit(dataRepo, commit1.ID)
	require.NoError(t, err)
	_, err = c.PutFile(dataRepo, commit2.ID, "file", strings.NewReader("bar\n"))
	require.NoError(t, err)
	require.NoError(t, c.FinishCommit(dataRepo, commit2.ID))
	listCommitRequest = &pfsclient.ListCommitRequest{
		Exclude:    []*pfsclient.Commit{outCommits[0].Commit},
		CommitType: pfsclient.CommitType_COMMIT_TYPE_READ,
		Block:      true,
	}
	listCommitResponse, err = c.PfsAPIClient.ListCommit(
		context.Background(),
		listCommitRequest,
	)
	require.NoError(t, err)
	require.NotNil(t, listCommitResponse.CommitInfo[0].ParentCommit)
	require.Equal(t, outCommits[0].Commit.ID, listCommitResponse.CommitInfo[0].ParentCommit.ID)
	outCommits = listCommitResponse.CommitInfo
	require.Equal(t, 1, len(outCommits))
	buffer = bytes.Buffer{}
	require.NoError(t, c.GetFile(outRepo.Name, outCommits[0].Commit.ID, "file", 0, 0, "", false, nil, &buffer))
	require.Equal(t, "foo\nbar\n", buffer.String())

	require.NoError(t, c.DeletePipeline(pipelineName))

	pipelineInfos, err := c.PpsAPIClient.ListPipeline(context.Background(), &ppsclient.ListPipelineRequest{})
	require.NoError(t, err)
	for _, pipelineInfo := range pipelineInfos.PipelineInfo {
		require.True(t, pipelineInfo.Pipeline.Name != pipelineName)
	}

	// Do third commit to repo; this time pipeline should not run since it's been deleted
	commit3, err := c.StartCommit(dataRepo, commit2.ID)
	require.NoError(t, err)
	_, err = c.PutFile(dataRepo, commit3.ID, "file", strings.NewReader("buzz\n"))
	require.NoError(t, err)
	require.NoError(t, c.FinishCommit(dataRepo, commit3.ID))

	// We will sleep a while to wait for the pipeline to actually get cancelled
	// Also if the pipeline didn't get cancelled (due to a bug), we sleep a while
	// to let the pipeline commit
	time.Sleep(5 * time.Second)
	listCommitRequest = &pfsclient.ListCommitRequest{
		Include: []*pfsclient.Commit{&pfsclient.Commit{
			Repo: outRepo,
		}},
	}
	listCommitResponse, err = c.PfsAPIClient.ListCommit(
		context.Background(),
		listCommitRequest,
	)
	require.NoError(t, err)
	// there should only be two commits in the pipeline
	require.Equal(t, 2, len(listCommitResponse.CommitInfo))
}

func TestPipelineOverwrite(t *testing.T) {
	if testing.Short() {
		t.Skip("Skipping integration tests in short mode")
	}
	t.Parallel()

	c := getPachClient(t)
	// create repos
	dataRepo := uniqueString("TestPipeline_data")
	require.NoError(t, c.CreateRepo(dataRepo))
	// create pipeline
	pipelineName := uniqueString("pipeline")
	outRepo := ppsserver.PipelineRepo(client.NewPipeline(pipelineName))
	_, err := c.PpsAPIClient.CreatePipeline(
		context.Background(),
		&ppsclient.CreatePipelineRequest{
			Pipeline: client.NewPipeline(pipelineName),
			Transform: &ppsclient.Transform{
				Cmd:       []string{"cp", path.Join("/pfs", dataRepo, "file"), "/pfs/out/file"},
				Overwrite: true,
			},
			ParallelismSpec: &ppsclient.ParallelismSpec{
				Strategy: ppsclient.ParallelismSpec_CONSTANT,
				Constant: 1,
			},
			Inputs: []*ppsclient.PipelineInput{{Repo: &pfsclient.Repo{Name: dataRepo}}},
			GcPolicy: &ppsclient.GCPolicy{
				Success: types.DurationProto(time.Duration(10 * time.Second)),
				Failure: types.DurationProto(time.Duration(10 * time.Second)),
			},
		})
	require.NoError(t, err)
	// Do first commit to repo
	commit1, err := c.StartCommit(dataRepo, "master")
	require.NoError(t, err)
	_, err = c.PutFile(dataRepo, commit1.ID, "file", strings.NewReader("foo\n"))
	require.NoError(t, err)
	require.NoError(t, c.FinishCommit(dataRepo, commit1.ID))

	commitInfos, err := c.FlushCommit([]*pfsclient.Commit{client.NewCommit(dataRepo, commit1.ID)}, nil)
	require.NoError(t, err)
	require.Equal(t, 2, len(commitInfos))
	buffer := bytes.Buffer{}
	require.NoError(t, c.GetFile(outRepo.Name, commitInfos[1].Commit.ID, "file", 0, 0, "", false, nil, &buffer))
	require.Equal(t, "foo\n", buffer.String())

	// Do second commit to repo
	commit2, err := c.StartCommit(dataRepo, commit1.ID)
	require.NoError(t, err)
	_, err = c.PutFile(dataRepo, commit2.ID, "file", strings.NewReader("bar\n"))
	require.NoError(t, err)
	require.NoError(t, c.FinishCommit(dataRepo, commit2.ID))

	commitInfos, err = c.FlushCommit([]*pfsclient.Commit{client.NewCommit(dataRepo, commit2.ID)}, nil)
	require.NoError(t, err)
	require.Equal(t, 2, len(commitInfos))
	buffer = bytes.Buffer{}
	require.NoError(t, c.GetFile(outRepo.Name, commitInfos[1].Commit.ID, "file", 0, 0, "", false, nil, &buffer))
	require.Equal(t, "bar\n", buffer.String())
}

// TestPipelineTwoBranches tracks issue 1085
func TestPipelineTwoBranches(t *testing.T) {
	if testing.Short() {
		t.Skip("Skipping integration tests in short mode")
	}
	t.Parallel()

	c := getPachClient(t)
	// create repos
	dataRepo := uniqueString("TestPipelineTwoBranches_data")
	require.NoError(t, c.CreateRepo(dataRepo))
	// create pipeline
	pipelineName := uniqueString("pipeline")
	outRepo := ppsserver.PipelineRepo(client.NewPipeline(pipelineName))
	require.NoError(t, c.CreatePipeline(
		pipelineName,
		"",
		[]string{"cp", path.Join("/pfs", dataRepo, "file"), "/pfs/out/file"},
		nil,
		&ppsclient.ParallelismSpec{
			Strategy: ppsclient.ParallelismSpec_CONSTANT,
			Constant: 1,
		},
		[]*ppsclient.PipelineInput{{
			Repo:   &pfsclient.Repo{Name: dataRepo},
			Method: client.MapMethod,
		}},
		false,
	))
	// Do first commit to repo
	commit1, err := c.StartCommit(dataRepo, "foo")
	require.NoError(t, err)
	_, err = c.PutFile(dataRepo, commit1.ID, "file", strings.NewReader("foo\n"))
	require.NoError(t, err)
	require.NoError(t, c.FinishCommit(dataRepo, commit1.ID))
	listCommitRequest := &pfsclient.ListCommitRequest{
		Exclude: []*pfsclient.Commit{&pfsclient.Commit{
			Repo: outRepo,
		}},
		CommitType: pfsclient.CommitType_COMMIT_TYPE_READ,
		Block:      true,
	}
	listCommitResponse, err := c.PfsAPIClient.ListCommit(
		context.Background(),
		listCommitRequest,
	)
	require.NoError(t, err)
	outCommits := listCommitResponse.CommitInfo
	require.Equal(t, 1, len(outCommits))
	var buffer bytes.Buffer
	require.NoError(t, c.GetFile(outRepo.Name, outCommits[0].Commit.ID, "file", 0, 0, "", false, nil, &buffer))
	require.Equal(t, "foo\n", buffer.String())

	// Do second commit to repo, on a different branch
	commit2, err := c.StartCommit(dataRepo, "bar")
	require.NoError(t, err)
	_, err = c.PutFile(dataRepo, commit2.ID, "file", strings.NewReader("bar\n"))
	require.NoError(t, err)
	require.NoError(t, c.FinishCommit(dataRepo, commit2.ID))
	listCommitRequest = &pfsclient.ListCommitRequest{
		// exclude the previous output branch
		Exclude: []*pfsclient.Commit{{
			Repo: outRepo,
			ID:   outCommits[0].Branch,
		}},
		CommitType: pfsclient.CommitType_COMMIT_TYPE_READ,
		Block:      true,
	}
	listCommitResponse, err = c.PfsAPIClient.ListCommit(
		context.Background(),
		listCommitRequest,
	)
	require.NoError(t, err)
	outCommits = listCommitResponse.CommitInfo
	require.Equal(t, 1, len(outCommits))
	buffer = bytes.Buffer{}
	require.NoError(t, c.GetFile(outRepo.Name, outCommits[0].Commit.ID, "file", 0, 0, "", false, nil, &buffer))
	require.Equal(t, "bar\n", buffer.String())
}

// TestPipelineForkedInput tracks issue 1163
func TestPipelineForkedInput(t *testing.T) {
	if testing.Short() {
		t.Skip("Skipping integration tests in short mode")
	}
	t.Parallel()

	c := getPachClient(t)
	// create repos
	dataRepo := uniqueString("TestPipelineForkedInput_data")
	require.NoError(t, c.CreateRepo(dataRepo))
	// create pipeline
	pipelineName := uniqueString("pipeline")
	outRepo := ppsserver.PipelineRepo(client.NewPipeline(pipelineName))
	require.NoError(t, c.CreatePipeline(
		pipelineName,
		"",
		[]string{"cp", path.Join("/pfs", dataRepo, "file"), "/pfs/out/file"},
		nil,
		&ppsclient.ParallelismSpec{
			Strategy: ppsclient.ParallelismSpec_CONSTANT,
			Constant: 1,
		},
		[]*ppsclient.PipelineInput{{
			Repo:   &pfsclient.Repo{Name: dataRepo},
			Method: client.MapMethod,
		}},
		false,
	))
	// Make two commits on branch foo
	_, err := c.StartCommit(dataRepo, "foo")
	require.NoError(t, err)
	_, err = c.PutFile(dataRepo, "foo", "file", strings.NewReader("foo\n"))
	require.NoError(t, err)
	require.NoError(t, c.FinishCommit(dataRepo, "foo"))
	_, err = c.StartCommit(dataRepo, "foo")
	require.NoError(t, err)
	_, err = c.PutFile(dataRepo, "foo", "file", strings.NewReader("foo\n"))
	require.NoError(t, err)
	require.NoError(t, c.FinishCommit(dataRepo, "foo"))

	commits, err := c.FlushCommit([]*pfsclient.Commit{client.NewCommit(dataRepo, "foo")}, nil)
	require.Equal(t, 2, len(commits))
	var buffer bytes.Buffer
	require.NoError(t, c.GetFile(outRepo.Name, commits[1].Commit.ID, "file", 0, 0, "", false, nil, &buffer))
	require.Equal(t, "foo\nfoo\n", buffer.String())

	// Fork foo/0 to another branch
	_, err = c.ForkCommit(dataRepo, "foo/0", "bar")
	require.NoError(t, err)
	_, err = c.PutFile(dataRepo, "bar", "file", strings.NewReader("bar\n"))
	require.NoError(t, err)
	require.NoError(t, c.FinishCommit(dataRepo, "bar"))

	commits, err = c.FlushCommit([]*pfsclient.Commit{client.NewCommit(dataRepo, "bar")}, nil)
	require.Equal(t, 2, len(commits))
	buffer.Reset()
	require.NoError(t, c.GetFile(outRepo.Name, commits[1].Commit.ID, "file", 0, 0, "", false, nil, &buffer))
	require.Equal(t, "foo\nbar\n", buffer.String())
}

func TestPipelineTransientFailure(t *testing.T) {
	if testing.Short() {
		t.Skip("Skipping integration tests in short mode")
	}
	t.Parallel()

	c := getPachClient(t)

	// create repos
	dataRepo := uniqueString("TestPipelineTransientFailure_data")
	require.NoError(t, c.CreateRepo(dataRepo))
	// create pipeline
	pipelineName := uniqueString("pipeline")
	// this pipeline fails at random
	require.NoError(t, c.CreatePipeline(
		pipelineName,
		"",
		[]string{"bash"},
		[]string{
			"if (( RANDOM % 2 )); then exit 0; else exit 1; fi",
		},
		&ppsclient.ParallelismSpec{
			Strategy: ppsclient.ParallelismSpec_CONSTANT,
			Constant: 1,
		},
		[]*ppsclient.PipelineInput{{
			Repo:   &pfsclient.Repo{Name: dataRepo},
			Method: client.MapMethod,
		}},
		false,
	))

	numJobs := 25
	var commit *pfsclient.Commit
	var err error
	for i := 0; i < numJobs; i++ {
		commit, err = c.StartCommit(dataRepo, "master")
		require.NoError(t, err)
		_, err = c.PutFile(dataRepo, commit.ID, "file", strings.NewReader("foo\n"))
		require.NoError(t, err)
		require.NoError(t, c.FinishCommit(dataRepo, commit.ID))
	}

	// Wait for the last job to complete
	_, err = c.FlushCommit([]*pfsclient.Commit{client.NewCommit(dataRepo, commit.ID)}, nil)

	jobInfos, err := c.ListJob(pipelineName, nil)
	require.NoError(t, err)
	require.Equal(t, numJobs, len(jobInfos))

	var jobStates []interface{}
	for _, jobInfo := range jobInfos {
		jobInfo, err := c.InspectJob(jobInfo.Job.ID, true)
		require.NoError(t, err)
		jobStates = append(jobStates, jobInfo.State)
	}

	// the jobs should've either succeeded or failed
	for _, jobState := range jobStates {
		require.EqualOneOf(t, []interface{}{ppsclient.JobState_JOB_SUCCESS, ppsclient.JobState_JOB_FAILURE}, jobState)
	}
	// unless we are super unlucky (1 in 2^(RETRY_LIMIT*numJobs)), at least one job should've succeeded.
	require.EqualOneOf(t, jobStates, ppsclient.JobState_JOB_SUCCESS)
	// unless we are super unlucky (1-((1/2)^RETRY_LIMIT))^numJobs, at least one job should've failed.
	// with RETRY_LIMIT=3 and numJobs=50, this comes down to 0.001
	require.EqualOneOf(t, jobStates, ppsclient.JobState_JOB_FAILURE)
}

// TestPipelineFaultTolerance monitors issue 1084.  Basically, it tests that a
// pipeline will keep functioning even if one of its jobs failed.
func TestPipelineFaultTolerance(t *testing.T) {
	if testing.Short() {
		t.Skip("Skipping integration tests in short mode")
	}
	t.Parallel()

	c := getPachClient(t)

	// create repos
	dataRepo := uniqueString("TestPipelineTransientFailure_data")
	require.NoError(t, c.CreateRepo(dataRepo))

	upstreamPipelineName := uniqueString("upstream_pipeline")
	require.NoError(t, c.CreatePipeline(
		upstreamPipelineName,
		"",
		[]string{"bash"},
		[]string{
			fmt.Sprintf("cp /pfs/%s/file /pfs/out/file", dataRepo),
		},
		&ppsclient.ParallelismSpec{
			Strategy: ppsclient.ParallelismSpec_CONSTANT,
			Constant: 1,
		},
		[]*ppsclient.PipelineInput{{
			Repo:   &pfsclient.Repo{Name: dataRepo},
			Method: client.MapMethod,
		}},
		false,
	))

	downstreamPipelineName := uniqueString("downstream_pipeline")
	require.NoError(t, c.CreatePipeline(
		downstreamPipelineName,
		"",
		[]string{"bash"},
		[]string{
			fmt.Sprintf("cp /pfs/%s/file /pfs/out/file", upstreamPipelineName),
		},
		&ppsclient.ParallelismSpec{
			Strategy: ppsclient.ParallelismSpec_CONSTANT,
			Constant: 1,
		},
		[]*ppsclient.PipelineInput{{
			Repo:   &pfsclient.Repo{Name: upstreamPipelineName},
			Method: client.MapMethod,
		}},
		false,
	))

	// We create two branches: one that has malformed data, the other that doesn't
	commit1, err := c.StartCommit(dataRepo, "failure")
	require.NoError(t, err)
	_, err = c.PutFile(dataRepo, commit1.ID, "wrong_file", strings.NewReader("foo\n"))
	require.NoError(t, err)
	require.NoError(t, c.FinishCommit(dataRepo, commit1.ID))

	commit2, err := c.StartCommit(dataRepo, "success")
	require.NoError(t, err)
	_, err = c.PutFile(dataRepo, commit2.ID, "file", strings.NewReader("foo\n"))
	require.NoError(t, err)
	require.NoError(t, c.FinishCommit(dataRepo, commit2.ID))

	_, err = c.FlushCommit([]*pfsclient.Commit{commit1}, nil)
	require.YesError(t, err)

	_, err = c.FlushCommit([]*pfsclient.Commit{commit2}, nil)
	require.NoError(t, err)

	jobInfos, err := c.ListJob(downstreamPipelineName, nil)
	require.NoError(t, err)
	require.Equal(t, 1, len(jobInfos))

	inspectJobRequest := &ppsclient.InspectJobRequest{
		Job:        jobInfos[0].Job,
		BlockState: true,
	}
	ctx, cancel := context.WithTimeout(context.Background(), time.Second*30)
	defer cancel() //cleanup resources
	jobInfo, err := c.PpsAPIClient.InspectJob(ctx, inspectJobRequest)
	require.NoError(t, err)
	require.Equal(t, ppsclient.JobState_JOB_SUCCESS, jobInfo.State)
}

func TestPipelineThatCrashes(t *testing.T) {
	if testing.Short() {
		t.Skip("Skipping integration tests in short mode")
	}

	c := getPachClient(t)

	// create repos
	dataRepo := uniqueString("TestPipelineThatCrashes_data")
	require.NoError(t, c.CreateRepo(dataRepo))
	// create pipeline
	pipelineName := uniqueString("pipeline")
	// this pipeline sleeps.
	// then we are gonna kill a pod and see if the job completes successfully
	require.NoError(t, c.CreatePipeline(
		pipelineName,
		"",
		[]string{"bash"},
		[]string{
			"sleep 30",
		},
		&ppsclient.ParallelismSpec{
			Strategy: ppsclient.ParallelismSpec_CONSTANT,
			Constant: 1,
		},
		[]*ppsclient.PipelineInput{{
			Repo:   &pfsclient.Repo{Name: dataRepo},
			Method: client.MapMethod,
		}},
		false,
	))

	commit, err := c.StartCommit(dataRepo, "master")
	require.NoError(t, err)
	_, err = c.PutFile(dataRepo, commit.ID, "file", strings.NewReader("foo\n"))
	require.NoError(t, err)
	require.NoError(t, c.FinishCommit(dataRepo, commit.ID))

	// waiting for pods to run a bit...
	time.Sleep(10 * time.Second)

	jobInfos, err := c.ListJob(pipelineName, nil)
	require.NoError(t, err)
	require.Equal(t, 1, len(jobInfos))
	require.Equal(t, ppsclient.JobState_JOB_RUNNING, jobInfos[0].State)

	restartOnePodForJob(t, jobInfos[0].Job.ID)

	inspectJobRequest := &ppsclient.InspectJobRequest{
		Job:        jobInfos[0].Job,
		BlockState: true,
	}
	ctx, cancel := context.WithTimeout(context.Background(), time.Second*120)
	defer cancel()
	jobInfo, err := c.PpsAPIClient.InspectJob(ctx, inspectJobRequest)
	require.NoError(t, err)
	require.Equal(t, ppsclient.JobState_JOB_SUCCESS, jobInfo.State)
}

func TestPipelineWithEmptyInputs(t *testing.T) {
	if testing.Short() {
		t.Skip("Skipping integration tests in short mode")
	}
	t.Parallel()

	c := getPachClient(t)
	// create repo
	dataRepo := uniqueString("data")
	require.NoError(t, c.CreateRepo(dataRepo))

	// create a pipeline that doesn't run with empty commits
	pipelineName := uniqueString("pipeline")
	outRepo := ppsserver.PipelineRepo(client.NewPipeline(pipelineName))
	require.NoError(t, c.CreatePipeline(
		pipelineName,
		"",
		[]string{"bash"},
		[]string{
			"echo foo > /pfs/out/file",
		},
		&ppsclient.ParallelismSpec{
			Strategy: ppsclient.ParallelismSpec_CONSTANT,
			Constant: 1,
		},
		[]*ppsclient.PipelineInput{{
			Repo:     &pfsclient.Repo{Name: dataRepo},
			RunEmpty: false,
		}},
		false,
	))
	// Add first empty commit to repo
	commit1, err := c.StartCommit(dataRepo, "master")
	require.NoError(t, err)
	require.NoError(t, c.FinishCommit(dataRepo, commit1.ID))
	listCommitRequest := &pfsclient.ListCommitRequest{
		Include: []*pfsclient.Commit{{
			Repo: outRepo,
		}},
		CommitType: pfsclient.CommitType_COMMIT_TYPE_READ,
		Block:      true,
	}
	listCommitResponse, err := c.PfsAPIClient.ListCommit(
		context.Background(),
		listCommitRequest,
	)
	require.NoError(t, err)
	outCommits := listCommitResponse.CommitInfo
	require.Equal(t, 1, len(outCommits))
	require.Equal(t, 0, int(outCommits[0].SizeBytes))
	// An empty job should've been created
	jobInfos, err := c.ListJob(pipelineName, nil)
	require.NoError(t, err)
	require.Equal(t, 1, len(jobInfos))
	require.Equal(t, ppsclient.JobState_JOB_EMPTY, jobInfos[0].State)

	// Make another empty commit in the input repo
	// The output commit should have the previous output commit as its parent
	parentOutputCommit := outCommits[0].Commit
	commit2, err := c.StartCommit(dataRepo, commit1.ID)
	require.NoError(t, err)
	require.NoError(t, c.FinishCommit(dataRepo, commit2.ID))
	listCommitRequest = &pfsclient.ListCommitRequest{
		Exclude:    []*pfsclient.Commit{parentOutputCommit},
		CommitType: pfsclient.CommitType_COMMIT_TYPE_READ,
		Block:      true,
	}
	listCommitResponse, err = c.PfsAPIClient.ListCommit(
		context.Background(),
		listCommitRequest,
	)
	require.NoError(t, err)
	outCommits = listCommitResponse.CommitInfo
	require.Equal(t, 1, len(outCommits))
	require.Equal(t, 0, int(outCommits[0].SizeBytes))
	require.Equal(t, parentOutputCommit.ID, outCommits[0].ParentCommit.ID)
	jobInfos, err = c.ListJob(pipelineName, nil)
	require.NoError(t, err)
	require.Equal(t, 2, len(jobInfos))
	require.Equal(t, ppsclient.JobState_JOB_EMPTY, jobInfos[1].State)

	// create a pipeline that runs with empty commits
	dataRepo = uniqueString("data")
	require.NoError(t, c.CreateRepo(dataRepo))
	pipelineName = uniqueString("pipeline")

	commit, err := c.StartCommit(dataRepo, "master")
	require.NoError(t, err)
	require.NoError(t, c.FinishCommit(dataRepo, commit.ID))

	outRepo = ppsserver.PipelineRepo(client.NewPipeline(pipelineName))
	require.NoError(t, c.CreatePipeline(
		pipelineName,
		"",
		[]string{"bash"},
		[]string{
			"echo foo > /pfs/out/file",
		},
		&ppsclient.ParallelismSpec{
			Strategy: ppsclient.ParallelismSpec_CONSTANT,
			Constant: 1,
		},
		[]*ppsclient.PipelineInput{{
			Repo:     &pfsclient.Repo{Name: dataRepo},
			RunEmpty: true,
		}},
		false,
	))
	listCommitRequest = &pfsclient.ListCommitRequest{
		Include: []*pfsclient.Commit{{
			Repo: outRepo,
		}},
		CommitType: pfsclient.CommitType_COMMIT_TYPE_READ,
		Block:      true,
	}
	listCommitResponse, err = c.PfsAPIClient.ListCommit(
		context.Background(),
		listCommitRequest,
	)
	require.NoError(t, err)
	outCommits = listCommitResponse.CommitInfo
	require.Equal(t, 1, len(outCommits))
	require.Equal(t, len("foo\n"), int(outCommits[0].SizeBytes))
	jobInfos, err = c.ListJob(pipelineName, nil)
	require.NoError(t, err)
	require.Equal(t, 1, len(jobInfos))
}

func TestPipelineWithTooMuchParallelism(t *testing.T) {
	if testing.Short() {
		t.Skip("Skipping integration tests in short mode")
	}
	t.Parallel()

	c := getPachClient(t)
	// create repos
	dataRepo := uniqueString("TestPipelineWithTooMuchParallelism_data")
	require.NoError(t, c.CreateRepo(dataRepo))
	// create pipeline
	pipelineName := uniqueString("pipeline")
	outRepo := ppsserver.PipelineRepo(client.NewPipeline(pipelineName))
	// This pipeline will fail if any pod sees empty input, since cp won't
	// be able to find the file.
	// We have parallelism set to 3 so that if we actually start 3 pods,
	// which would be a buggy behavior, some jobs don't see any files
	require.NoError(t, c.CreatePipeline(
		pipelineName,
		"",
		[]string{"cp", path.Join("/pfs", dataRepo, "file"), "/pfs/out/file"},
		nil,
		&ppsclient.ParallelismSpec{
			Strategy: ppsclient.ParallelismSpec_CONSTANT,
			Constant: 3,
		},
		[]*ppsclient.PipelineInput{{
			Repo: &pfsclient.Repo{Name: dataRepo},
			// Use reduce method so only one pod gets the file
			Method: client.ReduceMethod,
		}},
		false,
	))
	// Do first commit to repo
	commit1, err := c.StartCommit(dataRepo, "master")
	require.NoError(t, err)
	_, err = c.PutFile(dataRepo, commit1.ID, "file", strings.NewReader("foo\n"))
	require.NoError(t, err)
	require.NoError(t, c.FinishCommit(dataRepo, commit1.ID))
	listCommitRequest := &pfsclient.ListCommitRequest{
		Include: []*pfsclient.Commit{{
			Repo: outRepo,
		}},
		CommitType: pfsclient.CommitType_COMMIT_TYPE_READ,
		Block:      true,
	}
	ctx, cancel := context.WithTimeout(context.Background(), time.Second*30)
	defer cancel() //cleanup resources
	listCommitResponse, err := c.PfsAPIClient.ListCommit(
		ctx,
		listCommitRequest,
	)
	require.NoError(t, err)
	outCommits := listCommitResponse.CommitInfo
	require.Equal(t, 1, len(outCommits))
	var buffer bytes.Buffer
	require.NoError(t, c.GetFile(outRepo.Name, outCommits[0].Commit.ID, "file", 0, 0, "", false, nil, &buffer))
	require.Equal(t, "foo\n", buffer.String())
	require.Equal(t, false, outCommits[0].Cancelled)
}

func TestPipelineWithNoInputs(t *testing.T) {
	if testing.Short() {
		t.Skip("Skipping integration tests in short mode")
	}
	t.Parallel()

	c := getPachClient(t)
	// create pipeline
	pipelineName := uniqueString("pipeline")
	outRepo := ppsserver.PipelineRepo(client.NewPipeline(pipelineName))
	require.NoError(t, c.CreatePipeline(
		pipelineName,
		"",
		[]string{"sh"},
		[]string{
			"NEW_UUID=$(cat /dev/urandom | tr -dc 'a-zA-Z0-9' | fold -w 32 | head -n 1)",
			"echo foo > /pfs/out/$NEW_UUID",
		},
		&ppsclient.ParallelismSpec{
			Strategy: ppsclient.ParallelismSpec_CONSTANT,
			Constant: 3,
		},
		nil,
		false,
	))

	// Manually trigger the pipeline
	job, err := c.PpsAPIClient.CreateJob(context.Background(), &ppsclient.CreateJobRequest{
		Pipeline: &ppsclient.Pipeline{
			Name: pipelineName,
		},
	})
	require.NoError(t, err)

	inspectJobRequest := &ppsclient.InspectJobRequest{
		Job:        job,
		BlockState: true,
	}
	ctx, cancel := context.WithTimeout(context.Background(), time.Second*60)
	defer cancel()
	jobInfo, err := c.PpsAPIClient.InspectJob(ctx, inspectJobRequest)
	require.NoError(t, err)
	require.Equal(t, ppsclient.JobState_JOB_SUCCESS.String(), jobInfo.State.String())
	parallelism, err := pps_server.GetExpectedNumWorkers(getKubeClient(t), jobInfo.ParallelismSpec)
	require.NoError(t, err)
	require.Equal(t, 3, int(parallelism))

	listCommitRequest := &pfsclient.ListCommitRequest{
		Include: []*pfsclient.Commit{{
			Repo: outRepo,
		}},
		CommitType: pfsclient.CommitType_COMMIT_TYPE_READ,
		Block:      true,
	}
	listCommitResponse, err := c.PfsAPIClient.ListCommit(
		ctx,
		listCommitRequest,
	)
	require.NoError(t, err)
	outCommits := listCommitResponse.CommitInfo
	require.Equal(t, 1, len(outCommits))
	fileInfos, err := c.ListFile(outRepo.Name, outCommits[0].Commit.ID, "", "", false, nil, false)
	require.NoError(t, err)
	require.Equal(t, 3, len(fileInfos))

	// Make sure that each job gets a different ID
	job2, err := c.PpsAPIClient.CreateJob(context.Background(), &ppsclient.CreateJobRequest{
		Pipeline: &ppsclient.Pipeline{
			Name: pipelineName,
		},
	})
	require.NoError(t, err)
	require.True(t, job.ID != job2.ID)
}

func TestPipelineThatWritesToOneFile(t *testing.T) {
	if testing.Short() {
		t.Skip("Skipping integration tests in short mode")
	}
	t.Parallel()

	c := getPachClient(t)
	// create pipeline
	pipelineName := uniqueString("pipeline")
	outRepo := ppsserver.PipelineRepo(client.NewPipeline(pipelineName))
	require.NoError(t, c.CreatePipeline(
		pipelineName,
		"",
		[]string{"sh"},
		[]string{
			"dd if=/dev/zero of=/pfs/out/file bs=10 count=1",
		},
		&ppsclient.ParallelismSpec{
			Strategy: ppsclient.ParallelismSpec_CONSTANT,
			Constant: 3,
		},
		nil,
		false,
	))

	// Manually trigger the pipeline
	_, err := c.PpsAPIClient.CreateJob(context.Background(), &ppsclient.CreateJobRequest{
		Pipeline: &ppsclient.Pipeline{
			Name: pipelineName,
		},
	})
	require.NoError(t, err)

	listCommitRequest := &pfsclient.ListCommitRequest{
		Include: []*pfsclient.Commit{{
			Repo: outRepo,
		}},
		CommitType: pfsclient.CommitType_COMMIT_TYPE_READ,
		Block:      true,
	}
	ctx, cancel := context.WithTimeout(context.Background(), time.Second*60)
	defer cancel()
	listCommitResponse, err := c.PfsAPIClient.ListCommit(
		ctx,
		listCommitRequest,
	)
	require.NoError(t, err)
	outCommits := listCommitResponse.CommitInfo
	require.Equal(t, 1, len(outCommits))
	var buffer bytes.Buffer
	require.NoError(t, c.GetFile(outRepo.Name, outCommits[0].Commit.ID, "file", 0, 0, "", false, nil, &buffer))
	require.Equal(t, 30, buffer.Len())
}

func TestPipelineThatOverwritesFile(t *testing.T) {
	if testing.Short() {
		t.Skip("Skipping integration tests in short mode")
	}
	t.Parallel()

	c := getPachClient(t)
	// create pipeline
	pipelineName := uniqueString("pipeline")
	outRepo := ppsserver.PipelineRepo(client.NewPipeline(pipelineName))
	_, err := c.PpsAPIClient.CreatePipeline(
		context.Background(),
		&ppsclient.CreatePipelineRequest{
			Pipeline: client.NewPipeline(pipelineName),
			Transform: &ppsclient.Transform{
				Cmd: []string{"sh"},
				Stdin: []string{
					"echo foo > /pfs/out/file",
				},
				Overwrite: true,
			},
			ParallelismSpec: &ppsclient.ParallelismSpec{
				Strategy: ppsclient.ParallelismSpec_CONSTANT,
				Constant: 3,
			},
		})
	require.NoError(t, err)

	// Manually trigger the pipeline
	job, err := c.PpsAPIClient.CreateJob(context.Background(), &ppsclient.CreateJobRequest{
		Pipeline: &ppsclient.Pipeline{
			Name: pipelineName,
		},
	})
	require.NoError(t, err)

	listCommitRequest := &pfsclient.ListCommitRequest{
		Include: []*pfsclient.Commit{{
			Repo: outRepo,
		}},
		CommitType: pfsclient.CommitType_COMMIT_TYPE_READ,
		Block:      true,
	}
	ctx, cancel := context.WithTimeout(context.Background(), time.Second*60)
	defer cancel()
	listCommitResponse, err := c.PfsAPIClient.ListCommit(
		ctx,
		listCommitRequest,
	)
	require.NoError(t, err)
	outCommits := listCommitResponse.CommitInfo
	require.Equal(t, 1, len(outCommits))
	var buffer bytes.Buffer
	require.NoError(t, c.GetFile(outRepo.Name, outCommits[0].Commit.ID, "file", 0, 0, "", false, nil, &buffer))
	require.Equal(t, "foo\nfoo\nfoo\n", buffer.String())

	// Manually trigger the pipeline
	_, err = c.PpsAPIClient.CreateJob(context.Background(), &ppsclient.CreateJobRequest{
		Pipeline: &ppsclient.Pipeline{
			Name: pipelineName,
		},
		ParentJob: job,
	})
	require.NoError(t, err)

	listCommitRequest = &pfsclient.ListCommitRequest{
		Exclude:    []*pfsclient.Commit{outCommits[0].Commit},
		CommitType: pfsclient.CommitType_COMMIT_TYPE_READ,
		Block:      true,
	}
	listCommitResponse, err = c.PfsAPIClient.ListCommit(
		ctx,
		listCommitRequest,
	)
	require.NoError(t, err)
	outCommits = listCommitResponse.CommitInfo
	require.Equal(t, 1, len(outCommits))
	var buffer2 bytes.Buffer
	require.NoError(t, c.GetFile(outRepo.Name, outCommits[0].Commit.ID, "file", 0, 0, "", false, nil, &buffer2))
	// we expect only 3 foos here because > _overwrites_ rather than appending.
	// Appending is done with >>.
	require.Equal(t, "foo\nfoo\nfoo\n", buffer2.String())
}

func TestPipelineThatAppendsToFile(t *testing.T) {
	if testing.Short() {
		t.Skip("Skipping integration tests in short mode")
	}
	t.Parallel()

	c := getPachClient(t)
	// create pipeline
	pipelineName := uniqueString("pipeline")
	outRepo := ppsserver.PipelineRepo(client.NewPipeline(pipelineName))
	require.NoError(t, c.CreatePipeline(
		pipelineName,
		"",
		[]string{"sh"},
		[]string{
			"echo foo >> /pfs/out/file",
		},
		&ppsclient.ParallelismSpec{
			Strategy: ppsclient.ParallelismSpec_CONSTANT,
			Constant: 3,
		},
		nil,
		false,
	))

	// Manually trigger the pipeline
	job, err := c.PpsAPIClient.CreateJob(context.Background(), &ppsclient.CreateJobRequest{
		Pipeline: &ppsclient.Pipeline{
			Name: pipelineName,
		},
	})
	require.NoError(t, err)

	listCommitRequest := &pfsclient.ListCommitRequest{
		Include: []*pfsclient.Commit{{
			Repo: outRepo,
		}},
		CommitType: pfsclient.CommitType_COMMIT_TYPE_READ,
		Block:      true,
	}
	ctx, cancel := context.WithTimeout(context.Background(), time.Second*30)
	defer cancel()
	listCommitResponse, err := c.PfsAPIClient.ListCommit(
		ctx,
		listCommitRequest,
	)
	require.NoError(t, err)
	outCommits := listCommitResponse.CommitInfo
	require.Equal(t, 1, len(outCommits))
	var buffer bytes.Buffer
	require.NoError(t, c.GetFile(outRepo.Name, outCommits[0].Commit.ID, "file", 0, 0, "", false, nil, &buffer))
	require.Equal(t, "foo\nfoo\nfoo\n", buffer.String())

	// Manually trigger the pipeline
	_, err = c.PpsAPIClient.CreateJob(context.Background(), &ppsclient.CreateJobRequest{
		Pipeline: &ppsclient.Pipeline{
			Name: pipelineName,
		},
		ParentJob: job,
	})
	require.NoError(t, err)

	listCommitRequest = &pfsclient.ListCommitRequest{
		Exclude:    []*pfsclient.Commit{outCommits[0].Commit},
		CommitType: pfsclient.CommitType_COMMIT_TYPE_READ,
		Block:      true,
	}
	listCommitResponse, err = c.PfsAPIClient.ListCommit(
		ctx,
		listCommitRequest,
	)
	require.NoError(t, err)
	outCommits = listCommitResponse.CommitInfo
	require.Equal(t, 1, len(outCommits))
	var buffer2 bytes.Buffer
	require.NoError(t, c.GetFile(outRepo.Name, outCommits[0].Commit.ID, "file", 0, 0, "", false, nil, &buffer2))
	require.Equal(t, "foo\nfoo\nfoo\nfoo\nfoo\nfoo\n", buffer2.String())
}

func TestRemoveAndAppend(t *testing.T) {
	testParellelRemoveAndAppend(t, 1)
}

func TestParellelRemoveAndAppend(t *testing.T) {
	// This test does not pass on Travis which is why it's skipped right now As
	// soon as we have a hypothesis for why this fails on travis but not
	// locally we should un skip this test and try to fix it.
	testParellelRemoveAndAppend(t, 3)
}

func testParellelRemoveAndAppend(t *testing.T, parallelism int) {
	if testing.Short() {
		t.Skip("Skipping integration tests in short mode")
	}
	t.Parallel()

	c := getPachClient(t)

	ctx, cancel := context.WithTimeout(context.Background(), time.Second*60)
	defer cancel() //cleanup resources

	job1, err := c.PpsAPIClient.CreateJob(context.Background(), &ppsclient.CreateJobRequest{
		Transform: &ppsclient.Transform{
			Cmd: []string{"sh"},
			Stdin: []string{
				"echo foo > /pfs/out/file",
			},
		},
		ParallelismSpec: &ppsclient.ParallelismSpec{
			Strategy: ppsclient.ParallelismSpec_CONSTANT,
			Constant: uint64(parallelism),
		},
	})
	require.NoError(t, err)

	inspectJobRequest1 := &ppsclient.InspectJobRequest{
		Job:        job1,
		BlockState: true,
	}
	jobInfo1, err := c.PpsAPIClient.InspectJob(ctx, inspectJobRequest1)
	require.NoError(t, err)
	require.Equal(t, ppsclient.JobState_JOB_SUCCESS, jobInfo1.State)

	var buffer bytes.Buffer
	require.NoError(t, c.GetFile(jobInfo1.OutputCommit.Repo.Name, jobInfo1.OutputCommit.ID, "file", 0, 0, "", false, nil, &buffer))
	require.Equal(t, strings.Repeat("foo\n", parallelism), buffer.String())

	job2, err := c.PpsAPIClient.CreateJob(context.Background(), &ppsclient.CreateJobRequest{
		Transform: &ppsclient.Transform{
			Cmd: []string{"sh"},
			Stdin: []string{
				"echo bar > /pfs/out/file",
			},
		},
		ParallelismSpec: &ppsclient.ParallelismSpec{
			Strategy: ppsclient.ParallelismSpec_CONSTANT,
			Constant: uint64(parallelism),
		},
		ParentJob: job1,
	})
	require.NoError(t, err)

	inspectJobRequest2 := &ppsclient.InspectJobRequest{
		Job:        job2,
		BlockState: true,
	}
	jobInfo2, err := c.PpsAPIClient.InspectJob(ctx, inspectJobRequest2)
	require.NoError(t, err)
	c.GetLogs(jobInfo2.Job.ID, os.Stdout)
	require.Equal(t, ppsclient.JobState_JOB_SUCCESS, jobInfo2.State)

	var buffer2 bytes.Buffer
	require.NoError(t, c.GetFile(jobInfo2.OutputCommit.Repo.Name, jobInfo2.OutputCommit.ID, "file", 0, 0, "", false, nil, &buffer2))
	require.Equal(t, strings.Repeat("foo\n", parallelism)+strings.Repeat("bar\n", parallelism), buffer2.String())
}

func TestWorkload(t *testing.T) {
	if testing.Short() {
		t.Skip("Skipping integration tests in short mode")
	}

	c := getPachClient(t)
	seed := time.Now().UnixNano()
	require.NoError(t, workload.RunWorkload(c, rand.New(rand.NewSource(seed)), 100))
}

func TestSharding(t *testing.T) {

	if testing.Short() {
		t.Skip("Skipping integration tests in short mode")
	}
	t.Parallel()

	repo := uniqueString("TestSharding")
	c := getPachClient(t)
	err := c.CreateRepo(repo)
	require.NoError(t, err)
	commit, err := c.StartCommit(repo, "master")
	require.NoError(t, err)
	var wg sync.WaitGroup
	for i := 0; i < NUMFILES; i++ {
		i := i
		wg.Add(1)
		go func() {
			defer wg.Done()
			rand := rand.New(rand.NewSource(int64(i)))
			_, err = c.PutFile(repo, commit.ID, fmt.Sprintf("file%d", i), workload.NewReader(rand, KB))
			require.NoError(t, err)
		}()
	}
	wg.Wait()
	err = c.FinishCommit(repo, commit.ID)
	require.NoError(t, err)
	wg = sync.WaitGroup{}
	for i := 0; i < NUMFILES; i++ {
		i := i
		wg.Add(1)
		go func() {
			defer wg.Done()
			var buffer1Shard bytes.Buffer
			var buffer4Shard bytes.Buffer
			shard := &pfsclient.Shard{FileModulus: 1, BlockModulus: 1}
			err := c.GetFile(repo, commit.ID,
				fmt.Sprintf("file%d", i), 0, 0, "", false, shard, &buffer1Shard)
			require.NoError(t, err)
			shard.BlockModulus = 4
			for blockNumber := uint64(0); blockNumber < 4; blockNumber++ {
				shard.BlockNumber = blockNumber
				c.GetFile(repo, commit.ID, fmt.Sprintf("file%d", i), 0, 0, "", false, shard, &buffer4Shard)
			}
			require.Equal(t, buffer1Shard.Len(), buffer4Shard.Len())
		}()
	}
	wg.Wait()
}

func TestFromCommit(t *testing.T) {

	if testing.Short() {
		t.Skip("Skipping integration tests in short mode")
	}
	t.Parallel()

	repo := uniqueString("TestFromCommit")
	c := getPachClient(t)
	seed := time.Now().UnixNano()
	rand := rand.New(rand.NewSource(seed))
	err := c.CreateRepo(repo)
	require.NoError(t, err)
	commit1, err := c.StartCommit(repo, "master")
	require.NoError(t, err)
	_, err = c.PutFile(repo, commit1.ID, "file", workload.NewReader(rand, KB))
	require.NoError(t, err)
	err = c.FinishCommit(repo, commit1.ID)
	require.NoError(t, err)
	commit2, err := c.StartCommit(repo, commit1.ID)
	require.NoError(t, err)
	_, err = c.PutFile(repo, commit2.ID, "file", workload.NewReader(rand, KB))
	require.NoError(t, err)
	err = c.FinishCommit(repo, commit2.ID)
	require.NoError(t, err)
	var buffer bytes.Buffer
	require.NoError(t, c.GetFile(repo, commit2.ID, "file", 0, 0, commit1.ID, false, nil, &buffer))
	require.Equal(t, buffer.Len(), KB)
	buffer = bytes.Buffer{}
	require.NoError(t, c.GetFile(repo, commit2.ID, "file", 0, 0, "", false, nil, &buffer))
	require.Equal(t, buffer.Len(), 2*KB)
}

func TestSimple(t *testing.T) {
	if testing.Short() {
		t.Skip("Skipping integration tests in short mode")
	}
	t.Parallel()
	c := getPachClient(t)
	repo := uniqueString("TestSimple")
	require.NoError(t, c.CreateRepo(repo))
	commit1, err := c.StartCommit(repo, "master")
	require.NoError(t, err)
	_, err = c.PutFile(repo, commit1.ID, "foo", strings.NewReader("foo\n"))
	require.NoError(t, err)
	require.NoError(t, c.FinishCommit(repo, commit1.ID))
	commitInfos, err := c.ListCommitByRepo([]string{repo}, nil, client.CommitTypeNone, pfsclient.CommitStatus_NORMAL, false)
	require.NoError(t, err)
	require.Equal(t, 1, len(commitInfos))
	var buffer bytes.Buffer
	require.NoError(t, c.GetFile(repo, commit1.ID, "foo", 0, 0, "", false, nil, &buffer))
	require.Equal(t, "foo\n", buffer.String())
	commit2, err := c.StartCommit(repo, commit1.ID)
	require.NoError(t, err)
	_, err = c.PutFile(repo, commit2.ID, "foo", strings.NewReader("foo\n"))
	require.NoError(t, err)
	err = c.FinishCommit(repo, commit2.ID)
	require.NoError(t, err)
	buffer = bytes.Buffer{}
	require.NoError(t, c.GetFile(repo, commit1.ID, "foo", 0, 0, "", false, nil, &buffer))
	require.Equal(t, "foo\n", buffer.String())
	buffer = bytes.Buffer{}
	require.NoError(t, c.GetFile(repo, commit2.ID, "foo", 0, 0, "", false, nil, &buffer))
	require.Equal(t, "foo\nfoo\n", buffer.String())
}

func TestPipelineInputReduceReduce(t *testing.T) {
	testPipelineWithTwoIncrementalInputs(t, client.IncrementalReduceMethod, client.IncrementalReduceMethod)
}

func TestPipelineInputReduceIncrementalGlobal(t *testing.T) {
	testPipelineWithTwoIncrementalInputs(t, client.IncrementalReduceMethod, &ppsclient.Method{
		Partition:   ppsclient.Partition_REPO,
		Incremental: ppsclient.Incremental_DIFF,
	})
}

func TestPipelineInputReduceMap(t *testing.T) {
	testPipelineWithTwoIncrementalInputs(t, client.IncrementalReduceMethod, client.MapMethod)
}

func TestPipelineInputMapMap(t *testing.T) {
	testPipelineWithTwoIncrementalInputs(t, client.MapMethod, client.MapMethod)
}

// testPipelineWithTwoIncrementalInputs runs a pipeline with two incremental
// inputs.  It commits data into each input and checks that the output is what
// you'd expect.
func testPipelineWithTwoIncrementalInputs(t *testing.T, method1 *ppsclient.Method, method2 *ppsclient.Method) {
	if testing.Short() {
		t.Skip("Skipping integration tests in short mode")
	}
	t.Parallel()
	c := getPachClient(t)

	inputRepo1 := uniqueString("inputRepo")
	require.NoError(t, c.CreateRepo(inputRepo1))
	inputRepo2 := uniqueString("inputRepo")
	require.NoError(t, c.CreateRepo(inputRepo2))

	pipelineName := uniqueString("pipeline")
	require.NoError(t, c.CreatePipeline(
		pipelineName,
		"",
		[]string{"bash"},
		[]string{fmt.Sprintf(`
repo1=%s
repo2=%s
echo $repo1
ls -1 /pfs/$repo1
echo $repo2
ls -1 /pfs/$repo2
for f1 in /pfs/$repo1/*
do
	for f2 in /pfs/$repo2/*
	do
		v1=$(<$f1)
		v2=$(<$f2)
		echo $v1$v2 >> /pfs/out/file
	done
done
`, inputRepo1, inputRepo2)},
		&ppsclient.ParallelismSpec{
			Strategy: ppsclient.ParallelismSpec_CONSTANT,
			Constant: 4,
		},
		[]*ppsclient.PipelineInput{
			{
				Repo:   &pfsclient.Repo{Name: inputRepo1},
				Method: method1,
			},
			{
				Repo:   &pfsclient.Repo{Name: inputRepo2},
				Method: method2,
			},
		},
		false,
	))

	content := "foo"
	numfiles := 10

	commit1, err := c.StartCommit(inputRepo1, "master")
	for i := 0; i < numfiles; i++ {
		_, err = c.PutFile(inputRepo1, commit1.ID, fmt.Sprintf("file%d", i), strings.NewReader(content))
		require.NoError(t, err)
	}
	require.NoError(t, c.FinishCommit(inputRepo1, commit1.ID))

	commit2, err := c.StartCommit(inputRepo2, "master")
	for i := 0; i < numfiles; i++ {
		_, err = c.PutFile(inputRepo2, commit2.ID, fmt.Sprintf("file%d", i), strings.NewReader(content))
		require.NoError(t, err)
	}
	require.NoError(t, c.FinishCommit(inputRepo2, commit2.ID))

	listCommitRequest := &pfsclient.ListCommitRequest{
		Include: []*pfsclient.Commit{{
			Repo: &pfsclient.Repo{Name: pipelineName},
		}},
		CommitType: pfsclient.CommitType_COMMIT_TYPE_READ,
		Block:      true,
	}
	listCommitResponse, err := c.PfsAPIClient.ListCommit(
		context.Background(),
		listCommitRequest,
	)
	require.NoError(t, err)
	outCommits := listCommitResponse.CommitInfo
	require.Equal(t, 1, len(outCommits))

	fileInfos, err := c.ListFile(pipelineName, outCommits[0].Commit.ID, "", "", false, nil, false)
	require.NoError(t, err)
	require.Equal(t, 1, len(fileInfos))

	var buffer bytes.Buffer
	require.NoError(t, c.GetFile(pipelineName, outCommits[0].Commit.ID, "file", 0, 0, "", false, nil, &buffer))
	lines := strings.Split(strings.TrimSpace(buffer.String()), "\n")
	require.Equal(t, numfiles*numfiles, len(lines))
	for _, line := range lines {
		require.Equal(t, len(content)*2, len(line))
	}

	commit3, err := c.StartCommit(inputRepo1, commit1.ID)
	for i := 0; i < numfiles; i++ {
		_, err = c.PutFile(inputRepo1, commit3.ID, fmt.Sprintf("file2-%d", i), strings.NewReader(content))
		require.NoError(t, err)
	}
	require.NoError(t, c.FinishCommit(inputRepo1, commit3.ID))

	listCommitRequest = &pfsclient.ListCommitRequest{
		Exclude:    []*pfsclient.Commit{outCommits[0].Commit},
		CommitType: pfsclient.CommitType_COMMIT_TYPE_READ,
		Block:      true,
	}
	listCommitResponse, err = c.PfsAPIClient.ListCommit(
		context.Background(),
		listCommitRequest,
	)
	require.NoError(t, err)
	outCommits = listCommitResponse.CommitInfo
	require.Equal(t, 1, len(outCommits))

	buffer.Reset()
	require.NoError(t, c.GetFile(pipelineName, outCommits[0].Commit.ID, "file", 0, 0, "", false, nil, &buffer))
	lines = strings.Split(strings.TrimSpace(buffer.String()), "\n")
	require.Equal(t, 2*numfiles*numfiles, len(lines))
	for _, line := range lines {
		require.Equal(t, len(content)*2, len(line))
	}

	commit4, err := c.StartCommit(inputRepo2, commit2.ID)
	for i := 0; i < numfiles; i++ {
		_, err = c.PutFile(inputRepo2, commit4.ID, fmt.Sprintf("file2-%d", i), strings.NewReader(content))
		require.NoError(t, err)
	}
	require.NoError(t, c.FinishCommit(inputRepo2, commit4.ID))

	listCommitRequest.Exclude[0] = outCommits[0].Commit
	listCommitResponse, err = c.PfsAPIClient.ListCommit(
		context.Background(),
		listCommitRequest,
	)
	require.NoError(t, err)
	outCommits = listCommitResponse.CommitInfo
	require.Equal(t, 1, len(outCommits))

	buffer.Reset()
	require.NoError(t, c.GetFile(pipelineName, outCommits[0].Commit.ID, "file", 0, 0, "", false, nil, &buffer))
	lines = strings.Split(strings.TrimSpace(buffer.String()), "\n")
	require.Equal(t, 4*numfiles*numfiles, len(lines))
	for _, line := range lines {
		require.Equal(t, len(content)*2, len(line))
	}
}

// TestPipelineWithNonIncrementalInputs runs a pipeline with an incremental
// input and a non-incremental one.  The only difference between this test and
// testPipelineWithTwoIncrementalInputs is that it doesn't require the
// third job (the one that's triggered by the second commit in the second repo)
// to be the child of the second job (the one triggered by the second commit in
// the first repo), since the second repo is non-incremental.
func TestPipelineWithNonIncrementalInputs(t *testing.T) {
	if testing.Short() {
		t.Skip("Skipping integration tests in short mode")
	}
	t.Parallel()
	c := getPachClient(t)

	inputRepo1 := uniqueString("inputRepo")
	require.NoError(t, c.CreateRepo(inputRepo1))
	inputRepo2 := uniqueString("inputRepo")
	require.NoError(t, c.CreateRepo(inputRepo2))

	pipelineName := uniqueString("pipeline")
	require.NoError(t, c.CreatePipeline(
		pipelineName,
		"",
		[]string{"bash"},
		[]string{fmt.Sprintf(`
repo1=%s
repo2=%s
echo $repo1
ls -1 /pfs/$repo1
echo $repo2
ls -1 /pfs/$repo2
for f1 in /pfs/$repo1/*
do
	for f2 in /pfs/$repo2/*
	do
		v1=$(<$f1)
		v2=$(<$f2)
		echo $v1$v2 >> /pfs/out/file
	done
done
`, inputRepo1, inputRepo2)},
		&ppsclient.ParallelismSpec{
			Strategy: ppsclient.ParallelismSpec_CONSTANT,
			Constant: 4,
		},
		[]*ppsclient.PipelineInput{
			{
				Repo:   &pfsclient.Repo{Name: inputRepo1},
				Method: client.IncrementalReduceMethod,
			},
			{
				Repo:   &pfsclient.Repo{Name: inputRepo2},
				Method: client.GlobalMethod,
			},
		},
		false,
	))

	content := "foo"
	numfiles := 10

	commit1, err := c.StartCommit(inputRepo1, "master")
	for i := 0; i < numfiles; i++ {
		_, err = c.PutFile(inputRepo1, commit1.ID, fmt.Sprintf("file%d", i), strings.NewReader(content))
		require.NoError(t, err)
	}
	require.NoError(t, c.FinishCommit(inputRepo1, commit1.ID))

	commit2, err := c.StartCommit(inputRepo2, "master")
	for i := 0; i < numfiles; i++ {
		_, err = c.PutFile(inputRepo2, commit2.ID, fmt.Sprintf("file%d", i), strings.NewReader(content))
		require.NoError(t, err)
	}
	require.NoError(t, c.FinishCommit(inputRepo2, commit2.ID))

	listCommitRequest := &pfsclient.ListCommitRequest{
		Include: []*pfsclient.Commit{{
			Repo: &pfsclient.Repo{Name: pipelineName},
		}},
		CommitType: pfsclient.CommitType_COMMIT_TYPE_READ,
		Block:      true,
	}
	listCommitResponse, err := c.PfsAPIClient.ListCommit(
		context.Background(),
		listCommitRequest,
	)
	require.NoError(t, err)
	outCommits := listCommitResponse.CommitInfo
	require.Equal(t, 1, len(outCommits))

	fileInfos, err := c.ListFile(pipelineName, outCommits[0].Commit.ID, "", "", false, nil, false)
	require.NoError(t, err)
	require.Equal(t, 1, len(fileInfos))

	var buffer bytes.Buffer
	require.NoError(t, c.GetFile(pipelineName, outCommits[0].Commit.ID, "file", 0, 0, "", false, nil, &buffer))
	lines := strings.Split(strings.TrimSpace(buffer.String()), "\n")
	require.Equal(t, numfiles*numfiles, len(lines))
	for _, line := range lines {
		require.Equal(t, len(content)*2, len(line))
	}

	commit3, err := c.StartCommit(inputRepo1, commit1.ID)
	for i := 0; i < numfiles; i++ {
		_, err = c.PutFile(inputRepo1, commit3.ID, fmt.Sprintf("file2-%d", i), strings.NewReader(content))
		require.NoError(t, err)
	}
	require.NoError(t, c.FinishCommit(inputRepo1, commit3.ID))

	listCommitRequest = &pfsclient.ListCommitRequest{
		Exclude:    []*pfsclient.Commit{outCommits[0].Commit},
		CommitType: pfsclient.CommitType_COMMIT_TYPE_READ,
		Block:      true,
	}
	listCommitResponse, err = c.PfsAPIClient.ListCommit(
		context.Background(),
		listCommitRequest,
	)
	require.NoError(t, err)
	outCommits = listCommitResponse.CommitInfo
	require.Equal(t, 1, len(outCommits))

	buffer.Reset()
	require.NoError(t, c.GetFile(pipelineName, outCommits[0].Commit.ID, "file", 0, 0, "", false, nil, &buffer))
	lines = strings.Split(strings.TrimSpace(buffer.String()), "\n")
	require.Equal(t, 2*numfiles*numfiles, len(lines))
	for _, line := range lines {
		require.Equal(t, len(content)*2, len(line))
	}
}

func TestPipelineWithGlobalMethod(t *testing.T) {
	if testing.Short() {
		t.Skip("Skipping integration tests in short mode")
	}
	t.Parallel()
	c := getPachClient(t)

	globalRepo := uniqueString("inputRepo")
	require.NoError(t, c.CreateRepo(globalRepo))
	numfiles := 20

	pipelineName := uniqueString("pipeline")
	parallelism := 2
	require.NoError(t, c.CreatePipeline(
		pipelineName,
		"",
		[]string{"bash"},
		// this script simply outputs the number of files under the global repo
		[]string{fmt.Sprintf(`
numfiles=(/pfs/%s/*)
numfiles=${#numfiles[@]}
echo $numfiles > /pfs/out/file
`, globalRepo)},
		&ppsclient.ParallelismSpec{
			Strategy: ppsclient.ParallelismSpec_CONSTANT,
			Constant: uint64(parallelism),
		},
		[]*ppsclient.PipelineInput{
			{
				Repo:   &pfsclient.Repo{Name: globalRepo},
				Method: client.GlobalMethod,
			},
		},
		false,
	))

	content := "foo"

	commit, err := c.StartCommit(globalRepo, "master")
	require.NoError(t, err)
	for i := 0; i < numfiles; i++ {
		_, err = c.PutFile(globalRepo, commit.ID, fmt.Sprintf("file%d", i), strings.NewReader(content))
		require.NoError(t, err)
	}
	require.NoError(t, c.FinishCommit(globalRepo, commit.ID))

	listCommitRequest := &pfsclient.ListCommitRequest{
		Include: []*pfsclient.Commit{{
			Repo: &pfsclient.Repo{Name: pipelineName},
		}},
		CommitType: pfsclient.CommitType_COMMIT_TYPE_READ,
		Block:      true,
	}
	listCommitResponse, err := c.PfsAPIClient.ListCommit(
		context.Background(),
		listCommitRequest,
	)
	require.NoError(t, err)
	outCommits := listCommitResponse.CommitInfo
	require.Equal(t, 1, len(outCommits))

	fileInfos, err := c.ListFile(pipelineName, outCommits[0].Commit.ID, "", "", false, nil, false)
	require.NoError(t, err)
	require.Equal(t, 1, len(fileInfos))

	var buffer bytes.Buffer
	require.NoError(t, c.GetFile(pipelineName, outCommits[0].Commit.ID, "file", 0, 0, "", false, nil, &buffer))
	lines := strings.Split(strings.TrimSpace(buffer.String()), "\n")

	// there should've only been 1 pod (even though parallelism was specified to
	// be 2), since global inputs are not supposed to be partitioned
	require.Equal(t, 1, len(lines))
	for _, line := range lines {
		require.Equal(t, fmt.Sprintf("%d", numfiles), line)
	}
}

func TestPipelineWithPrevRepoAndIncrementalReduceMethod(t *testing.T) {
	if testing.Short() {
		t.Skip("Skipping integration tests in short mode")
	}
	t.Parallel()
	c := getPachClient(t)

	repo := uniqueString("repo")
	require.NoError(t, c.CreateRepo(repo))

	pipelineName := uniqueString("pipeline")
	require.NoError(t, c.CreatePipeline(
		pipelineName,
		"",
		[]string{"bash"},
		[]string{fmt.Sprintf(`
cat /pfs/%s/file >>/pfs/out/file
if [ -d "/pfs/prev" ]; then
  cat /pfs/prev/file >>/pfs/out/file
fi
`, repo)},
		&ppsclient.ParallelismSpec{
			Strategy: ppsclient.ParallelismSpec_CONSTANT,
			Constant: 1,
		},
		[]*ppsclient.PipelineInput{
			{
				Repo:   &pfsclient.Repo{Name: repo},
				Method: client.IncrementalReduceMethod,
			},
		},
		false,
	))

	commit1, err := c.StartCommit(repo, "master")
	require.NoError(t, err)
	_, err = c.PutFile(repo, commit1.ID, "file", strings.NewReader("foo\n"))
	require.NoError(t, c.FinishCommit(repo, commit1.ID))

	listCommitRequest := &pfsclient.ListCommitRequest{
		Include: []*pfsclient.Commit{{
			Repo: &pfsclient.Repo{Name: pipelineName},
		}},
		CommitType: pfsclient.CommitType_COMMIT_TYPE_READ,
		Block:      true,
	}
	listCommitResponse, err := c.PfsAPIClient.ListCommit(
		context.Background(),
		listCommitRequest,
	)
	require.NoError(t, err)
	outCommits := listCommitResponse.CommitInfo
	require.Equal(t, 1, len(outCommits))

	var buffer bytes.Buffer
	require.NoError(t, c.GetFile(pipelineName, outCommits[0].Commit.ID, "file", 0, 0, "", false, nil, &buffer))
	lines := strings.Split(strings.TrimSpace(buffer.String()), "\n")
	require.Equal(t, 1, len(lines))
	require.Equal(t, "foo", lines[0])

	commit2, err := c.StartCommit(repo, commit1.ID)
	require.NoError(t, err)
	_, err = c.PutFile(repo, commit2.ID, "file", strings.NewReader("bar\n"))
	require.NoError(t, c.FinishCommit(repo, commit2.ID))

	listCommitRequest = &pfsclient.ListCommitRequest{
		Exclude:    []*pfsclient.Commit{outCommits[0].Commit},
		CommitType: pfsclient.CommitType_COMMIT_TYPE_READ,
		Block:      true,
	}
	listCommitResponse, err = c.PfsAPIClient.ListCommit(
		context.Background(),
		listCommitRequest,
	)
	require.NoError(t, err)
	outCommits = listCommitResponse.CommitInfo
	require.Equal(t, 1, len(outCommits))

	var buffer2 bytes.Buffer
	require.NoError(t, c.GetFile(pipelineName, outCommits[0].Commit.ID, "file", 0, 0, "", false, nil, &buffer2))
	lines = strings.Split(strings.TrimSpace(buffer2.String()), "\n")
	require.Equal(t, 3, len(lines))
	require.Equal(t, "foo", lines[0])
	require.Equal(t, "bar", lines[1])
	require.Equal(t, "foo", lines[2])
}

func TestPipelineThatUseNonexistentInputs(t *testing.T) {
	if testing.Short() {
		t.Skip("Skipping integration tests in short mode")
	}
	t.Parallel()
	c := getPachClient(t)

	pipelineName := uniqueString("pipeline")
	require.YesError(t, c.CreatePipeline(
		pipelineName,
		"",
		[]string{"bash"},
		[]string{""},
		&ppsclient.ParallelismSpec{
			Strategy: ppsclient.ParallelismSpec_CONSTANT,
			Constant: 1,
		},
		[]*ppsclient.PipelineInput{
			{
				Repo: &pfsclient.Repo{Name: "nonexistent"},
			},
		},
		false,
	))
}

func TestPipelineWhoseInputsGetDeleted(t *testing.T) {
	if testing.Short() {
		t.Skip("Skipping integration tests in short mode")
	}
	t.Parallel()
	c := getPachClient(t)

	repo := uniqueString("repo")
	require.NoError(t, c.CreateRepo(repo))

	pipelineName := uniqueString("pipeline")
	require.NoError(t, c.CreatePipeline(
		pipelineName,
		"",
		[]string{"bash"},
		[]string{"true"},
		&ppsclient.ParallelismSpec{
			Strategy: ppsclient.ParallelismSpec_CONSTANT,
			Constant: 1,
		},
		[]*ppsclient.PipelineInput{
			{
				Repo: &pfsclient.Repo{Name: repo},
			},
		},
		false,
	))

	// Shouldn't be able to delete the input repo because it's the provenance
	// of the output repo.
	require.YesError(t, c.DeleteRepo(repo, false))

	// The correct flow to delete the input repo
	require.NoError(t, c.DeletePipeline(pipelineName))
	require.NoError(t, c.DeleteRepo(pipelineName, false))
	require.NoError(t, c.DeleteRepo(repo, false))
}

// This test fails if you updated some static assets (such as doc/deployment/pipeline_spec.md)
// that are used in code but forgot to run:
// $ make assets
func TestAssets(t *testing.T) {
	assetPaths := []string{"doc/deployment/pipeline_spec.md"}

	for _, path := range assetPaths {
		doc, err := ioutil.ReadFile(filepath.Join(os.Getenv("GOPATH"), "src/github.com/pachyderm/pachyderm/", path))
		if err != nil {
			t.Fatal(err)
		}

		asset, err := pachyderm.Asset(path)
		if err != nil {
			t.Fatal(err)
		}

		require.Equal(t, doc, asset)
	}
}

// TestProvenance creates a pipeline DAG that's not a transitive reduction
// It looks like this:
// A
// | \
// v  v
// B-->C
// When we commit to A we expect to see 1 commit on C rather than 2.
func TestProvenance(t *testing.T) {
	if testing.Short() {
		t.Skip("Skipping integration tests in short mode")
	}

	t.Parallel()
	c := getPachClient(t)
	aRepo := uniqueString("A")
	require.NoError(t, c.CreateRepo(aRepo))
	bPipeline := uniqueString("B")
	require.NoError(t, c.CreatePipeline(
		bPipeline,
		"",
		[]string{"cp", path.Join("/pfs", aRepo, "file"), "/pfs/out/file"},
		nil,
		&ppsclient.ParallelismSpec{
			Strategy: ppsclient.ParallelismSpec_CONSTANT,
			Constant: 1,
		},
		[]*ppsclient.PipelineInput{{Repo: client.NewRepo(aRepo)}},
		false,
	))
	cPipeline := uniqueString("C")
	require.NoError(t, c.CreatePipeline(
		cPipeline,
		"",
		[]string{"sh"},
		[]string{fmt.Sprintf("diff %s %s >/pfs/out/file",
			path.Join("/pfs", aRepo, "file"), path.Join("/pfs", bPipeline, "file"))},
		&ppsclient.ParallelismSpec{
			Strategy: ppsclient.ParallelismSpec_CONSTANT,
			Constant: 1,
		},
		[]*ppsclient.PipelineInput{
			{Repo: client.NewRepo(aRepo)},
			{Repo: client.NewRepo(bPipeline)},
		},
		false,
	))
	// commit to aRepo
	commit1, err := c.StartCommit(aRepo, "master")
	require.NoError(t, err)
	_, err = c.PutFile(aRepo, commit1.ID, "file", strings.NewReader("foo\n"))
	require.NoError(t, err)
	require.NoError(t, c.FinishCommit(aRepo, commit1.ID))
	commitInfos, err := c.FlushCommit([]*pfsclient.Commit{client.NewCommit(aRepo, commit1.ID)}, nil)
	require.NoError(t, err)
	require.Equal(t, 3, len(commitInfos))

	commit2, err := c.StartCommit(aRepo, "master")
	require.NoError(t, err)
	_, err = c.PutFile(aRepo, commit2.ID, "file", strings.NewReader("bar\n"))
	require.NoError(t, err)
	require.NoError(t, c.FinishCommit(aRepo, commit2.ID))
	commitInfos, err = c.FlushCommit([]*pfsclient.Commit{client.NewCommit(aRepo, commit2.ID)}, nil)
	require.NoError(t, err)
	require.Equal(t, 3, len(commitInfos))

	// There should only be 2 commits on cRepo
	commitInfos, err = c.ListCommitByRepo([]string{cPipeline}, nil, pfsclient.CommitType_COMMIT_TYPE_READ, pfsclient.CommitStatus_NORMAL, false)
	require.NoError(t, err)
	require.Equal(t, 2, len(commitInfos))
	for _, commitInfo := range commitInfos {
		// C takes the diff of 2 files that should always be the same, so we
		// expect an empty file
		fileInfo, err := c.InspectFile(cPipeline, commitInfo.Commit.ID, "file", "", false, nil)
		require.NoError(t, err)
		require.Equal(t, uint64(0), fileInfo.SizeBytes)
	}
}

func TestDirectory(t *testing.T) {
	if testing.Short() {
		t.Skip("Skipping integration tests in short mode")
	}
	t.Parallel()

	c := getPachClient(t)

	ctx, cancel := context.WithTimeout(context.Background(), time.Second*60)
	defer cancel() //cleanup resources

	job1, err := c.PpsAPIClient.CreateJob(context.Background(), &ppsclient.CreateJobRequest{
		Transform: &ppsclient.Transform{
			Cmd: []string{"sh"},
			Stdin: []string{
				"mkdir /pfs/out/dir",
				"echo foo >> /pfs/out/dir/file",
			},
		},
		ParallelismSpec: &ppsclient.ParallelismSpec{
			Strategy: ppsclient.ParallelismSpec_CONSTANT,
			Constant: 3,
		},
	})
	require.NoError(t, err)
	inspectJobRequest1 := &ppsclient.InspectJobRequest{
		Job:        job1,
		BlockState: true,
	}
	jobInfo1, err := c.PpsAPIClient.InspectJob(ctx, inspectJobRequest1)
	require.NoError(t, err)
	require.Equal(t, ppsclient.JobState_JOB_SUCCESS, jobInfo1.State)

	var buffer bytes.Buffer
	require.NoError(t, c.GetFile(jobInfo1.OutputCommit.Repo.Name, jobInfo1.OutputCommit.ID, "dir/file", 0, 0, "", false, nil, &buffer))
	require.Equal(t, "foo\nfoo\nfoo\n", buffer.String())

	job2, err := c.PpsAPIClient.CreateJob(context.Background(), &ppsclient.CreateJobRequest{
		Transform: &ppsclient.Transform{
			Cmd: []string{"sh"},
			Stdin: []string{
				"mkdir /pfs/out/dir",
				"echo bar >> /pfs/out/dir/file",
			},
		},
		ParallelismSpec: &ppsclient.ParallelismSpec{
			Strategy: ppsclient.ParallelismSpec_CONSTANT,
			Constant: 3,
		},
		ParentJob: job1,
	})
	require.NoError(t, err)
	inspectJobRequest2 := &ppsclient.InspectJobRequest{
		Job:        job2,
		BlockState: true,
	}
	jobInfo2, err := c.PpsAPIClient.InspectJob(ctx, inspectJobRequest2)
	require.NoError(t, err)
	require.Equal(t, ppsclient.JobState_JOB_SUCCESS, jobInfo2.State)

	buffer = bytes.Buffer{}
	require.NoError(t, c.GetFile(jobInfo2.OutputCommit.Repo.Name, jobInfo2.OutputCommit.ID, "dir/file", 0, 0, "", false, nil, &buffer))
	require.Equal(t, "foo\nfoo\nfoo\nbar\nbar\nbar\n", buffer.String())
}

func TestFailedJobReadData(t *testing.T) {
	// We want to enable users to be able to read data from cancelled commits for debugging purposes`
	if testing.Short() {
		t.Skip("Skipping integration tests in short mode")
	}
	t.Parallel()

	shards := 0
	c := getPachClient(t)
	repo := uniqueString("TestJob_Foo")

	require.NoError(t, c.CreateRepo(repo))
	commit, err := c.StartCommit(repo, "master")
	require.NoError(t, err)
	fileContent := "foo\n"
	_, err = c.PutFile(repo, commit.ID, "file", strings.NewReader(fileContent))
	require.NoError(t, err)
	err = c.FinishCommit(repo, commit.ID)
	require.NoError(t, err)

	job, err := c.CreateJob(
		"",
		[]string{"bash"},
		[]string{
			"echo fubar > /pfs/out/file",
			"exit 1",
		},
		&ppsclient.ParallelismSpec{
			Strategy: ppsclient.ParallelismSpec_CONSTANT,
			Constant: uint64(shards),
		},
		[]*ppsclient.JobInput{
			{
				Commit: commit,
				Method: client.ReduceMethod,
			},
		},
		"",
		0,
		0,
	)
	require.NoError(t, err)
	inspectJobRequest := &ppsclient.InspectJobRequest{
		Job:        job,
		BlockState: true,
	}

	ctx, cancel := context.WithTimeout(context.Background(), time.Second*60)
	defer cancel() //cleanup resources
	jobInfo, err := c.PpsAPIClient.InspectJob(ctx, inspectJobRequest)
	require.NoError(t, err)
	require.Equal(t, ppsclient.JobState_JOB_FAILURE.String(), jobInfo.State.String())
	parallelism, err := pps_server.GetExpectedNumWorkers(getKubeClient(t), jobInfo.ParallelismSpec)
	require.NoError(t, err)
	require.True(t, parallelism > 0)
	c.GetLogs(jobInfo.Job.ID, os.Stdout)
	commitInfo, err := c.InspectCommit(jobInfo.OutputCommit.Repo.Name, jobInfo.OutputCommit.ID)
	require.NoError(t, err)
	require.Equal(t, pfsclient.CommitType_COMMIT_TYPE_READ, commitInfo.CommitType)
	require.Equal(t, true, commitInfo.Cancelled)

	var buffer bytes.Buffer
	require.NoError(t, c.GetFile(jobInfo.OutputCommit.Repo.Name, jobInfo.OutputCommit.ID, "file", 0, 0, "", false, nil, &buffer))
	require.Equal(t, "fubar", strings.TrimSpace(buffer.String()))

}

// TestFlushCommit
func TestFlushCommit(t *testing.T) {
	if testing.Short() {
		t.Skip("Skipping integration tests in short mode")
	}

	t.Parallel()
	c := getPachClient(t)
	prefix := uniqueString("repo")
	makeRepoName := func(i int) string {
		return fmt.Sprintf("%s_%d", prefix, i)
	}

	sourceRepo := makeRepoName(0)
	require.NoError(t, c.CreateRepo(sourceRepo))

	// Create a five-stage pipeline
	numStages := 5
	for i := 0; i < numStages; i++ {
		repo := makeRepoName(i)
		require.NoError(t, c.CreatePipeline(
			makeRepoName(i+1),
			"",
			[]string{"cp", path.Join("/pfs", repo, "file"), "/pfs/out/file"},
			nil,
			&ppsclient.ParallelismSpec{
				Strategy: ppsclient.ParallelismSpec_CONSTANT,
				Constant: 1,
			},
			[]*ppsclient.PipelineInput{{Repo: client.NewRepo(repo)}},
			false,
		))
	}

	test := func(parent string) string {
		commit, err := c.StartCommit(sourceRepo, parent)
		require.NoError(t, err)
		_, err = c.PutFile(sourceRepo, commit.ID, "file", strings.NewReader("foo\n"))
		require.NoError(t, err)
		require.NoError(t, c.FinishCommit(sourceRepo, commit.ID))
		commitInfos, err := c.FlushCommit([]*pfsclient.Commit{client.NewCommit(sourceRepo, commit.ID)}, nil)
		require.NoError(t, err)
		require.Equal(t, numStages+1, len(commitInfos))
		return commit.ID
	}

	// Run the test twice, once on a orphan commit and another on
	// a commit with a parent
	commit := test(uuid.New())
	test(commit)
}

func TestFlushCommitAfterCreatePipeline(t *testing.T) {
	if testing.Short() {
		t.Skip("Skipping integration tests in short mode")
	}

	t.Parallel()
	c := getPachClient(t)
	repo := uniqueString("TestFlushCommitAfterCreatePipeline")
	require.NoError(t, c.CreateRepo(repo))

	for i := 0; i < 10; i++ {
		_, err := c.StartCommit(repo, "master")
		require.NoError(t, err)
		_, err = c.PutFile(repo, "master", "file", strings.NewReader(fmt.Sprintf("foo%d\n", i)))
		require.NoError(t, err)
		require.NoError(t, c.FinishCommit(repo, "master"))
	}

	pipeline := uniqueString("TestFlushCommitAfterCreatePipelinePipeline")
	require.NoError(t, c.CreatePipeline(
		pipeline,
		"",
		[]string{"cp", path.Join("/pfs", repo, "file"), "/pfs/out/file"},
		nil,
		&ppsclient.ParallelismSpec{
			Strategy: ppsclient.ParallelismSpec_CONSTANT,
			Constant: 1,
		},
		[]*ppsclient.PipelineInput{{Repo: client.NewRepo(repo)}},
		false,
	))
	_, err := c.FlushCommit([]*pfsclient.Commit{client.NewCommit(repo, "master")}, nil)
	require.NoError(t, err)
}

// TestFlushCommitWithFailure is similar to TestFlushCommit except that
// the pipeline is designed to fail
func TestFlushCommitWithFailure(t *testing.T) {
	if testing.Short() {
		t.Skip("Skipping integration tests in short mode")
	}

	t.Parallel()
	c := getPachClient(t)
	prefix := uniqueString("repo")
	makeRepoName := func(i int) string {
		return fmt.Sprintf("%s_%d", prefix, i)
	}

	sourceRepo := makeRepoName(0)
	require.NoError(t, c.CreateRepo(sourceRepo))

	// Create a five-stage pipeline; the third stage is designed to fail
	numStages := 5
	for i := 0; i < numStages; i++ {
		fileName := "file"
		if i == 3 {
			fileName = "nonexistent"
		}
		repo := makeRepoName(i)
		require.NoError(t, c.CreatePipeline(
			makeRepoName(i+1),
			"",
			[]string{"cp", path.Join("/pfs", repo, fileName), "/pfs/out/file"},
			nil,
			&ppsclient.ParallelismSpec{
				Strategy: ppsclient.ParallelismSpec_CONSTANT,
				Constant: 1,
			},
			[]*ppsclient.PipelineInput{{Repo: client.NewRepo(repo)}},
			false,
		))
	}

	commit, err := c.StartCommit(sourceRepo, "master")
	require.NoError(t, err)
	_, err = c.PutFile(sourceRepo, commit.ID, "file", strings.NewReader("foo\n"))
	require.NoError(t, err)
	require.NoError(t, c.FinishCommit(sourceRepo, commit.ID))
	_, err = c.FlushCommit([]*pfsclient.Commit{client.NewCommit(sourceRepo, commit.ID)}, nil)
	require.YesError(t, err)
}

// TestRecreatePipeline tracks #432
func TestRecreatePipeline(t *testing.T) {
	if testing.Short() {
		t.Skip("Skipping integration tests in short mode")
	}

	t.Parallel()
	c := getPachClient(t)
	repo := uniqueString("data")
	require.NoError(t, c.CreateRepo(repo))
	commit, err := c.StartCommit(repo, "master")
	require.NoError(t, err)
	_, err = c.PutFile(repo, commit.ID, "file", strings.NewReader("foo"))
	require.NoError(t, err)
	require.NoError(t, c.FinishCommit(repo, commit.ID))
	pipeline := uniqueString("pipeline")
	createPipeline := func() {
		require.NoError(t, c.CreatePipeline(
			pipeline,
			"",
			[]string{"cp", path.Join("/pfs", repo, "file"), "/pfs/out/file"},
			nil,
			&ppsclient.ParallelismSpec{
				Strategy: ppsclient.ParallelismSpec_CONSTANT,
				Constant: 1,
			},
			[]*ppsclient.PipelineInput{{Repo: client.NewRepo(repo)}},
			false,
		))
		listCommitRequest := &pfsclient.ListCommitRequest{
			Include: []*pfsclient.Commit{{
				Repo: &pfsclient.Repo{Name: pipeline},
			}},
			CommitType: pfsclient.CommitType_COMMIT_TYPE_READ,
			Block:      true,
		}
		ctx, cancel := context.WithTimeout(context.Background(), time.Second*30)
		defer cancel()
		listCommitResponse, err := c.PfsAPIClient.ListCommit(
			ctx,
			listCommitRequest,
		)
		require.NoError(t, err)
		outCommits := listCommitResponse.CommitInfo
		require.Equal(t, 1, len(outCommits))
	}

	// Do it twice.  We expect jobs to be created on both runs.
	createPipeline()
	require.NoError(t, c.DeleteRepo(pipeline, false))
	require.NoError(t, c.DeletePipeline(pipeline))
	createPipeline()
}

func TestPipelineState(t *testing.T) {
	if testing.Short() {
		t.Skip("Skipping integration tests in short mode")
	}
	t.Skip("after the refactor, it's a little unclear how you'd introduce an error into a pipeline; see #762")

	t.Parallel()
	c := getPachClient(t)
	repo := uniqueString("data")
	require.NoError(t, c.CreateRepo(repo))
	pipeline := uniqueString("pipeline")
	require.NoError(t, c.CreatePipeline(
		pipeline,
		"",
		[]string{"cp", path.Join("/pfs", repo, "file"), "/pfs/out/file"},
		nil,
		&ppsclient.ParallelismSpec{
			Strategy: ppsclient.ParallelismSpec_CONSTANT,
			Constant: 1,
		},
		[]*ppsclient.PipelineInput{{Repo: client.NewRepo(repo)}},
		false,
	))

	time.Sleep(5 * time.Second) // wait for this pipeline to get picked up
	pipelineInfo, err := c.InspectPipeline(pipeline)
	require.NoError(t, err)
	require.Equal(t, ppsclient.PipelineState_PIPELINE_RUNNING, pipelineInfo.State)

	// Now we introduce an error to the pipeline by removing its output repo
	// and starting a job
	require.NoError(t, c.DeleteRepo(pipeline, false))
	commit, err := c.StartCommit(repo, "master")
	require.NoError(t, err)
	_, err = c.PutFile(repo, commit.ID, "file", strings.NewReader("foo"))
	require.NoError(t, err)
	require.NoError(t, c.FinishCommit(repo, commit.ID))

	// So the state of the pipeline will alternate between running and
	// restarting.  We just want to make sure that it has definitely restarted.
	var states []interface{}
	for i := 0; i < 20; i++ {
		time.Sleep(500 * time.Millisecond)
		pipelineInfo, err = c.InspectPipeline(pipeline)
		require.NoError(t, err)
		states = append(states, pipelineInfo.State)

	}
	require.EqualOneOf(t, states, ppsclient.PipelineState_PIPELINE_RESTARTING)
}

func TestPipelineJobCounts(t *testing.T) {
	if testing.Short() {
		t.Skip("Skipping integration tests in short mode")
	}

	t.Parallel()
	c := getPachClient(t)
	repo := uniqueString("data")
	require.NoError(t, c.CreateRepo(repo))
	pipeline := uniqueString("pipeline")
	require.NoError(t, c.CreatePipeline(
		pipeline,
		"",
		[]string{"cp", path.Join("/pfs", repo, "file"), "/pfs/out/file"},
		nil,
		&ppsclient.ParallelismSpec{
			Strategy: ppsclient.ParallelismSpec_CONSTANT,
			Constant: 1,
		},
		[]*ppsclient.PipelineInput{{Repo: client.NewRepo(repo)}},
		false,
	))

	// Trigger a job by creating a commit
	commit, err := c.StartCommit(repo, "master")
	require.NoError(t, err)
	_, err = c.PutFile(repo, commit.ID, "file", strings.NewReader("foo"))
	require.NoError(t, err)
	require.NoError(t, c.FinishCommit(repo, commit.ID))
	_, err = c.FlushCommit([]*pfsclient.Commit{commit}, nil)
	require.NoError(t, err)
	jobInfos, err := c.ListJob(pipeline, nil)
	require.NoError(t, err)
	require.Equal(t, 1, len(jobInfos))
	inspectJobRequest := &ppsclient.InspectJobRequest{
		Job:        jobInfos[0].Job,
		BlockState: true,
	}
	ctx, cancel := context.WithTimeout(context.Background(), time.Second*30)
	defer cancel() //cleanup resources
	_, err = c.PpsAPIClient.InspectJob(ctx, inspectJobRequest)
	require.NoError(t, err)

	// check that the job has been accounted for
	pipelineInfo, err := c.InspectPipeline(pipeline)
	require.NoError(t, err)
	require.Equal(t, int32(1), pipelineInfo.JobCounts[int32(ppsclient.JobState_JOB_SUCCESS)])
}

func TestJobState(t *testing.T) {
	if testing.Short() {
		t.Skip("Skipping integration tests in short mode")
	}

	t.Parallel()
	c := getPachClient(t)

	// This job uses a nonexistent image; it's supposed to stay in the
	// "creating" state
	job, err := c.CreateJob(
		"nonexistent",
		[]string{"bash"},
		nil,
		&ppsclient.ParallelismSpec{},
		nil,
		"",
		0,
		0,
	)
	require.NoError(t, err)
	time.Sleep(10 * time.Second)
	jobInfo, err := c.InspectJob(job.ID, false)
	require.NoError(t, err)
	require.Equal(t, ppsclient.JobState_JOB_CREATING, jobInfo.State)

	// This job sleeps for 20 secs
	job, err = c.CreateJob(
		"",
		[]string{"bash"},
		[]string{"sleep 20"},
		&ppsclient.ParallelismSpec{},
		nil,
		"",
		0,
		0,
	)
	require.NoError(t, err)
	time.Sleep(10 * time.Second)
	jobInfo, err = c.InspectJob(job.ID, false)
	require.NoError(t, err)
	require.Equal(t, ppsclient.JobState_JOB_RUNNING, jobInfo.State)

	// Wait for the job to complete
	jobInfo, err = c.InspectJob(job.ID, true)
	require.NoError(t, err)
	require.Equal(t, ppsclient.JobState_JOB_SUCCESS, jobInfo.State)
}

func TestClusterFunctioningAfterMembershipChange(t *testing.T) {
	t.Skip("this test is flaky")
	if testing.Short() {
		t.Skip("Skipping integration tests in short mode")
	}

	scalePachd(t, true)
	testJob(t, 4)
	scalePachd(t, false)
	testJob(t, 4)
}

func TestDeleteAfterMembershipChange(t *testing.T) {
	t.Skip("this test is flaky")
	if testing.Short() {
		t.Skip("Skipping integration tests in short mode")
	}

	test := func(up bool) {
		repo := uniqueString("TestDeleteAfterMembershipChange")
		c := getPachClient(t)
		require.NoError(t, c.CreateRepo(repo))
		_, err := c.StartCommit(repo, "master")
		require.NoError(t, err)
		require.NoError(t, c.FinishCommit(repo, "master"))
		scalePachd(t, up)
		c = getUsablePachClient(t)
		require.NoError(t, c.DeleteRepo(repo, false))
	}
	test(true)
	test(false)
}

func TestScrubbedErrors(t *testing.T) {
	if testing.Short() {
		t.Skip("Skipping integration tests in short mode")
	}

	t.Parallel()
	c := getPachClient(t)

	_, err := c.InspectPipeline("blah")
	require.Equal(t, "PipelineInfos blah not found", err.Error())

	err = c.CreatePipeline(
		"lskdjf$#%^ERTYC",
		"",
		[]string{},
		nil,
		&ppsclient.ParallelismSpec{
			Strategy: ppsclient.ParallelismSpec_CONSTANT,
			Constant: 1,
		},
		[]*ppsclient.PipelineInput{{Repo: &pfsclient.Repo{Name: "test"}}},
		false,
	)
	require.Equal(t, "repo test not found", err.Error())

	_, err = c.CreateJob(
		"askjdfhgsdflkjh",
		[]string{},
		[]string{},
		&ppsclient.ParallelismSpec{},
		[]*ppsclient.JobInput{client.NewJobInput("bogusRepo", "bogusCommit", client.DefaultMethod)},
		"",
		0,
		0,
	)
	require.Matches(t, "could not create repo job_.*, not all provenance repos exist", err.Error())

	_, err = c.InspectJob("blah", true)
	require.Equal(t, "JobInfos blah not found", err.Error())

	home := os.Getenv("HOME")
	f, err := os.Create(filepath.Join(home, "/tmpfile"))
	defer func() {
		os.Remove(filepath.Join(home, "/tmpfile"))
	}()
	require.NoError(t, err)
	err = c.GetLogs("bogusJobId", f)
	require.Equal(t, "job bogusJobId not found", err.Error())
}

func TestLeakingRepo(t *testing.T) {
	// If CreateJob fails, it should also destroy the output repo it creates
	// If it doesn't, it can cause flush commit to fail, as a bogus repo will
	// be listed in the output repo's provenance

	// This test can't be run in parallel, since it requires using the repo counts as controls
	if testing.Short() {
		t.Skip("Skipping integration tests in short mode")
	}

	c := getPachClient(t)

	repoInfos, err := c.ListRepo(nil)
	require.NoError(t, err)
	initialCount := len(repoInfos)

	_, err = c.CreateJob(
		"bogusImage",
		[]string{},
		[]string{},
		&ppsclient.ParallelismSpec{},
		[]*ppsclient.JobInput{client.NewJobInput("bogusRepo", "bogusCommit", client.DefaultMethod)},
		"",
		0,
		0,
	)
	require.Matches(t, "could not create repo job_.*, not all provenance repos exist", err.Error())

	repoInfos, err = c.ListRepo(nil)
	require.NoError(t, err)
	require.Equal(t, initialCount, len(repoInfos))
}

func TestAcceptReturnCode(t *testing.T) {
	if testing.Short() {
		t.Skip("Skipping integration tests in short mode")
	}
	t.Parallel()
	c := getPachClient(t)
	job, err := c.PpsAPIClient.CreateJob(
		context.Background(),
		&ppsclient.CreateJobRequest{
			Transform: &ppsclient.Transform{
				Cmd:              []string{"sh"},
				Stdin:            []string{"exit 1"},
				AcceptReturnCode: []int64{1},
			},
			ParallelismSpec: &ppsclient.ParallelismSpec{},
		},
	)
	require.NoError(t, err)
	inspectJobRequest := &ppsclient.InspectJobRequest{
		Job:        job,
		BlockState: true,
	}
	ctx, cancel := context.WithTimeout(context.Background(), time.Second*30)
	defer cancel() //cleanup resources
	jobInfo, err := c.PpsAPIClient.InspectJob(ctx, inspectJobRequest)
	require.NoError(t, err)
	require.Equal(t, ppsclient.JobState_JOB_SUCCESS.String(), jobInfo.State.String())
}

func TestRestartAll(t *testing.T) {
	t.Skip("this test is flaky")
	if testing.Short() {
		t.Skip("Skipping integration tests in short mode")
	}
	// this test cannot be run in parallel because it restarts everything which breaks other tests.
	c := getPachClient(t)
	// create repos
	dataRepo := uniqueString("TestRestartAll_data")
	require.NoError(t, c.CreateRepo(dataRepo))
	// create pipeline
	pipelineName := uniqueString("pipeline")
	require.NoError(t, c.CreatePipeline(
		pipelineName,
		"",
		[]string{"cp", path.Join("/pfs", dataRepo, "file"), "/pfs/out/file"},
		nil,
		&ppsclient.ParallelismSpec{
			Strategy: ppsclient.ParallelismSpec_CONSTANT,
			Constant: 1,
		},
		[]*ppsclient.PipelineInput{{Repo: &pfsclient.Repo{Name: dataRepo}}},
		false,
	))
	// Do first commit to repo
	commit, err := c.StartCommit(dataRepo, "master")
	require.NoError(t, err)
	_, err = c.PutFile(dataRepo, commit.ID, "file", strings.NewReader("foo\n"))
	require.NoError(t, err)
	require.NoError(t, c.FinishCommit(dataRepo, commit.ID))
	_, err = c.FlushCommit([]*pfsclient.Commit{commit}, nil)
	require.NoError(t, err)

	restartAll(t)

	// need a new client because the old one will have a defunct connection
	c = getUsablePachClient(t)

	// Wait a little for pipelines to restart
	time.Sleep(10 * time.Second)
	pipelineInfo, err := c.InspectPipeline(pipelineName)
	require.NoError(t, err)
	require.Equal(t, ppsclient.PipelineState_PIPELINE_RUNNING, pipelineInfo.State)
	_, err = c.InspectRepo(dataRepo)
	require.NoError(t, err)
	_, err = c.InspectCommit(dataRepo, commit.ID)
	require.NoError(t, err)
}

func TestRestartOne(t *testing.T) {
	t.Skip("this test is flaky")
	if testing.Short() {
		t.Skip("Skipping integration tests in short mode")
	}
	// this test cannot be run in parallel because it restarts everything which breaks other tests.
	c := getPachClient(t)
	// create repos
	dataRepo := uniqueString("TestRestartOne_data")
	require.NoError(t, c.CreateRepo(dataRepo))
	// create pipeline
	pipelineName := uniqueString("pipeline")
	require.NoError(t, c.CreatePipeline(
		pipelineName,
		"",
		[]string{"cp", path.Join("/pfs", dataRepo, "file"), "/pfs/out/file"},
		nil,
		&ppsclient.ParallelismSpec{
			Strategy: ppsclient.ParallelismSpec_CONSTANT,
			Constant: 1,
		},
		[]*ppsclient.PipelineInput{{Repo: &pfsclient.Repo{Name: dataRepo}}},
		false,
	))
	// Do first commit to repo
	commit, err := c.StartCommit(dataRepo, "master")
	require.NoError(t, err)
	_, err = c.PutFile(dataRepo, commit.ID, "file", strings.NewReader("foo\n"))
	require.NoError(t, err)
	require.NoError(t, c.FinishCommit(dataRepo, commit.ID))
	_, err = c.FlushCommit([]*pfsclient.Commit{commit}, nil)
	require.NoError(t, err)

	restartOne(t)

	// need a new client because the old one will have a defunct connection
	c = getUsablePachClient(t)

	_, err = c.InspectPipeline(pipelineName)
	require.NoError(t, err)
	_, err = c.InspectRepo(dataRepo)
	require.NoError(t, err)
	_, err = c.InspectCommit(dataRepo, commit.ID)
	require.NoError(t, err)
}

func TestPrettyPrinting(t *testing.T) {
	if testing.Short() {
		t.Skip("Skipping integration tests in short mode")
	}
	t.Parallel()

	c := getPachClient(t)
	// create repos
	dataRepo := uniqueString("TestPrettyPrinting_data")
	require.NoError(t, c.CreateRepo(dataRepo))
	// create pipeline
	pipelineName := uniqueString("pipeline")
	require.NoError(t, c.CreatePipeline(
		pipelineName,
		"",
		[]string{"cp", path.Join("/pfs", dataRepo, "file"), "/pfs/out/file"},
		nil,
		&ppsclient.ParallelismSpec{
			Strategy: ppsclient.ParallelismSpec_CONSTANT,
			Constant: 1,
		},
		[]*ppsclient.PipelineInput{{Repo: &pfsclient.Repo{Name: dataRepo}}},
		false,
	))
	// Do a commit to repo
	commit, err := c.StartCommit(dataRepo, "master")
	require.NoError(t, err)
	_, err = c.PutFile(dataRepo, commit.ID, "file", strings.NewReader("foo\n"))
	require.NoError(t, err)
	require.NoError(t, c.FinishCommit(dataRepo, commit.ID))
	commitInfos, err := c.FlushCommit([]*pfsclient.Commit{commit}, nil)
	require.NoError(t, err)
	repoInfo, err := c.InspectRepo(dataRepo)
	require.NoError(t, err)
	require.NoError(t, pfspretty.PrintDetailedRepoInfo(repoInfo))
	for _, commitInfo := range commitInfos {
		require.NoError(t, pfspretty.PrintDetailedCommitInfo(commitInfo))
	}
	fileInfo, err := c.InspectFile(dataRepo, commit.ID, "file", "", false, nil)
	require.NoError(t, err)
	require.NoError(t, pfspretty.PrintDetailedFileInfo(fileInfo))
	pipelineInfo, err := c.InspectPipeline(pipelineName)
	require.NoError(t, err)
	require.NoError(t, ppspretty.PrintDetailedPipelineInfo(pipelineInfo))
	jobInfos, err := c.ListJob("", nil)
	require.NoError(t, err)
	require.True(t, len(jobInfos) > 0)
	require.NoError(t, ppspretty.PrintDetailedJobInfo(jobInfos[0]))
}

func TestDeleteAll(t *testing.T) {
	if testing.Short() {
		t.Skip("Skipping integration tests in short mode")
	}
	// this test cannot be run in parallel because it deletes everything
	c := getPachClient(t)
	// create repos
	dataRepo := uniqueString("TestDeleteAll_data")
	require.NoError(t, c.CreateRepo(dataRepo))
	// create pipeline
	pipelineName := uniqueString("pipeline")
	require.NoError(t, c.CreatePipeline(
		pipelineName,
		"",
		[]string{"cp", path.Join("/pfs", dataRepo, "file"), "/pfs/out/file"},
		nil,
		&ppsclient.ParallelismSpec{
			Strategy: ppsclient.ParallelismSpec_CONSTANT,
			Constant: 1,
		},
		[]*ppsclient.PipelineInput{{Repo: &pfsclient.Repo{Name: dataRepo}}},
		false,
	))
	// Do commit to repo
	commit, err := c.StartCommit(dataRepo, "master")
	require.NoError(t, err)
	_, err = c.PutFile(dataRepo, commit.ID, "file", strings.NewReader("foo\n"))
	require.NoError(t, err)
	require.NoError(t, c.FinishCommit(dataRepo, commit.ID))
	_, err = c.FlushCommit([]*pfsclient.Commit{commit}, nil)
	require.NoError(t, err)
	require.NoError(t, c.DeleteAll())
	repoInfos, err := c.ListRepo(nil)
	require.NoError(t, err)
	require.Equal(t, 0, len(repoInfos))
	pipelineInfos, err := c.ListPipeline()
	require.NoError(t, err)
	require.Equal(t, 0, len(pipelineInfos))
	jobInfos, err := c.ListJob("", nil)
	require.NoError(t, err)
	require.Equal(t, 0, len(jobInfos))
}

func TestRecursiveCp(t *testing.T) {
	if testing.Short() {
		t.Skip("Skipping integration tests in short mode")
	}

	t.Parallel()

	c := getPachClient(t)
	// create repos
	dataRepo := uniqueString("TestRecursiveCp_data")
	require.NoError(t, c.CreateRepo(dataRepo))
	// create pipeline
	pipelineName := uniqueString("TestRecursiveCp")
	require.NoError(t, c.CreatePipeline(
		pipelineName,
		"",
		[]string{"sh"},
		[]string{
			fmt.Sprintf("mkdir /inputs"),
			fmt.Sprintf("cp -r /pfs/%s /inputs", dataRepo),
		},
		&ppsclient.ParallelismSpec{
			Strategy: ppsclient.ParallelismSpec_CONSTANT,
			Constant: 1,
		},
		[]*ppsclient.PipelineInput{{
			Repo:   client.NewRepo(dataRepo),
			Method: client.IncrementalReduceMethod,
		}},
		false,
	))
	// Do commit to repo
	commit, err := c.StartCommit(dataRepo, "master")
	require.NoError(t, err)
	for i := 0; i < 100; i++ {
		_, err = c.PutFile(
			dataRepo,
			commit.ID,
			fmt.Sprintf("file%d", i),
			strings.NewReader(strings.Repeat("foo\n", 10000)),
		)
		require.NoError(t, err)
	}
	require.NoError(t, c.FinishCommit(dataRepo, commit.ID))
	_, err = c.FlushCommit([]*pfsclient.Commit{commit}, nil)
	require.NoError(t, err)
}

func TestPipelineUniqueness(t *testing.T) {
	if testing.Short() {
		t.Skip("Skipping integration tests in short mode")
	}
	t.Parallel()
	c := getPachClient(t)

	repo := uniqueString("data")
	require.NoError(t, c.CreateRepo(repo))
	pipelineName := uniqueString("pipeline")
	require.NoError(t, c.CreatePipeline(
		pipelineName,
		"",
		[]string{"bash"},
		[]string{""},
		&ppsclient.ParallelismSpec{
			Strategy: ppsclient.ParallelismSpec_CONSTANT,
			Constant: 1,
		},
		[]*ppsclient.PipelineInput{
			{
				Repo: &pfsclient.Repo{Name: repo},
			},
		},
		false,
	))
	err := c.CreatePipeline(
		pipelineName,
		"",
		[]string{"bash"},
		[]string{""},
		&ppsclient.ParallelismSpec{
			Strategy: ppsclient.ParallelismSpec_CONSTANT,
			Constant: 1,
		},
		[]*ppsclient.PipelineInput{
			{
				Repo: &pfsclient.Repo{Name: repo},
			},
		},
		false,
	)
	require.YesError(t, err)
	require.Matches(t, "pipeline .*? already exists", err.Error())
}

func TestPipelineInfoDestroyedIfRepoCreationFails(t *testing.T) {
	if testing.Short() {
		t.Skip("Skipping integration tests in short mode")
	}
	t.Parallel()
	c := getPachClient(t)

	repo := uniqueString("data")
	require.NoError(t, c.CreateRepo(repo))
	pipelineName := uniqueString("pipeline")
	require.NoError(t, c.CreateRepo(pipelineName))
	err := c.CreatePipeline(
		pipelineName,
		"",
		[]string{"bash"},
		[]string{""},
		&ppsclient.ParallelismSpec{
			Strategy: ppsclient.ParallelismSpec_CONSTANT,
			Constant: 1,
		},
		[]*ppsclient.PipelineInput{
			{
				Repo: &pfsclient.Repo{Name: repo},
			},
		},
		false,
	)
	require.YesError(t, err)
	require.Matches(t, "repo .* exists", err.Error())
	_, err = c.InspectPipeline(pipelineName)
	require.YesError(t, err)
	require.Matches(t, "not found", err.Error())
}

func TestUpdatePipeline(t *testing.T) {
	if testing.Short() {
		t.Skip("Skipping integration tests in short mode")
	}
	t.Parallel()
	c := getPachClient(t)
	// create repos
	dataRepo := uniqueString("TestUpdatePipeline_data")
	require.NoError(t, c.CreateRepo(dataRepo))
	// create 2 pipelines
	pipelineName := uniqueString("pipeline")
	require.NoError(t, c.CreatePipeline(
		pipelineName,
		"",
		[]string{"bash"},
		[]string{fmt.Sprintf(`
cat /pfs/%s/file1 >>/pfs/out/file
`, dataRepo)},
		&ppsclient.ParallelismSpec{
			Strategy: ppsclient.ParallelismSpec_CONSTANT,
			Constant: 1,
		},
		[]*ppsclient.PipelineInput{{Repo: client.NewRepo(dataRepo)}},
		false,
	))
	pipeline2Name := uniqueString("pipeline2")
	require.NoError(t, c.CreatePipeline(
		pipeline2Name,
		"",
		[]string{"bash"},
		[]string{fmt.Sprintf(`
cat /pfs/%s/file >>/pfs/out/file
`, pipelineName)},
		&ppsclient.ParallelismSpec{
			Strategy: ppsclient.ParallelismSpec_CONSTANT,
			Constant: 1,
		},
		[]*ppsclient.PipelineInput{{Repo: client.NewRepo(pipelineName)}},
		false,
	))
	// Do first commit to repo
	var commit *pfsclient.Commit
	var err error
	for i := 0; i < 2; i++ {
		commit, err = c.StartCommit(dataRepo, "master")
		require.NoError(t, err)
		_, err = c.PutFile(dataRepo, commit.ID, "file1", strings.NewReader("file1\n"))
		_, err = c.PutFile(dataRepo, commit.ID, "file2", strings.NewReader("file2\n"))
		_, err = c.PutFile(dataRepo, commit.ID, "file3", strings.NewReader("file3\n"))
		require.NoError(t, err)
		require.NoError(t, c.FinishCommit(dataRepo, commit.ID))
	}
	commitInfos, err := c.FlushCommit([]*pfsclient.Commit{commit}, nil)
	require.NoError(t, err)
	require.Equal(t, 3, len(commitInfos))
	// only care about non-provenance commits
	commitInfos = commitInfos[1:]
	for _, commitInfo := range commitInfos {
		var buffer bytes.Buffer
		require.NoError(t, c.GetFile(commitInfo.Commit.Repo.Name, commitInfo.Commit.ID, "file", 0, 0, "", false, nil, &buffer))
		require.Equal(t, "file1\nfile1\n", buffer.String())
	}

	// We archive the temporary commits created per job/pod
	// So the total we see here is 4, but 'real' commits is just 1
	outputRepoCommitInfos, err := c.ListCommitByRepo([]string{pipelineName}, nil, client.CommitTypeRead, client.CommitStatusAll, false)
	require.NoError(t, err)
	require.Equal(t, 4, len(outputRepoCommitInfos))

	outputRepoCommitInfos, err = c.ListCommitByRepo([]string{pipelineName}, nil, client.CommitTypeRead, client.CommitStatusNormal, false)
	require.NoError(t, err)
	require.Equal(t, 2, len(outputRepoCommitInfos))

	// Update the pipeline to look at file2
	require.NoError(t, c.CreatePipeline(
		pipelineName,
		"",
		[]string{"bash"},
		[]string{fmt.Sprintf(`
cat /pfs/%s/file2 >>/pfs/out/file
`, dataRepo)},
		&ppsclient.ParallelismSpec{
			Strategy: ppsclient.ParallelismSpec_CONSTANT,
			Constant: 1,
		},
		[]*ppsclient.PipelineInput{{Repo: &pfsclient.Repo{Name: dataRepo}}},
		true,
	))
	pipelineInfo, err := c.InspectPipeline(pipelineName)
	require.NoError(t, err)
	require.NotNil(t, pipelineInfo.CreatedAt)
	commitInfos, err = c.FlushCommit([]*pfsclient.Commit{commit}, nil)
	require.NoError(t, err)
	require.Equal(t, 3, len(commitInfos))
	// only care about non-provenance commits
	commitInfos = commitInfos[1:]
	for _, commitInfo := range commitInfos {
		var buffer bytes.Buffer
		require.NoError(t, c.GetFile(commitInfo.Commit.Repo.Name, commitInfo.Commit.ID, "file", 0, 0, "", false, nil, &buffer))
		require.Equal(t, "file2\nfile2\n", buffer.String())
	}
	outputRepoCommitInfos, err = c.ListCommitByRepo([]string{pipelineName}, nil, client.CommitTypeRead, client.CommitStatusAll, false)
	require.NoError(t, err)
	require.Equal(t, 8, len(outputRepoCommitInfos))
	// Expect real commits to still be 1
	outputRepoCommitInfos, err = c.ListCommitByRepo([]string{pipelineName}, nil, client.CommitTypeRead, client.CommitStatusNormal, false)
	require.NoError(t, err)
	require.Equal(t, 2, len(outputRepoCommitInfos))

	// Update the pipeline to look at file3
	require.NoError(t, c.CreatePipeline(
		pipelineName,
		"",
		[]string{"bash"},
		[]string{fmt.Sprintf(`
cat /pfs/%s/file3 >>/pfs/out/file
`, dataRepo)},
		&ppsclient.ParallelismSpec{
			Strategy: ppsclient.ParallelismSpec_CONSTANT,
			Constant: 1,
		},
		[]*ppsclient.PipelineInput{{Repo: &pfsclient.Repo{Name: dataRepo}}},
		true,
	))
	commitInfos, err = c.FlushCommit([]*pfsclient.Commit{commit}, nil)
	require.NoError(t, err)
	require.Equal(t, 3, len(commitInfos))
	// only care about non-provenance commits
	commitInfos = commitInfos[1:]
	for _, commitInfo := range commitInfos {
		var buffer bytes.Buffer
		require.NoError(t, c.GetFile(commitInfo.Commit.Repo.Name, commitInfo.Commit.ID, "file", 0, 0, "", false, nil, &buffer))
		require.Equal(t, "file3\nfile3\n", buffer.String())
	}
	outputRepoCommitInfos, err = c.ListCommitByRepo([]string{pipelineName}, nil, client.CommitTypeRead, client.CommitStatusAll, false)
	require.NoError(t, err)
	require.Equal(t, 12, len(outputRepoCommitInfos))
	// Expect real commits to still be 1
	outputRepoCommitInfos, err = c.ListCommitByRepo([]string{pipelineName}, nil, client.CommitTypeRead, client.CommitStatusNormal, false)
	require.NoError(t, err)
	require.Equal(t, 2, len(outputRepoCommitInfos))

	commitInfos, _ = c.ListCommitByRepo([]string{pipelineName}, nil, client.CommitTypeRead, client.CommitStatusAll, false)
	// Do an update that shouldn't cause archiving
	_, err = c.PpsAPIClient.CreatePipeline(
		context.Background(),
		&ppsclient.CreatePipelineRequest{
			Pipeline: client.NewPipeline(pipelineName),
			Transform: &ppsclient.Transform{
				Cmd: []string{"bash"},
				Stdin: []string{fmt.Sprintf(`
cat /pfs/%s/file3 >>/pfs/out/file
`, dataRepo)},
			},
			ParallelismSpec: &ppsclient.ParallelismSpec{
				Strategy: ppsclient.ParallelismSpec_CONSTANT,
				Constant: 2,
			},
			Inputs:    []*ppsclient.PipelineInput{{Repo: &pfsclient.Repo{Name: dataRepo}}},
			Update:    true,
			NoArchive: true,
		})
	require.NoError(t, err)
	commitInfos, err = c.FlushCommit([]*pfsclient.Commit{commit}, nil)
	require.NoError(t, err)
	require.Equal(t, 3, len(commitInfos))
	// only care about non-provenance commits
	commitInfos = commitInfos[1:]
	for _, commitInfo := range commitInfos {
		var buffer bytes.Buffer
		require.NoError(t, c.GetFile(commitInfo.Commit.Repo.Name, commitInfo.Commit.ID, "file", 0, 0, "", false, nil, &buffer))
		require.Equal(t, "file3\nfile3\n", buffer.String())
	}
	commitInfos, err = c.ListCommitByRepo([]string{pipelineName}, nil, client.CommitTypeRead, client.CommitStatusAll, false)
	require.NoError(t, err)
	require.Equal(t, 12, len(commitInfos))
	// Expect real commits to still be 1
	outputRepoCommitInfos, err = c.ListCommitByRepo([]string{pipelineName}, nil, client.CommitTypeRead, client.CommitStatusNormal, false)
	require.NoError(t, err)
	require.Equal(t, 2, len(outputRepoCommitInfos))
}

func TestStopPipeline(t *testing.T) {
	if testing.Short() {
		t.Skip("Skipping integration tests in short mode")
	}
	t.Parallel()
	c := getPachClient(t)
	// create repos
	dataRepo := uniqueString("TestPipeline_data")
	require.NoError(t, c.CreateRepo(dataRepo))
	// create pipeline
	pipelineName := uniqueString("pipeline")
	outRepo := ppsserver.PipelineRepo(client.NewPipeline(pipelineName))
	require.NoError(t, c.CreatePipeline(
		pipelineName,
		"",
		[]string{"cp", path.Join("/pfs", dataRepo, "file"), "/pfs/out/file"},
		nil,
		&ppsclient.ParallelismSpec{
			Strategy: ppsclient.ParallelismSpec_CONSTANT,
			Constant: 1,
		},
		[]*ppsclient.PipelineInput{{Repo: &pfsclient.Repo{Name: dataRepo}}},
		false,
	))
	require.NoError(t, c.StopPipeline(pipelineName))
	// Do first commit to repo
	commit1, err := c.StartCommit(dataRepo, "master")
	require.NoError(t, err)
	_, err = c.PutFile(dataRepo, commit1.ID, "file", strings.NewReader("foo\n"))
	require.NoError(t, err)
	require.NoError(t, c.FinishCommit(dataRepo, commit1.ID))
	// timeout because the Flush should never return since the pipeline is
	// stopped
	ctx, _ := context.WithTimeout(context.Background(), 20*time.Second)
	_, err = c.PfsAPIClient.FlushCommit(
		ctx,
		&pfsclient.FlushCommitRequest{
			Commit: []*pfsclient.Commit{commit1},
		})
	require.YesError(t, err)
	require.NoError(t, c.StartPipeline(pipelineName))
	commitInfos, err := c.FlushCommit([]*pfsclient.Commit{commit1}, nil)
	require.NoError(t, err)
	require.Equal(t, 2, len(commitInfos))
	var buffer bytes.Buffer
	require.NoError(t, c.GetFile(outRepo.Name, commitInfos[1].Commit.ID, "file", 0, 0, "", false, nil, &buffer))
	require.Equal(t, "foo\n", buffer.String())
}

func TestPipelineEnv(t *testing.T) {
	if testing.Short() {
		t.Skip("Skipping integration tests in short mode")
	}
	t.Parallel()

	// make a secret to reference
	k := getKubeClient(t)
	secretName := uniqueString("test-secret")
	_, err := k.Secrets(api.NamespaceDefault).Create(
		&api.Secret{
			ObjectMeta: api.ObjectMeta{
				Name: secretName,
			},
			Data: map[string][]byte{
				"foo": []byte("foo\n"),
			},
		},
	)
	require.NoError(t, err)
	c := getPachClient(t)
	// create repos
	dataRepo := uniqueString("TestPipelineEnv_data")
	require.NoError(t, c.CreateRepo(dataRepo))
	// create pipeline
	pipelineName := uniqueString("pipeline")
	_, err = c.PpsAPIClient.CreatePipeline(
		context.Background(),
		&ppsclient.CreatePipelineRequest{
			Pipeline: client.NewPipeline(pipelineName),
			Transform: &ppsclient.Transform{
				Cmd: []string{"sh"},
				Stdin: []string{
					"ls /var/secret",
					"cat /var/secret/foo > /pfs/out/foo",
					"echo $bar> /pfs/out/bar",
				},
				Env: map[string]string{"bar": "bar"},
				Secrets: []*ppsclient.Secret{
					{
						Name:      secretName,
						MountPath: "/var/secret",
					},
				},
			},
			ParallelismSpec: &ppsclient.ParallelismSpec{
				Strategy: ppsclient.ParallelismSpec_CONSTANT,
				Constant: 1,
			},
			Inputs: []*ppsclient.PipelineInput{{Repo: &pfsclient.Repo{Name: dataRepo}}},
		})
	require.NoError(t, err)
	// Do first commit to repo
	commit, err := c.StartCommit(dataRepo, "master")
	require.NoError(t, err)
	_, err = c.PutFile(dataRepo, commit.ID, "file", strings.NewReader("foo\n"))
	require.NoError(t, err)
	require.NoError(t, c.FinishCommit(dataRepo, commit.ID))
	commitInfos, err := c.FlushCommit([]*pfsclient.Commit{commit}, nil)
	require.Equal(t, 2, len(commitInfos))
	var buffer bytes.Buffer
	require.NoError(t, c.GetFile(pipelineName, commitInfos[1].Commit.ID, "foo", 0, 0, "", false, nil, &buffer))
	require.Equal(t, "foo\n", buffer.String())
	buffer = bytes.Buffer{}
	require.NoError(t, c.GetFile(pipelineName, commitInfos[1].Commit.ID, "bar", 0, 0, "", false, nil, &buffer))
	require.Equal(t, "bar\n", buffer.String())
}

func TestFlushNonExistantCommit(t *testing.T) {
	if testing.Short() {
		t.Skip("Skipping integration tests in short mode")
	}
	t.Parallel()
	c := getPachClient(t)
	_, err := c.FlushCommit([]*pfsclient.Commit{client.NewCommit("fake-repo", "fake-commit")}, nil)
	require.YesError(t, err)
	repo := uniqueString("FlushNonExistantCommit")
	require.NoError(t, c.CreateRepo(repo))
	_, err = c.FlushCommit([]*pfsclient.Commit{client.NewCommit(repo, "fake-commit")}, nil)
	require.YesError(t, err)
}

func TestPipelineWithFullObjects(t *testing.T) {
	if testing.Short() {
		t.Skip("Skipping integration tests in short mode")
	}
	t.Parallel()
	c := getPachClient(t)
	// create repos
	dataRepo := uniqueString("TestPipeline_data")
	require.NoError(t, c.CreateRepo(dataRepo))
	// create pipeline
	pipelineName := uniqueString("pipeline")
	require.NoError(t, c.CreatePipeline(
		pipelineName,
		"",
		[]string{"cp", path.Join("/pfs", dataRepo, "file"), "/pfs/out/file"},
		nil,
		&ppsclient.ParallelismSpec{
			Strategy: ppsclient.ParallelismSpec_CONSTANT,
			Constant: 1,
		},
		[]*ppsclient.PipelineInput{
			{
				Repo: client.NewRepo(dataRepo),
				Method: &ppsclient.Method{
					Partition:   ppsclient.Partition_BLOCK,
					Incremental: ppsclient.Incremental_FULL,
				},
			},
		},
		false,
	))
	// Do first commit to repo
	commit1, err := c.StartCommit(dataRepo, "master")
	require.NoError(t, err)
	_, err = c.PutFile(dataRepo, commit1.ID, "file", strings.NewReader("foo\n"))
	require.NoError(t, err)
	require.NoError(t, c.FinishCommit(dataRepo, commit1.ID))
	commitInfos, err := c.FlushCommit([]*pfsclient.Commit{client.NewCommit(dataRepo, commit1.ID)}, nil)
	require.NoError(t, err)
	require.Equal(t, 2, len(commitInfos))
	var buffer bytes.Buffer
	require.NoError(t, c.GetFile(commitInfos[0].Commit.Repo.Name, commitInfos[0].Commit.ID, "file", 0, 0, "", false, nil, &buffer))
	require.Equal(t, "foo\n", buffer.String())
	// Do second commit to repo
	commit2, err := c.StartCommit(dataRepo, commit1.ID)
	require.NoError(t, err)
	_, err = c.PutFile(dataRepo, commit2.ID, "file", strings.NewReader("bar\n"))
	require.NoError(t, err)
	require.NoError(t, c.FinishCommit(dataRepo, commit2.ID))
	commitInfos, err = c.FlushCommit([]*pfsclient.Commit{client.NewCommit(dataRepo, commit2.ID)}, nil)
	require.NoError(t, err)
	require.Equal(t, 2, len(commitInfos))
	buffer = bytes.Buffer{}
	require.NoError(t, c.GetFile(commitInfos[0].Commit.Repo.Name, commitInfos[0].Commit.ID, "file", 0, 0, "", false, nil, &buffer))
	require.Equal(t, "foo\nbar\n", buffer.String())
}

func TestArchiveAllWithPipelines(t *testing.T) {
	if testing.Short() {
		t.Skip("Skipping integration tests in short mode")
	}
	// This test cannot be run in parallel, since it archives all repos
	c := getUsablePachClient(t)
	dataRepo := uniqueString("TestUpdatePipeline_data")
	require.NoError(t, c.CreateRepo(dataRepo))
	numPipelines := 10
	var outputRepos []*pfsclient.Repo
	for i := 0; i < numPipelines; i++ {
		pipelineName := uniqueString("pipeline")
		outputRepos = append(outputRepos, &pfsclient.Repo{Name: pipelineName})
		require.NoError(t, c.CreatePipeline(
			pipelineName,
			"",
			[]string{"cp", path.Join("/pfs", dataRepo, "file1"), "/pfs/out/file"},
			nil,
			&ppsclient.ParallelismSpec{
				Strategy: ppsclient.ParallelismSpec_CONSTANT,
				Constant: 1,
			},
			[]*ppsclient.PipelineInput{{Repo: client.NewRepo(dataRepo)}},
			false,
		))
	}
	commit, err := c.StartCommit(dataRepo, "master")
	require.NoError(t, err)
	_, err = c.PutFile(dataRepo, commit.ID, "file1", strings.NewReader("file1\n"))
	_, err = c.PutFile(dataRepo, commit.ID, "file2", strings.NewReader("file2\n"))
	_, err = c.PutFile(dataRepo, commit.ID, "file3", strings.NewReader("file3\n"))
	require.NoError(t, err)
	require.NoError(t, c.FinishCommit(dataRepo, commit.ID))
	commitInfos, err := c.FlushCommit([]*pfsclient.Commit{commit}, nil)
	require.NoError(t, err)
	require.Equal(t, numPipelines+1, len(commitInfos))

	require.NoError(t, c.ArchiveAll())
	commitInfos, err = c.ListCommitByRepo(
		[]string{dataRepo},
		nil,
		client.CommitTypeNone,
		client.CommitStatusNormal,
		false,
	)
	require.NoError(t, err)
	require.Equal(t, 0, len(commitInfos))
}

// This test / failure pattern shouldn't be possible after
// the pfs-refactor branch lands
func TestListCommitReturnsBlankCommit(t *testing.T) {
	if testing.Short() {
		t.Skip("Skipping integration tests in short mode")
	}
	t.Skip("This test does a restart which seems to break other tests.")
	// this test cannot be run in parallel because it restarts everything which breaks other tests.
	c := getPachClient(t)

	// create repos
	dataRepo := uniqueString("TestListCommitReturnsBlankCommit")
	require.NoError(t, c.CreateRepo(dataRepo))
	// Do first commit to repo
	commit, err := c.StartCommit(dataRepo, "master")
	require.NoError(t, err)
	_, err = c.PutFile(dataRepo, commit.ID, "file", strings.NewReader("foo\n"))
	require.NoError(t, err)
	require.NoError(t, c.FinishCommit(dataRepo, commit.ID))

	listCommitRequest := &pfsclient.ListCommitRequest{
		Include: []*pfsclient.Commit{{
			Repo: &pfsclient.Repo{Name: dataRepo},
		}},
		CommitType: pfsclient.CommitType_COMMIT_TYPE_READ,
		Block:      true,
	}
	commitInfos, err := c.PfsAPIClient.ListCommit(
		context.Background(),
		listCommitRequest,
	)
	require.NoError(t, err)
	require.Equal(t, 1, len(commitInfos.CommitInfo))
	restartAll(t)

	// need a new client because the old one will have a defunct connection
	c = getUsablePachClient(t)
	commitInfos, err = c.PfsAPIClient.ListCommit(
		context.Background(),
		listCommitRequest,
	)
	require.NoError(t, err)
	// In the buggy behaviour, after restarting we'd see 2 commits, one of
	// which is the 'blank' commit that's created when creating a repo
	require.Equal(t, 1, len(commitInfos.CommitInfo))
}

// TestChainedPipelines tracks https://github.com/pachyderm/pachyderm/issues/797
func TestChainedPipelines(t *testing.T) {
	if testing.Short() {
		t.Skip("Skipping integration tests in short mode")
	}
	t.Parallel()
	c := getPachClient(t)
	aRepo := uniqueString("A")
	require.NoError(t, c.CreateRepo(aRepo))

	dRepo := uniqueString("D")
	require.NoError(t, c.CreateRepo(dRepo))

	aCommit, err := c.StartCommit(aRepo, "master")
	require.NoError(t, err)
	_, err = c.PutFile(aRepo, "master", "file", strings.NewReader("foo\n"))
	require.NoError(t, err)
	require.NoError(t, c.FinishCommit(aRepo, "master"))

	dCommit, err := c.StartCommit(dRepo, "master")
	require.NoError(t, err)
	_, err = c.PutFile(dRepo, "master", "file", strings.NewReader("bar\n"))
	require.NoError(t, err)
	require.NoError(t, c.FinishCommit(dRepo, "master"))

	bPipeline := uniqueString("B")
	require.NoError(t, c.CreatePipeline(
		bPipeline,
		"",
		[]string{"cp", path.Join("/pfs", aRepo, "file"), "/pfs/out/file"},
		nil,
		&ppsclient.ParallelismSpec{
			Strategy: ppsclient.ParallelismSpec_CONSTANT,
			Constant: 1,
		},
		[]*ppsclient.PipelineInput{{Repo: client.NewRepo(aRepo)}},
		false,
	))

	cPipeline := uniqueString("C")
	require.NoError(t, c.CreatePipeline(
		cPipeline,
		"",
		[]string{"sh"},
		[]string{fmt.Sprintf("cp /pfs/%s/file /pfs/out/bFile", bPipeline),
			fmt.Sprintf("cp /pfs/%s/file /pfs/out/dFile", dRepo)},
		&ppsclient.ParallelismSpec{
			Strategy: ppsclient.ParallelismSpec_CONSTANT,
			Constant: 1,
		},
		[]*ppsclient.PipelineInput{{Repo: client.NewRepo(bPipeline)},
			{Repo: client.NewRepo(dRepo)}},
		false,
	))
	results, err := c.FlushCommit([]*pfsclient.Commit{aCommit, dCommit}, nil)
	require.NoError(t, err)
	require.Equal(t, 4, len(results))
}

// TestChainedPipelinesNoDelay tracks https://github.com/pachyderm/pachyderm/issues/842
func TestChainedPipelinesNoDelay(t *testing.T) {
	if testing.Short() {
		t.Skip("Skipping integration tests in short mode")
	}
	t.Parallel()
	c := getPachClient(t)
	aRepo := uniqueString("A")
	require.NoError(t, c.CreateRepo(aRepo))

	eRepo := uniqueString("E")
	require.NoError(t, c.CreateRepo(eRepo))

	aCommit, err := c.StartCommit(aRepo, "master")
	require.NoError(t, err)
	_, err = c.PutFile(aRepo, "master", "file", strings.NewReader("foo\n"))
	require.NoError(t, err)
	require.NoError(t, c.FinishCommit(aRepo, "master"))

	eCommit, err := c.StartCommit(eRepo, "master")
	require.NoError(t, err)
	_, err = c.PutFile(eRepo, "master", "file", strings.NewReader("bar\n"))
	require.NoError(t, err)
	require.NoError(t, c.FinishCommit(eRepo, "master"))

	bPipeline := uniqueString("B")
	require.NoError(t, c.CreatePipeline(
		bPipeline,
		"",
		[]string{"cp", path.Join("/pfs", aRepo, "file"), "/pfs/out/file"},
		nil,
		&ppsclient.ParallelismSpec{
			Strategy: ppsclient.ParallelismSpec_CONSTANT,
			Constant: 1,
		},
		[]*ppsclient.PipelineInput{{Repo: client.NewRepo(aRepo),
			Method: &ppsclient.Method{
				Partition:   ppsclient.Partition_BLOCK,
				Incremental: ppsclient.Incremental_DIFF}}},
		false,
	))

	cPipeline := uniqueString("C")
	require.NoError(t, c.CreatePipeline(
		cPipeline,
		"",
		[]string{"sh"},
		[]string{fmt.Sprintf("cp /pfs/%s/file /pfs/out/bFile", bPipeline),
			fmt.Sprintf("cp /pfs/%s/file /pfs/out/eFile", eRepo)},
		&ppsclient.ParallelismSpec{
			Strategy: ppsclient.ParallelismSpec_CONSTANT,
			Constant: 1,
		},
		[]*ppsclient.PipelineInput{{Repo: client.NewRepo(bPipeline),
			Method: &ppsclient.Method{
				Partition:   ppsclient.Partition_BLOCK,
				Incremental: ppsclient.Incremental_DIFF}},
			{Repo: client.NewRepo(eRepo),
				Method: &ppsclient.Method{
					Partition:   ppsclient.Partition_BLOCK,
					Incremental: ppsclient.Incremental_DIFF}}},
		false,
	))

	dPipeline := uniqueString("D")
	require.NoError(t, c.CreatePipeline(
		dPipeline,
		"",
		[]string{"sh"},
		[]string{fmt.Sprintf("cp /pfs/%s/bFile /pfs/out/bFile", cPipeline),
			fmt.Sprintf("cp /pfs/%s/eFile /pfs/out/eFile", cPipeline)},
		&ppsclient.ParallelismSpec{
			Strategy: ppsclient.ParallelismSpec_CONSTANT,
			Constant: 1,
		},
		[]*ppsclient.PipelineInput{{Repo: client.NewRepo(cPipeline),
			Method: &ppsclient.Method{
				Partition:   ppsclient.Partition_REPO,
				Incremental: ppsclient.Incremental_FULL}}},
		false,
	))

	results, err := c.FlushCommit([]*pfsclient.Commit{aCommit, eCommit}, nil)
	require.NoError(t, err)
	require.Equal(t, 5, len(results))

	eCommit2, err := c.StartCommit(eRepo, "master")
	require.NoError(t, err)
	_, err = c.PutFile(eRepo, "master", "file", strings.NewReader("bar\n"))
	require.NoError(t, err)
	require.NoError(t, c.FinishCommit(eRepo, "master"))

	results, err = c.FlushCommit([]*pfsclient.Commit{eCommit2}, nil)
	require.NoError(t, err)
	require.Equal(t, 3, len(results))

	// Get number of jobs triggered in pipeline D
	jobInfos, err := c.ListJob(dPipeline, nil)
	require.NoError(t, err)
	require.Equal(t, 2, len(jobInfos))
}

func TestParallelismSpec(t *testing.T) {
	if testing.Short() {
		t.Skip("Skipping integration tests in short mode")
	}
	// Test Constant strategy
	parellelism, err := pps_server.GetExpectedNumWorkers(getKubeClient(t), &ppsclient.ParallelismSpec{
		Strategy: ppsclient.ParallelismSpec_CONSTANT,
		Constant: 7,
	})
	require.NoError(t, err)
	require.Equal(t, uint64(7), parellelism)

	// Coefficient == 1 (basic test)
	parellelism, err = pps_server.GetExpectedNumWorkers(getKubeClient(t), &ppsclient.ParallelismSpec{
		Strategy:    ppsclient.ParallelismSpec_COEFFICIENT,
		Coefficient: 1,
	})
	require.NoError(t, err)
	require.Equal(t, uint64(1), parellelism)

	// Coefficient > 1
	parellelism, err = pps_server.GetExpectedNumWorkers(getKubeClient(t), &ppsclient.ParallelismSpec{
		Strategy:    ppsclient.ParallelismSpec_COEFFICIENT,
		Coefficient: 2,
	})
	require.NoError(t, err)
	require.Equal(t, uint64(2), parellelism)

	// Make sure we start at least one worker
	parellelism, err = pps_server.GetExpectedNumWorkers(getKubeClient(t), &ppsclient.ParallelismSpec{
		Strategy:    ppsclient.ParallelismSpec_COEFFICIENT,
		Coefficient: 0.1,
	})
	require.NoError(t, err)
	require.Equal(t, uint64(1), parellelism)

	// Test 0-initialized JobSpec
	parellelism, err = pps_server.GetExpectedNumWorkers(getKubeClient(t), &ppsclient.ParallelismSpec{})
	require.NoError(t, err)
	require.Equal(t, uint64(1), parellelism)

	// Test nil JobSpec
	parellelism, err = pps_server.GetExpectedNumWorkers(getKubeClient(t), nil)
	require.NoError(t, err)
	require.Equal(t, uint64(1), parellelism)
}

func TestCleanPath(t *testing.T) {
	if testing.Short() {
		t.Skip("Skipping integration tests in short mode")
	}
	c := getPachClient(t)
	repo := uniqueString("TestCleanPath")
	require.NoError(t, c.CreateRepo(repo))
	_, err := c.StartCommit(repo, "master")
	require.NoError(t, err)
	_, err = c.PutFile(repo, "master", "./././file", strings.NewReader("foo"))
	require.NoError(t, err)
	require.NoError(t, c.FinishCommit(repo, "master"))
	_, err = c.InspectFile(repo, "master", "file", "", false, nil)
	require.NoError(t, err)
}

func TestInvalidSimpleService(t *testing.T) {
	t.Parallel()
	if testing.Short() {
		t.Skip("Skipping integration tests in short mode")
	}
	c := getPachClient(t)
	dataRepo := uniqueString("TestService_data")
	require.NoError(t, c.CreateRepo(dataRepo))
	commit, err := c.StartCommit(dataRepo, "master")
	require.NoError(t, err)
	fileContent := "hai\n"
	_, err = c.PutFile(dataRepo, commit.ID, "file", strings.NewReader(fileContent))
	require.NoError(t, err)
	require.NoError(t, c.FinishCommit(dataRepo, commit.ID))
	// Only specifying an external port should error
	_, err = c.CreateJob(
		"pachyderm_netcat",
		[]string{"sh"},
		[]string{
			fmt.Sprintf("ls /pfs/%v/file", dataRepo),
			fmt.Sprintf("ls /pfs/%v/file > /pfs/out/filelist", dataRepo),
			fmt.Sprintf("while true; do nc -l 30003 < /pfs/%v/file; done", dataRepo),
		},
		&ppsclient.ParallelismSpec{
			Strategy: ppsclient.ParallelismSpec_CONSTANT,
			Constant: uint64(1),
		},
		[]*ppsclient.JobInput{{
			Commit: commit,
			Method: client.ReduceMethod,
		}},
		"",
		0,
		30004,
	)
	require.YesError(t, err)
	// Using anything but parallelism 1 should error
	_, err = c.CreateJob(
		"pachyderm_netcat",
		[]string{"sh"},
		[]string{
			fmt.Sprintf("ls /pfs/%v/file", dataRepo),
			fmt.Sprintf("ls /pfs/%v/file > /pfs/out/filelist", dataRepo),
			fmt.Sprintf("while true; do nc -l 30003 < /pfs/%v/file; done", dataRepo),
		},
		&ppsclient.ParallelismSpec{
			Strategy: ppsclient.ParallelismSpec_CONSTANT,
			Constant: uint64(2),
		},
		[]*ppsclient.JobInput{{
			Commit: commit,
			Method: client.ReduceMethod,
		}},
		"",
		0,
		30004,
	)
	require.YesError(t, err)
}

func TestSimpleService(t *testing.T) {
	if testing.Short() {
		t.Skip("Skipping integration tests in short mode")
	}
	c := getPachClient(t)
	dataRepo := uniqueString("TestService_data")
	require.NoError(t, c.CreateRepo(dataRepo))
	commit, err := c.StartCommit(dataRepo, "master")
	require.NoError(t, err)
	fileContent := "hai\n"
	_, err = c.PutFile(dataRepo, commit.ID, "file", strings.NewReader(fileContent))
	require.NoError(t, err)
	require.NoError(t, c.FinishCommit(dataRepo, commit.ID))
	job, err := c.CreateJob(
		"pachyderm_netcat",
		[]string{"sh"},
		[]string{
			fmt.Sprintf("ls /pfs/%v/file", dataRepo),
			fmt.Sprintf("ls /pfs/%v/file > /pfs/out/filelist", dataRepo),
			fmt.Sprintf("while true; do nc -l 30003 < /pfs/%v/file; done", dataRepo),
		},
		&ppsclient.ParallelismSpec{
			Strategy: ppsclient.ParallelismSpec_CONSTANT,
			Constant: uint64(1),
		},
		[]*ppsclient.JobInput{{
			Commit: commit,
			Method: client.ReduceMethod,
		}},
		"",
		30003,
		30004,
	)
	require.NoError(t, err)
	inspectJobRequest := &ppsclient.InspectJobRequest{
		Job:        job,
		BlockState: false,
	}
	ctx, cancel := context.WithTimeout(context.Background(), time.Second*120)
	defer cancel() //cleanup resources
	var runningJobInfo *ppsclient.JobInfo
	b := backoff.NewExponentialBackOff()
	b.MaxElapsedTime = 120 * time.Second
	backoff.RetryNotify(func() error {
		jobInfo, err := c.PpsAPIClient.InspectJob(ctx, inspectJobRequest)
		if err != nil {
			return err
		}
		if jobInfo.State != ppsclient.JobState_JOB_RUNNING {
			return fmt.Errorf("job state is not 'running': %v", jobInfo.State.String())
		}
		runningJobInfo = jobInfo
		return nil
	}, b, func(err error, d time.Duration) {
		fmt.Printf("error waiting on job state: %v; retrying in %v\n", err, d)
	})
	require.NotNil(t, runningJobInfo)
	require.NotNil(t, runningJobInfo.Started)
	require.Nil(t, runningJobInfo.Finished)
	require.NotNil(t, runningJobInfo.Service)
	require.Equal(t, int32(30003), runningJobInfo.Service.InternalPort)
	require.Equal(t, int32(30004), runningJobInfo.Service.ExternalPort)

	// Hit the service via the node port
	// We need to backoff here as well
	// Since the job 'RUNNING' doesn't seem to guarantee that the transform command has been run
	var result string
	b = backoff.NewExponentialBackOff()
	b.MaxElapsedTime = 120 * time.Second
	backoff.RetryNotify(func() error {
		errCh := make(chan error, 1)
		go func() {
			output, err := exec.Command("nc", "localhost", "30004").Output()
			if err != nil {
				errCh <- err
				return
			}
			result = string(output)
		}()

		select {
		case err := <-errCh:
			return err
		case <-time.After(time.Second * 5):
			if result == "" {
				return fmt.Errorf("netcat command timed out")
			}
		}
		return nil
	}, b, func(err error, d time.Duration) {
		fmt.Printf("error running netcat command: %v; retrying in %v\n", err, d)
	})
	require.NoError(t, err)
	require.Equal(t, "hai\n", result)

	// Now validate that deletion works
	err = c.DeleteJob(runningJobInfo.Job.ID)
	require.NoError(t, err)
	_, err = c.PpsAPIClient.InspectJob(ctx, inspectJobRequest)
	require.YesError(t, err)
	_, err = c.InspectRepo(runningJobInfo.OutputCommit.Repo.Name)
	require.YesError(t, err)
}

func TestPipelineJobDeletion(t *testing.T) {
	if testing.Short() {
		t.Skip("Skipping integration tests in short mode")
	}
	t.Parallel()

	c := getPachClient(t)
	// create repos
	dataRepo := uniqueString("TestPipeline_data")
	require.NoError(t, c.CreateRepo(dataRepo))
	// create pipeline
	pipelineName := uniqueString("pipeline")
	outRepo := ppsserver.PipelineRepo(client.NewPipeline(pipelineName))
	require.NoError(t, c.CreatePipeline(
		pipelineName,
		"",
		[]string{"cp", path.Join("/pfs", dataRepo, "file"), "/pfs/out/file"},
		nil,
		&ppsclient.ParallelismSpec{
			Strategy: ppsclient.ParallelismSpec_CONSTANT,
			Constant: 1,
		},
		[]*ppsclient.PipelineInput{{
			Repo:   &pfsclient.Repo{Name: dataRepo},
			Method: client.MapMethod,
		}},
		false,
	))
	// Do first commit to repo
	commit1, err := c.StartCommit(dataRepo, "master")
	require.NoError(t, err)
	_, err = c.PutFile(dataRepo, commit1.ID, "file", strings.NewReader("foo\n"))
	require.NoError(t, err)
	require.NoError(t, c.FinishCommit(dataRepo, commit1.ID))
	listCommitRequest := &pfsclient.ListCommitRequest{
		Include: []*pfsclient.Commit{&pfsclient.Commit{
			Repo: outRepo,
		}},
		CommitType: pfsclient.CommitType_COMMIT_TYPE_READ,
		Block:      true,
	}
	listCommitResponse, err := c.PfsAPIClient.ListCommit(
		context.Background(),
		listCommitRequest,
	)
	require.NoError(t, err)
	outCommits := listCommitResponse.CommitInfo
	require.Equal(t, 1, len(outCommits))

	// Now delete the corresponding job
	jobInfos, err := c.ListJob(pipelineName, nil)
	require.NoError(t, err)
	require.Equal(t, 1, len(jobInfos))
	err = c.DeleteJob(jobInfos[0].Job.ID)
	require.YesError(t, err)
}

func TestLazyPipeline(t *testing.T) {
	if testing.Short() {
		t.Skip("Skipping integration tests in short mode")
	}
	t.Parallel()

	c := getPachClient(t)
	// create repos
	dataRepo := uniqueString("TestLazyPipeline_data")
	require.NoError(t, c.CreateRepo(dataRepo))
	// create pipeline
	pipelineName := uniqueString("pipeline")
	_, err := c.PpsAPIClient.CreatePipeline(
		context.Background(),
		&ppsclient.CreatePipelineRequest{
			Pipeline: client.NewPipeline(pipelineName),
			Transform: &ppsclient.Transform{
				Cmd: []string{"cp", path.Join("/pfs", dataRepo, "file"), "/pfs/out/file"},
			},
			ParallelismSpec: &ppsclient.ParallelismSpec{
				Strategy: ppsclient.ParallelismSpec_CONSTANT,
				Constant: 1,
			},
			Inputs: []*ppsclient.PipelineInput{{
				Repo:   &pfsclient.Repo{Name: dataRepo},
				Method: client.MapMethod,
				Lazy:   true,
			}},
		})
	require.NoError(t, err)
	// Do a commit
	commit, err := c.StartCommit(dataRepo, "master")
	require.NoError(t, err)
	_, err = c.PutFile(dataRepo, "master", "file", strings.NewReader("foo\n"))
	require.NoError(t, err)
	// We put 2 files, 1 of which will never be touched by the pipeline code.
	// This is an important part of the correctness of this test because the
	// job-shim sets up a goro for each pipe, pipes that are never opened will
	// leak but that shouldn't prevent the job from completing.
	_, err = c.PutFile(dataRepo, "master", "file2", strings.NewReader("foo\n"))
	require.NoError(t, err)
	require.NoError(t, c.FinishCommit(dataRepo, "master"))
	commitInfos, err := c.FlushCommit([]*pfsclient.Commit{commit}, nil)
	require.NoError(t, err)
	require.Equal(t, 2, len(commitInfos))
	buffer := bytes.Buffer{}
	require.NoError(t, c.GetFile(commitInfos[1].Commit.Repo.Name, commitInfos[1].Commit.ID, "file", 0, 0, "", false, nil, &buffer))
	require.Equal(t, "foo\n", buffer.String())
}

func TestJobGC(t *testing.T) {
	if testing.Short() {
		t.Skip("Skipping integration tests in short mode")
	}
	t.Parallel()

	c := getPachClient(t)
	// create repos
	dataRepo := uniqueString("TestJobGC")
	pipelineName := uniqueString("TestJobGC_Pipeline")
	require.NoError(t, c.CreateRepo(dataRepo))
	_, err := c.PpsAPIClient.CreatePipeline(
		context.Background(),
		&ppsclient.CreatePipelineRequest{
			Pipeline: client.NewPipeline(pipelineName),
			Transform: &ppsclient.Transform{
				Cmd: []string{"cp", path.Join("/pfs", dataRepo, "file"), "/pfs/out/file"},
			},
			ParallelismSpec: &ppsclient.ParallelismSpec{
				Strategy: ppsclient.ParallelismSpec_CONSTANT,
				Constant: 1,
			},
			Inputs: []*ppsclient.PipelineInput{{Repo: &pfsclient.Repo{Name: dataRepo}}},
			GcPolicy: &ppsclient.GCPolicy{
				Success: types.DurationProto(time.Second),
				Failure: types.DurationProto(time.Second),
			},
		})
	require.NoError(t, err)
	commit, err := c.StartCommit(dataRepo, "master")
	require.NoError(t, err)
	_, err = c.PutFile(dataRepo, commit.ID, "file", strings.NewReader("foo\n"))
	require.NoError(t, err)
	require.NoError(t, c.FinishCommit(dataRepo, commit.ID))
	_, err = c.FlushCommit([]*pfsclient.Commit{commit}, nil)
	require.NoError(t, err)
	// Jobs should get gced after 0 seconds, we sleep for 10 just to be extra sure
	time.Sleep(10 * time.Second)
	jobInfos, err := c.ListJob(pipelineName, nil)
	require.NoError(t, err)
	require.Equal(t, 1, len(jobInfos))
	kubeClient := getKubeClient(t)
	jobList, err := kubeClient.Extensions().Jobs(api.NamespaceDefault).List(api.ListOptions{LabelSelector: labels.SelectorFromSet(map[string]string{"app": jobInfos[0].Job.ID})})
	require.NoError(t, err)
	require.Equal(t, 0, len(jobList.Items))
	podList, err := kubeClient.Pods(api.NamespaceDefault).List(api.ListOptions{LabelSelector: labels.SelectorFromSet(map[string]string{"app": jobInfos[0].Job.ID})})
	require.NoError(t, err)
	require.Equal(t, 0, len(podList.Items))
}

<<<<<<< HEAD
func TestRerunPipeline(t *testing.T) {
=======
// Make sure that a file F in a PFS commit that is part of a shard S can always
// be listed from S, reguardless of its path. Specifically, if I have a file
// /foo/bar/buzz.txt, then:
// ListFile("/", shard)        should return "/foo"
// ListFile("/foo", shard)     should return "/foo/bar"
// ListFile("/foo/bar", shard) should return "/foo/bar/buzz.txt"
//
// This is required for the recursive PullDir algorithm used by job-shim to
// eventually pull every file in a PFS cluster.
func TestListFileWithSharding(t *testing.T) {
>>>>>>> 43905bc9
	if testing.Short() {
		t.Skip("Skipping integration tests in short mode")
	}
	t.Parallel()
<<<<<<< HEAD

	c := getPachClient(t)
	// create repos
	dataRepo := uniqueString("TestRerunPipeline_data")
	require.NoError(t, c.CreateRepo(dataRepo))
	// create pipeline
	pipelineName := uniqueString("TestRerunPipeline_pipeline")
	require.NoError(t, c.CreatePipeline(
		pipelineName,
		"",
		[]string{"cp", path.Join("/pfs", dataRepo, "file"), "/pfs/out/file"},
		nil,
		&ppsclient.ParallelismSpec{
			Strategy: ppsclient.ParallelismSpec_CONSTANT,
			Constant: 1,
		},
		[]*ppsclient.PipelineInput{{
			Repo:   &pfsclient.Repo{Name: dataRepo},
			Method: client.MapMethod,
		}},
		false,
	))
	// Do first commit to repo
	commit1, err := c.StartCommit(dataRepo, "master")
	require.NoError(t, err)
	_, err = c.PutFile(dataRepo, commit1.ID, "file", strings.NewReader("foo\n"))
	require.NoError(t, err)
	require.NoError(t, c.FinishCommit(dataRepo, commit1.ID))
	commitInfos1, err := c.FlushCommit([]*pfsclient.Commit{commit1}, nil)
	require.NoError(t, err)

	// Rerun the pipeline on commit1
	require.NoError(t, c.RerunPipeline(pipelineName, []*pfsclient.Commit{commitInfos1[1].Commit}, nil))
	commitInfos1, err = c.FlushCommit([]*pfsclient.Commit{commit1}, nil)
	require.NoError(t, err)
	jobInfos, err := c.ListJob(pipelineName, nil)
	require.NoError(t, err)
	require.Equal(t, 2, len(jobInfos))

	// Do second commit to repo
	commit2, err := c.StartCommit(dataRepo, "master")
	require.NoError(t, err)
	_, err = c.PutFile(dataRepo, commit2.ID, "file", strings.NewReader("bar\n"))
	require.NoError(t, err)
	require.NoError(t, c.FinishCommit(dataRepo, commit2.ID))
	commitInfos2, err := c.FlushCommit([]*pfsclient.Commit{commit2}, nil)
	require.NoError(t, err)

	// Rerun the pipeline on commit2
	require.NoError(t, c.RerunPipeline(pipelineName, []*pfsclient.Commit{commitInfos2[1].Commit}, []*pfsclient.Commit{commitInfos1[1].Commit}))
	_, err = c.FlushCommit([]*pfsclient.Commit{commit2}, nil)
	require.NoError(t, err)
	jobInfos, err = c.ListJob(pipelineName, nil)
	require.NoError(t, err)
	require.Equal(t, 4, len(jobInfos))
	jobInfos, err = c.ListJob(pipelineName, []*pfsclient.Commit{commit2})
	require.NoError(t, err)
	for _, jobInfo := range jobInfos {
		require.NotNil(t, jobInfo.ParentJob)
=======
	c := getPachClient(t)

	// create repo, and put file at /Data/foo
	dataRepo := uniqueString("TestListFileWithSharding")
	require.NoError(t, c.CreateRepo(dataRepo))
	commit, err := c.StartCommit(dataRepo, "master")
	require.NoError(t, err)
	c.PutFile(dataRepo, commit.ID, "/Data/foo.txt",
		bytes.NewReader([]byte("foo contents")))
	c.PutFile(dataRepo, commit.ID, "/Data/dir/bar.txt",
		bytes.NewReader([]byte("bar contents")))
	c.MakeDirectory(dataRepo, commit.ID, "/Data/empty_dir")
	require.NoError(t, c.FinishCommit(dataRepo, commit.ID))

	// For many different sharding modulii, iterate through each shard, and check
	// that /Data/foo.txt and /Data/dir/bar.txt are accessible
	for modulus := uint64(1); modulus < 15; modulus++ {
		// Search through all chunks of dataRepo; must find /Data/foo in one of them
		files := []interface{}{}
		for i := uint64(0); i < modulus; i++ {
			// In Pachyderm < 1.4, this does not pass if you shard by
			// BlockNumber/BlockModulus. In Pachyderm >= 1.4, sharding by
			// BlockNumber/BlockModulus is no longer possible, but we still need file-
			// sharding to be consistent.
			shard := &pfsclient.Shard{
				FileNumber:  i,
				FileModulus: modulus,
			}
			if err != nil {
				require.Matches(t, "file /Data not found", err.Error())
				continue
			}
			// Recursively get all regular PFS files (similar to job-shim)
			var getfiles func(path string)
			getfiles = func(path string) {
				fileinfos, err := c.ListFile(
					dataRepo, "master",
					path,
					"",    /* fromCommitId */
					false, /* fullFile */
					shard,
					false, /* recurse */
				)
				require.NoError(t, err)
				for _, fi := range fileinfos {
					if fi.FileType == pfsclient.FileType_FILE_TYPE_REGULAR {
						files = append(files, fi.File.Path)
					} else if fi.FileType == pfsclient.FileType_FILE_TYPE_DIR {
						getfiles(fi.File.Path)
					} else {
						t.Fatal("Unknown FileType: %s", fi.FileType.String())
					}
				}
			}
			getfiles("/")
		}
		// Make sure each file was encountered exactly once (on some shard)
		require.OneOfEquals(t, "/Data/foo.txt", files,
			fmt.Sprintf("Error searching for /Data/foo.txt when modulus==%d", modulus))
		require.OneOfEquals(t, "/Data/dir/bar.txt", files,
			fmt.Sprintf("Error searching for /Data/dir/bar.txt when modulus==%d", modulus))
		require.Equal(t, 2, len(files))
>>>>>>> 43905bc9
	}
}

func getPachClient(t testing.TB) *client.APIClient {
	client, err := client.NewFromAddress("0.0.0.0:30650")
	require.NoError(t, err)
	return client
}

const (
	retries = 10
)

// getUsablePachClient is like getPachClient except it blocks until it gets a
// connection that actually works
func getUsablePachClient(t *testing.T) *client.APIClient {
	for i := 0; i < retries; i++ {
		client := getPachClient(t)
		ctx, cancel := context.WithTimeout(context.Background(), time.Second*30)
		defer cancel() //cleanup resources
		_, err := client.PfsAPIClient.ListRepo(ctx, &pfsclient.ListRepoRequest{})
		if err == nil {
			return client
		}
	}
	t.Fatalf("failed to connect after %d tries", retries)
	return nil
}

func getKubeClient(t *testing.T) *kube.Client {
	config := &kube_client.Config{
		Host:     "0.0.0.0:8080",
		Insecure: false,
	}
	k, err := kube.New(config)
	require.NoError(t, err)
	return k
}

func uniqueString(prefix string) string {
	return prefix + uuid.NewWithoutDashes()[0:12]
}

func pachdRc(t *testing.T) *api.ReplicationController {
	k := getKubeClient(t)
	rc := k.ReplicationControllers(api.NamespaceDefault)
	result, err := rc.Get("pachd")
	require.NoError(t, err)
	return result
}

// scalePachd scales the number of pachd nodes up or down.
// If up is true, then the number of nodes will be within (n, 2n]
// If up is false, then the number of nodes will be within [1, n)
func scalePachd(t *testing.T, up bool) {
	k := getKubeClient(t)
	pachdRc := pachdRc(t)
	originalReplicas := pachdRc.Spec.Replicas
	for {
		if up {
			pachdRc.Spec.Replicas = originalReplicas + int32(rand.Intn(int(originalReplicas))+1)
		} else {
			pachdRc.Spec.Replicas = int32(rand.Intn(int(originalReplicas)-1) + 1)
		}

		if pachdRc.Spec.Replicas != originalReplicas {
			break
		}
	}
	fmt.Printf("scaling pachd to %d replicas\n", pachdRc.Spec.Replicas)
	rc := k.ReplicationControllers(api.NamespaceDefault)
	_, err := rc.Update(pachdRc)
	require.NoError(t, err)
	waitForReadiness(t)
	// Unfortunately, even when all pods are ready, the cluster membership
	// protocol might still be running, thus PFS API calls might fail.  So
	// we wait a little bit for membership to stablize.
	time.Sleep(15 * time.Second)
}

func scalePachdUp(t *testing.T) {
	scalePachd(t, true)
}

func scalePachdDown(t *testing.T) {
	scalePachd(t, false)
}

func waitForReadiness(t *testing.T) {
	k := getKubeClient(t)
	rc := pachdRc(t)
	for {
		// This code is taken from
		// k8s.io/kubernetes/pkg/client/unversioned.ControllerHasDesiredReplicas
		// It used to call that fun ction but an update to the k8s library
		// broke it due to a type error.  We should see if we can go back to
		// using that code but I(jdoliner) couldn't figure out how to fanagle
		// the types into compiling.
		newRc, err := k.ReplicationControllers(api.NamespaceDefault).Get(rc.Name)
		require.NoError(t, err)
		if newRc.Status.ObservedGeneration >= rc.Generation && newRc.Status.Replicas == newRc.Spec.Replicas {
			break
		}
		time.Sleep(time.Second * 5)
	}
	watch, err := k.Pods(api.NamespaceDefault).Watch(api.ListOptions{
		LabelSelector: kube_labels.SelectorFromSet(map[string]string{"app": "pachd"}),
	})
	defer watch.Stop()
	require.NoError(t, err)
	readyPods := make(map[string]bool)
	for event := range watch.ResultChan() {
		ready, err := kube.PodRunningAndReady(event)
		require.NoError(t, err)
		if ready {
			pod, ok := event.Object.(*api.Pod)
			if !ok {
				t.Fatal("event.Object should be an object")
			}
			readyPods[pod.Name] = true
			if len(readyPods) == int(rc.Spec.Replicas) {
				break
			}
		}
	}
}

func restartAll(t *testing.T) {
	k := getKubeClient(t)
	podsInterface := k.Pods(api.NamespaceDefault)
	labelSelector, err := labels.Parse("suite=pachyderm")
	require.NoError(t, err)
	podList, err := podsInterface.List(
		api.ListOptions{
			LabelSelector: labelSelector,
		})
	require.NoError(t, err)
	for _, pod := range podList.Items {
		require.NoError(t, podsInterface.Delete(pod.Name, api.NewDeleteOptions(0)))
	}
	waitForReadiness(t)
}

func restartOne(t *testing.T) {
	k := getKubeClient(t)
	podsInterface := k.Pods(api.NamespaceDefault)
	labelSelector, err := labels.Parse("app=pachd")
	require.NoError(t, err)
	podList, err := podsInterface.List(
		api.ListOptions{
			LabelSelector: labelSelector,
		})
	require.NoError(t, err)
	require.NoError(t, podsInterface.Delete(podList.Items[rand.Intn(len(podList.Items))].Name, api.NewDeleteOptions(0)))
	waitForReadiness(t)
}

func restartOnePodForJob(t *testing.T, jobID string) {
	k := getKubeClient(t)
	podsInterface := k.Pods(api.NamespaceDefault)
	labelSelector, err := labels.Parse(fmt.Sprintf("app=%s", jobID))
	require.NoError(t, err)
	podList, err := podsInterface.List(
		api.ListOptions{
			LabelSelector: labelSelector,
		})
	require.NoError(t, err)
	require.NoError(t, podsInterface.Delete(podList.Items[rand.Intn(len(podList.Items))].Name, api.NewDeleteOptions(0)))
	waitForReadiness(t)
}<|MERGE_RESOLUTION|>--- conflicted
+++ resolved
@@ -4185,9 +4185,73 @@
 	require.Equal(t, 0, len(podList.Items))
 }
 
-<<<<<<< HEAD
 func TestRerunPipeline(t *testing.T) {
-=======
+	if testing.Short() {
+		t.Skip("Skipping integration tests in short mode")
+	}
+	t.Parallel()
+
+	c := getPachClient(t)
+	// create repos
+	dataRepo := uniqueString("TestRerunPipeline_data")
+	require.NoError(t, c.CreateRepo(dataRepo))
+	// create pipeline
+	pipelineName := uniqueString("TestRerunPipeline_pipeline")
+	require.NoError(t, c.CreatePipeline(
+		pipelineName,
+		"",
+		[]string{"cp", path.Join("/pfs", dataRepo, "file"), "/pfs/out/file"},
+		nil,
+		&ppsclient.ParallelismSpec{
+			Strategy: ppsclient.ParallelismSpec_CONSTANT,
+			Constant: 1,
+		},
+		[]*ppsclient.PipelineInput{{
+			Repo:   &pfsclient.Repo{Name: dataRepo},
+			Method: client.MapMethod,
+		}},
+		false,
+	))
+	// Do first commit to repo
+	commit1, err := c.StartCommit(dataRepo, "master")
+	require.NoError(t, err)
+	_, err = c.PutFile(dataRepo, commit1.ID, "file", strings.NewReader("foo\n"))
+	require.NoError(t, err)
+	require.NoError(t, c.FinishCommit(dataRepo, commit1.ID))
+	commitInfos1, err := c.FlushCommit([]*pfsclient.Commit{commit1}, nil)
+	require.NoError(t, err)
+
+	// Rerun the pipeline on commit1
+	require.NoError(t, c.RerunPipeline(pipelineName, []*pfsclient.Commit{commitInfos1[1].Commit}, nil))
+	commitInfos1, err = c.FlushCommit([]*pfsclient.Commit{commit1}, nil)
+	require.NoError(t, err)
+	jobInfos, err := c.ListJob(pipelineName, nil)
+	require.NoError(t, err)
+	require.Equal(t, 2, len(jobInfos))
+
+	// Do second commit to repo
+	commit2, err := c.StartCommit(dataRepo, "master")
+	require.NoError(t, err)
+	_, err = c.PutFile(dataRepo, commit2.ID, "file", strings.NewReader("bar\n"))
+	require.NoError(t, err)
+	require.NoError(t, c.FinishCommit(dataRepo, commit2.ID))
+	commitInfos2, err := c.FlushCommit([]*pfsclient.Commit{commit2}, nil)
+	require.NoError(t, err)
+
+	// Rerun the pipeline on commit2
+	require.NoError(t, c.RerunPipeline(pipelineName, []*pfsclient.Commit{commitInfos2[1].Commit}, []*pfsclient.Commit{commitInfos1[1].Commit}))
+	_, err = c.FlushCommit([]*pfsclient.Commit{commit2}, nil)
+	require.NoError(t, err)
+	jobInfos, err = c.ListJob(pipelineName, nil)
+	require.NoError(t, err)
+	require.Equal(t, 4, len(jobInfos))
+	jobInfos, err = c.ListJob(pipelineName, []*pfsclient.Commit{commit2})
+	require.NoError(t, err)
+	for _, jobInfo := range jobInfos {
+		require.NotNil(t, jobInfo.ParentJob)
+	}
+}
+
 // Make sure that a file F in a PFS commit that is part of a shard S can always
 // be listed from S, reguardless of its path. Specifically, if I have a file
 // /foo/bar/buzz.txt, then:
@@ -4198,72 +4262,10 @@
 // This is required for the recursive PullDir algorithm used by job-shim to
 // eventually pull every file in a PFS cluster.
 func TestListFileWithSharding(t *testing.T) {
->>>>>>> 43905bc9
-	if testing.Short() {
-		t.Skip("Skipping integration tests in short mode")
-	}
-	t.Parallel()
-<<<<<<< HEAD
-
-	c := getPachClient(t)
-	// create repos
-	dataRepo := uniqueString("TestRerunPipeline_data")
-	require.NoError(t, c.CreateRepo(dataRepo))
-	// create pipeline
-	pipelineName := uniqueString("TestRerunPipeline_pipeline")
-	require.NoError(t, c.CreatePipeline(
-		pipelineName,
-		"",
-		[]string{"cp", path.Join("/pfs", dataRepo, "file"), "/pfs/out/file"},
-		nil,
-		&ppsclient.ParallelismSpec{
-			Strategy: ppsclient.ParallelismSpec_CONSTANT,
-			Constant: 1,
-		},
-		[]*ppsclient.PipelineInput{{
-			Repo:   &pfsclient.Repo{Name: dataRepo},
-			Method: client.MapMethod,
-		}},
-		false,
-	))
-	// Do first commit to repo
-	commit1, err := c.StartCommit(dataRepo, "master")
-	require.NoError(t, err)
-	_, err = c.PutFile(dataRepo, commit1.ID, "file", strings.NewReader("foo\n"))
-	require.NoError(t, err)
-	require.NoError(t, c.FinishCommit(dataRepo, commit1.ID))
-	commitInfos1, err := c.FlushCommit([]*pfsclient.Commit{commit1}, nil)
-	require.NoError(t, err)
-
-	// Rerun the pipeline on commit1
-	require.NoError(t, c.RerunPipeline(pipelineName, []*pfsclient.Commit{commitInfos1[1].Commit}, nil))
-	commitInfos1, err = c.FlushCommit([]*pfsclient.Commit{commit1}, nil)
-	require.NoError(t, err)
-	jobInfos, err := c.ListJob(pipelineName, nil)
-	require.NoError(t, err)
-	require.Equal(t, 2, len(jobInfos))
-
-	// Do second commit to repo
-	commit2, err := c.StartCommit(dataRepo, "master")
-	require.NoError(t, err)
-	_, err = c.PutFile(dataRepo, commit2.ID, "file", strings.NewReader("bar\n"))
-	require.NoError(t, err)
-	require.NoError(t, c.FinishCommit(dataRepo, commit2.ID))
-	commitInfos2, err := c.FlushCommit([]*pfsclient.Commit{commit2}, nil)
-	require.NoError(t, err)
-
-	// Rerun the pipeline on commit2
-	require.NoError(t, c.RerunPipeline(pipelineName, []*pfsclient.Commit{commitInfos2[1].Commit}, []*pfsclient.Commit{commitInfos1[1].Commit}))
-	_, err = c.FlushCommit([]*pfsclient.Commit{commit2}, nil)
-	require.NoError(t, err)
-	jobInfos, err = c.ListJob(pipelineName, nil)
-	require.NoError(t, err)
-	require.Equal(t, 4, len(jobInfos))
-	jobInfos, err = c.ListJob(pipelineName, []*pfsclient.Commit{commit2})
-	require.NoError(t, err)
-	for _, jobInfo := range jobInfos {
-		require.NotNil(t, jobInfo.ParentJob)
-=======
+	if testing.Short() {
+		t.Skip("Skipping integration tests in short mode")
+	}
+	t.Parallel()
 	c := getPachClient(t)
 
 	// create repo, and put file at /Data/foo
@@ -4326,7 +4328,6 @@
 		require.OneOfEquals(t, "/Data/dir/bar.txt", files,
 			fmt.Sprintf("Error searching for /Data/dir/bar.txt when modulus==%d", modulus))
 		require.Equal(t, 2, len(files))
->>>>>>> 43905bc9
 	}
 }
 
